--- conflicted
+++ resolved
@@ -71,11 +71,7 @@
 				  struct vgic_lr lr_desc)
 {
 	if (!(lr_desc.state & LR_STATE_MASK))
-<<<<<<< HEAD
-		__set_bit(lr, (unsigned long *)vcpu->arch.vgic_cpu.vgic_v2.vgic_elrsr);
-=======
 		vcpu->arch.vgic_cpu.vgic_v2.vgic_elrsr |= (1ULL << lr);
->>>>>>> 2df36a5d
 }
 
 static u64 vgic_v2_get_elrsr(const struct kvm_vcpu *vcpu)
