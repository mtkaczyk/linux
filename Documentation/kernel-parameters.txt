                          Kernel Parameters
                          ~~~~~~~~~~~~~~~~~

The following is a consolidated list of the kernel parameters as implemented
(mostly) by the __setup() macro and sorted into English Dictionary order
(defined as ignoring all punctuation and sorting digits before letters in a
case insensitive manner), and with descriptions where known.

Module parameters for loadable modules are specified only as the
parameter name with optional '=' and value as appropriate, such as:

	modprobe usbcore blinkenlights=1

Module parameters for modules that are built into the kernel image
are specified on the kernel command line with the module name plus
'.' plus parameter name, with '=' and value if appropriate, such as:

	usbcore.blinkenlights=1

This document may not be entirely up to date and comprehensive. The command
"modinfo -p ${modulename}" shows a current list of all parameters of a loadable
module. Loadable modules, after being loaded into the running kernel, also
reveal their parameters in /sys/module/${modulename}/parameters/. Some of these
parameters may be changed at runtime by the command
"echo -n ${value} > /sys/module/${modulename}/parameters/${parm}".

The parameters listed below are only valid if certain kernel build options were
enabled and if respective hardware is present. The text in square brackets at
the beginning of each description states the restrictions within which a
parameter is applicable:

	ACPI	ACPI support is enabled.
	AGP	AGP (Accelerated Graphics Port) is enabled.
	ALSA	ALSA sound support is enabled.
	APIC	APIC support is enabled.
	APM	Advanced Power Management support is enabled.
	AVR32	AVR32 architecture is enabled.
	AX25	Appropriate AX.25 support is enabled.
	BLACKFIN Blackfin architecture is enabled.
	DRM	Direct Rendering Management support is enabled.
	EDD	BIOS Enhanced Disk Drive Services (EDD) is enabled
	EFI	EFI Partitioning (GPT) is enabled
	EIDE	EIDE/ATAPI support is enabled.
	FB	The frame buffer device is enabled.
	HW	Appropriate hardware is enabled.
	IA-64	IA-64 architecture is enabled.
	IOSCHED	More than one I/O scheduler is enabled.
	IP_PNP	IP DHCP, BOOTP, or RARP is enabled.
	ISAPNP	ISA PnP code is enabled.
	ISDN	Appropriate ISDN support is enabled.
	JOY	Appropriate joystick support is enabled.
	LIBATA  Libata driver is enabled
	LP	Printer support is enabled.
	LOOP	Loopback device support is enabled.
	M68k	M68k architecture is enabled.
			These options have more detailed description inside of
			Documentation/m68k/kernel-options.txt.
	MCA	MCA bus support is enabled.
	MDA	MDA console support is enabled.
	MOUSE	Appropriate mouse support is enabled.
	MSI	Message Signaled Interrupts (PCI).
	MTD	MTD (Memory Technology Device) support is enabled.
	NET	Appropriate network support is enabled.
	NUMA	NUMA support is enabled.
	GENERIC_TIME The generic timeofday code is enabled.
	NFS	Appropriate NFS support is enabled.
	OSS	OSS sound support is enabled.
	PV_OPS	A paravirtualized kernel is enabled.
	PARIDE	The ParIDE (parallel port IDE) subsystem is enabled.
	PARISC	The PA-RISC architecture is enabled.
	PCI	PCI bus support is enabled.
	PCIE	PCI Express support is enabled.
	PCMCIA	The PCMCIA subsystem is enabled.
	PNP	Plug & Play support is enabled.
	PPC	PowerPC architecture is enabled.
	PPT	Parallel port support is enabled.
	PS2	Appropriate PS/2 support is enabled.
	RAM	RAM disk support is enabled.
	ROOTPLUG The example Root Plug LSM is enabled.
	S390	S390 architecture is enabled.
	SCSI	Appropriate SCSI support is enabled.
			A lot of drivers has their options described inside of
			Documentation/scsi/.
	SECURITY Different security models are enabled.
	SELINUX SELinux support is enabled.
	SERIAL	Serial support is enabled.
	SH	SuperH architecture is enabled.
	SMP	The kernel is an SMP kernel.
	SPARC	Sparc architecture is enabled.
	SWSUSP	Software suspend (hibernation) is enabled.
	SUSPEND	System suspend states are enabled.
	TS	Appropriate touchscreen support is enabled.
	USB	USB support is enabled.
	USBHID	USB Human Interface Device support is enabled.
	V4L	Video For Linux support is enabled.
	VGA	The VGA console has been enabled.
	VT	Virtual terminal support is enabled.
	WDT	Watchdog support is enabled.
	XT	IBM PC/XT MFM hard disk support is enabled.
	X86-32	X86-32, aka i386 architecture is enabled.
	X86-64	X86-64 architecture is enabled.
			More X86-64 boot options can be found in
			Documentation/x86_64/boot-options.txt .

In addition, the following text indicates that the option:

	BUGS=	Relates to possible processor bugs on the said processor.
	KNL	Is a kernel start-up parameter.
	BOOT	Is a boot loader parameter.

Parameters denoted with BOOT are actually interpreted by the boot
loader, and have no meaning to the kernel directly.
Do not modify the syntax of boot loader parameters without extreme
need or coordination with <Documentation/i386/boot.txt>.

There are also arch-specific kernel-parameters not documented here.
See for example <Documentation/x86_64/boot-options.txt>.

Note that ALL kernel parameters listed below are CASE SENSITIVE, and that
a trailing = on the name of any parameter states that that parameter will
be entered as an environment variable, whereas its absence indicates that
it will appear as a kernel argument readable via /proc/cmdline by programs
running once the system is up.

The number of kernel parameters is not limited, but the length of the
complete command line (parameters including spaces etc.) is limited to
a fixed number of characters. This limit depends on the architecture
and is between 256 and 4096 characters. It is defined in the file
./include/asm/setup.h as COMMAND_LINE_SIZE.


	acpi=		[HW,ACPI,X86-64,i386]
			Advanced Configuration and Power Interface
			Format: { force | off | ht | strict | noirq }
			force -- enable ACPI if default was off
			off -- disable ACPI if default was on
			noirq -- do not use ACPI for IRQ routing
			ht -- run only enough ACPI to enable Hyper Threading
			strict -- Be less tolerant of platforms that are not
				strictly ACPI specification compliant.

			See also Documentation/power/pm.txt, pci=noacpi

	acpi_apic_instance=	[ACPI, IOAPIC]
			Format: <int>
			2: use 2nd APIC table, if available
			1,0: use 1st APIC table
			default: 0

	acpi_sleep=	[HW,ACPI] Sleep options
			Format: { s3_bios, s3_mode, s3_beep, s4_nohwsig, old_ordering }
			See Documentation/power/video.txt for s3_bios and s3_mode.
			s3_beep is for debugging; it makes the PC's speaker beep
			as soon as the kernel's real-mode entry point is called.
			s4_nohwsig prevents ACPI hardware signature from being
			used during resume from hibernation.
			old_ordering causes the ACPI 1.0 ordering of the _PTS
			control method, wrt putting devices into low power
			states, to be enforced (the ACPI 2.0 ordering of _PTS is
			used by default).

	acpi_sci=	[HW,ACPI] ACPI System Control Interrupt trigger mode
			Format: { level | edge | high | low }

	acpi_irq_balance [HW,ACPI]
			ACPI will balance active IRQs
			default in APIC mode

	acpi_irq_nobalance [HW,ACPI]
			ACPI will not move active IRQs (default)
			default in PIC mode

	acpi_irq_pci=	[HW,ACPI] If irq_balance, clear listed IRQs for
			use by PCI
			Format: <irq>,<irq>...

	acpi_irq_isa=	[HW,ACPI] If irq_balance, mark listed IRQs used by ISA
			Format: <irq>,<irq>...

	acpi_no_auto_ssdt	[HW,ACPI] Disable automatic loading of SSDT

	acpi_os_name=	[HW,ACPI] Tell ACPI BIOS the name of the OS
			Format: To spoof as Windows 98: ="Microsoft Windows"

	acpi_osi=	[HW,ACPI] Modify list of supported OS interface strings
			acpi_osi="string1"	# add string1 -- only one string
			acpi_osi="!string2"	# remove built-in string2
			acpi_osi=		# disable all strings

	acpi_serialize	[HW,ACPI] force serialization of AML methods

	acpi_skip_timer_override [HW,ACPI]
			Recognize and ignore IRQ0/pin2 Interrupt Override.
			For broken nForce2 BIOS resulting in XT-PIC timer.
	acpi_use_timer_override [HW,ACPI}
			Use timer override. For some broken Nvidia NF5 boards
			that require a timer override, but don't have
			HPET

	acpi.debug_layer=	[HW,ACPI]
			Format: <int>
			Each bit of the <int> indicates an ACPI debug layer,
			1: enable, 0: disable. It is useful for boot time
			debugging. After system has booted up, it can be set
			via /sys/module/acpi/parameters/debug_layer.
			CONFIG_ACPI_DEBUG must be enabled for this to produce any output.
			Available bits (add the numbers together) to enable debug output
			for specific parts of the ACPI subsystem:
			0x01 utilities 0x02 hardware 0x04 events 0x08 tables
			0x10 namespace 0x20 parser 0x40 dispatcher
			0x80 executer 0x100 resources 0x200 acpica debugger
			0x400 os services 0x800 acpica disassembler.
			The number can be in decimal or prefixed with 0x in hex.
			Warning: Many of these options can produce a lot of
			output and make your system unusable. Be very careful.

	acpi.debug_level=	[HW,ACPI]
			Format: <int>
			Each bit of the <int> indicates an ACPI debug level,
			1: enable, 0: disable. It is useful for boot time
			debugging. After system has booted up, it can be set
			via /sys/module/acpi/parameters/debug_level.
			CONFIG_ACPI_DEBUG must be enabled for this to produce any output.
			Available bits (add the numbers together) to enable different
			debug output levels of the ACPI subsystem:
			0x01 error 0x02 warn 0x04 init 0x08 debug object
			0x10 info 0x20 init names 0x40 parse 0x80 load
			0x100 dispatch 0x200 execute 0x400 names 0x800 operation region
			0x1000 bfield 0x2000 tables 0x4000 values 0x8000 objects
			0x10000 resources 0x20000 user requests 0x40000 package.
			The number can be in decimal or prefixed with 0x in hex.
			Warning: Many of these options can produce a lot of
			output and make your system unusable. Be very careful.

	acpi_pm_good	[X86-32,X86-64]
			Override the pmtimer bug detection: force the kernel
			to assume that this machine's pmtimer latches its value
			and always returns good values.

	agp=		[AGP]
			{ off | try_unsupported }
			off: disable AGP support
			try_unsupported: try to drive unsupported chipsets
				(may crash computer or cause data corruption)

	enable_timer_pin_1 [i386,x86-64]
			Enable PIN 1 of APIC timer
			Can be useful to work around chipset bugs
			(in particular on some ATI chipsets).
			The kernel tries to set a reasonable default.

	disable_timer_pin_1 [i386,x86-64]
			Disable PIN 1 of APIC timer
			Can be useful to work around chipset bugs.

	ad1848=		[HW,OSS]
			Format: <io>,<irq>,<dma>,<dma2>,<type>

	advansys=	[HW,SCSI]
			See header of drivers/scsi/advansys.c.

	advwdt=		[HW,WDT] Advantech WDT
			Format: <iostart>,<iostop>

	aedsp16=	[HW,OSS] Audio Excel DSP 16
			Format: <io>,<irq>,<dma>,<mss_io>,<mpu_io>,<mpu_irq>
			See also header of sound/oss/aedsp16.c.

	aha152x=	[HW,SCSI]
			See Documentation/scsi/aha152x.txt.

	aha1542=	[HW,SCSI]
			Format: <portbase>[,<buson>,<busoff>[,<dmaspeed>]]

	aic7xxx=	[HW,SCSI]
			See Documentation/scsi/aic7xxx.txt.

	aic79xx=	[HW,SCSI]
			See Documentation/scsi/aic79xx.txt.

	amd_iommu=	[HW,X86-84]
			Pass parameters to the AMD IOMMU driver in the system.
			Possible values are:
			isolate - enable device isolation (each device, as far
			          as possible, will get its own protection
			          domain)
			fullflush - enable flushing of IO/TLB entries when
				    they are unmapped. Otherwise they are
				    flushed before they will be reused, which
				    is a lot of faster

	amd_iommu_size= [HW,X86-64]
			Define the size of the aperture for the AMD IOMMU
			driver. Possible values are:
			'32M', '64M' (default), '128M', '256M', '512M', '1G'

	amijoy.map=	[HW,JOY] Amiga joystick support
			Map of devices attached to JOY0DAT and JOY1DAT
			Format: <a>,<b>
			See also Documentation/kernel/input/joystick.txt

	analog.map=	[HW,JOY] Analog joystick and gamepad support
			Specifies type or capabilities of an analog joystick
			connected to one of 16 gameports
			Format: <type1>,<type2>,..<type16>

	apc=		[HW,SPARC]
			Power management functions (SPARCstation-4/5 + deriv.)
			Format: noidle
			Disable APC CPU standby support. SPARCstation-Fox does
			not play well with APC CPU idle - disable it if you have
			APC and your system crashes randomly.

	apic=		[APIC,i386] Advanced Programmable Interrupt Controller
			Change the output verbosity whilst booting
			Format: { quiet (default) | verbose | debug }
			Change the amount of debugging information output
			when initialising the APIC and IO-APIC components.

	apm=		[APM] Advanced Power Management
			See header of arch/x86/kernel/apm_32.c.

	arcrimi=	[HW,NET] ARCnet - "RIM I" (entirely mem-mapped) cards
			Format: <io>,<irq>,<nodeID>

	ataflop=	[HW,M68k]

	atarimouse=	[HW,MOUSE] Atari Mouse

	atascsi=	[HW,SCSI] Atari SCSI

	atkbd.extra=	[HW] Enable extra LEDs and keys on IBM RapidAccess,
			EzKey and similar keyboards

	atkbd.reset=	[HW] Reset keyboard during initialization

	atkbd.set=	[HW] Select keyboard code set
			Format: <int> (2 = AT (default), 3 = PS/2)

	atkbd.scroll=	[HW] Enable scroll wheel on MS Office and similar
			keyboards

	atkbd.softraw=	[HW] Choose between synthetic and real raw mode
			Format: <bool> (0 = real, 1 = synthetic (default))

	atkbd.softrepeat= [HW]
			Use software keyboard repeat

	autotest	[IA64]

	baycom_epp=	[HW,AX25]
			Format: <io>,<mode>

	baycom_par=	[HW,AX25] BayCom Parallel Port AX.25 Modem
			Format: <io>,<mode>
			See header of drivers/net/hamradio/baycom_par.c.

	baycom_ser_fdx=	[HW,AX25]
			BayCom Serial Port AX.25 Modem (Full Duplex Mode)
			Format: <io>,<irq>,<mode>[,<baud>]
			See header of drivers/net/hamradio/baycom_ser_fdx.c.

	baycom_ser_hdx=	[HW,AX25]
			BayCom Serial Port AX.25 Modem (Half Duplex Mode)
			Format: <io>,<irq>,<mode>
			See header of drivers/net/hamradio/baycom_ser_hdx.c.

	boot_delay=	Milliseconds to delay each printk during boot.
			Values larger than 10 seconds (10000) are changed to
			no delay (0).
			Format: integer

	bootmem_debug	[KNL] Enable bootmem allocator debug messages.

	bttv.card=	[HW,V4L] bttv (bt848 + bt878 based grabber cards)
	bttv.radio=	Most important insmod options are available as
			kernel args too.
	bttv.pll=	See Documentation/video4linux/bttv/Insmod-options
	bttv.tuner=	and Documentation/video4linux/bttv/CARDLIST

	BusLogic=	[HW,SCSI]
			See drivers/scsi/BusLogic.c, comment before function
			BusLogic_ParseDriverOptions().

	c101=		[NET] Moxa C101 synchronous serial card

	cachesize=	[BUGS=X86-32] Override level 2 CPU cache size detection.
			Sometimes CPU hardware bugs make them report the cache
			size incorrectly. The kernel will attempt work arounds
			to fix known problems, but for some CPUs it is not
			possible to determine what the correct size should be.
			This option provides an override for these situations.

	security=	[SECURITY] Choose a security module to enable at boot.
			If this boot parameter is not specified, only the first
			security module asking for security registration will be
			loaded. An invalid security module name will be treated
			as if no module has been chosen.

	capability.disable=
			[SECURITY] Disable capabilities.  This would normally
			be used only if an alternative security model is to be
			configured.  Potentially dangerous and should only be
			used if you are entirely sure of the consequences.

	ccw_timeout_log [S390]
			See Documentation/s390/CommonIO for details.

	cgroup_disable= [KNL] Disable a particular controller
			Format: {name of the controller(s) to disable}
				{Currently supported controllers - "memory"}

	checkreqprot	[SELINUX] Set initial checkreqprot flag value.
			Format: { "0" | "1" }
			See security/selinux/Kconfig help text.
			0 -- check protection applied by kernel (includes
				any implied execute protection).
			1 -- check protection requested by application.
			Default value is set via a kernel config option.
			Value can be changed at runtime via
				/selinux/checkreqprot.

	cio_ignore=	[S390]
			See Documentation/s390/CommonIO for details.

	clock=		[BUGS=X86-32, HW] gettimeofday clocksource override.
			[Deprecated]
			Forces specified clocksource (if available) to be used
			when calculating gettimeofday(). If specified
			clocksource is not available, it defaults to PIT.
			Format: { pit | tsc | cyclone | pmtmr }

	clocksource=	[GENERIC_TIME] Override the default clocksource
			Format: <string>
			Override the default clocksource and use the clocksource
			with the name specified.
			Some clocksource names to choose from, depending on
			the platform:
			[all] jiffies (this is the base, fallback clocksource)
			[ACPI] acpi_pm
			[ARM] imx_timer1,OSTS,netx_timer,mpu_timer2,
				pxa_timer,timer3,32k_counter,timer0_1
			[AVR32] avr32
			[X86-32] pit,hpet,tsc,vmi-timer;
				scx200_hrt on Geode; cyclone on IBM x440
			[MIPS] MIPS
			[PARISC] cr16
			[S390] tod
			[SH] SuperH
			[SPARC64] tick
			[X86-64] hpet,tsc

	clearcpuid=BITNUM [X86]
			Disable CPUID feature X for the kernel. See
			include/asm-x86/cpufeature.h for the valid bit numbers.
			Note the Linux specific bits are not necessarily
			stable over kernel options, but the vendor specific
			ones should be.
			Also note that user programs calling CPUID directly
			or using the feature without checking anything
			will still see it. This just prevents it from
			being used by the kernel or shown in /proc/cpuinfo.
			Also note the kernel might malfunction if you disable
			some critical bits.

	code_bytes	[IA32/X86_64] How many bytes of object code to print
			in an oops report.
			Range: 0 - 8192
			Default: 64

	hpet=		[X86-32,HPET] option to control HPET usage
			Format: { enable (default) | disable | force }
			disable: disable HPET and use PIT instead
			force: allow force enabled of undocumented chips (ICH4,
			VIA, nVidia)

	com20020=	[HW,NET] ARCnet - COM20020 chipset
			Format:
			<io>[,<irq>[,<nodeID>[,<backplane>[,<ckp>[,<timeout>]]]]]

	com90io=	[HW,NET] ARCnet - COM90xx chipset (IO-mapped buffers)
			Format: <io>[,<irq>]

	com90xx=	[HW,NET]
			ARCnet - COM90xx chipset (memory-mapped buffers)
			Format: <io>[,<irq>[,<memstart>]]

	condev=		[HW,S390] console device
	conmode=

	console=	[KNL] Output console device and options.

		tty<n>	Use the virtual console device <n>.

		ttyS<n>[,options]
		ttyUSB0[,options]
			Use the specified serial port.  The options are of
			the form "bbbbpnf", where "bbbb" is the baud rate,
			"p" is parity ("n", "o", or "e"), "n" is number of
			bits, and "f" is flow control ("r" for RTS or
			omit it).  Default is "9600n8".

			See Documentation/serial-console.txt for more
			information.  See
			Documentation/networking/netconsole.txt for an
			alternative.

		uart[8250],io,<addr>[,options]
		uart[8250],mmio,<addr>[,options]
			Start an early, polled-mode console on the 8250/16550
			UART at the specified I/O port or MMIO address,
			switching to the matching ttyS device later.  The
			options are the same as for ttyS, above.

                If the device connected to the port is not a TTY but a braille
                device, prepend "brl," before the device type, for instance
			console=brl,ttyS0
		For now, only VisioBraille is supported.

	earlycon=	[KNL] Output early console device and options.
		uart[8250],io,<addr>[,options]
		uart[8250],mmio,<addr>[,options]
			Start an early, polled-mode console on the 8250/16550
			UART at the specified I/O port or MMIO address.
			The options are the same as for ttyS, above.

	no_console_suspend
			[HW] Never suspend the console
			Disable suspending of consoles during suspend and
			hibernate operations.  Once disabled, debugging
			messages can reach various consoles while the rest
			of the system is being put to sleep (ie, while
			debugging driver suspend/resume hooks).  This may
			not work reliably with all consoles, but is known
			to work with serial and VGA consoles.

	cpcihp_generic=	[HW,PCI] Generic port I/O CompactPCI driver
			Format:
			<first_slot>,<last_slot>,<port>,<enum_bit>[,<debug>]

	crashkernel=nn[KMG]@ss[KMG]
			[KNL] Reserve a chunk of physical memory to
			hold a kernel to switch to with kexec on panic.

	crashkernel=range1:size1[,range2:size2,...][@offset]
			[KNL] Same as above, but depends on the memory
			in the running system. The syntax of range is
			start-[end] where start and end are both
			a memory unit (amount[KMG]). See also
			Documentation/kdump/kdump.txt for a example.

	cs4232=		[HW,OSS]
			Format: <io>,<irq>,<dma>,<dma2>,<mpuio>,<mpuirq>

	cs89x0_dma=	[HW,NET]
			Format: <dma>

	cs89x0_media=	[HW,NET]
			Format: { rj45 | aui | bnc }

	dasd=		[HW,NET]
			See header of drivers/s390/block/dasd_devmap.c.

	db9.dev[2|3]=	[HW,JOY] Multisystem joystick support via parallel port
			(one device per port)
			Format: <port#>,<type>
			See also Documentation/input/joystick-parport.txt

	debug		[KNL] Enable kernel debugging (events log level).

	debug_locks_verbose=
			[KNL] verbose self-tests
			Format=<0|1>
			Print debugging info while doing the locking API
			self-tests.
			We default to 0 (no extra messages), setting it to
			1 will print _a lot_ more information - normally
			only useful to kernel developers.

	debug_objects	[KNL] Enable object debugging

	debugpat	[X86] Enable PAT debugging

	decnet.addr=	[HW,NET]
			Format: <area>[,<node>]
			See also Documentation/networking/decnet.txt.

	vt.default_blu=	[VT]
			Format: <blue0>,<blue1>,<blue2>,...,<blue15>
			Change the default blue palette of the console.
			This is a 16-member array composed of values
			ranging from 0-255.

	vt.default_grn=	[VT]
			Format: <green0>,<green1>,<green2>,...,<green15>
			Change the default green palette of the console.
			This is a 16-member array composed of values
			ranging from 0-255.

	vt.default_red=	[VT]
			Format: <red0>,<red1>,<red2>,...,<red15>
			Change the default red palette of the console.
			This is a 16-member array composed of values
			ranging from 0-255.

	vt.default_utf8=
			[VT]
			Format=<0|1>
			Set system-wide default UTF-8 mode for all tty's.
			Default is 1, i.e. UTF-8 mode is enabled for all
			newly opened terminals.

	dhash_entries=	[KNL]
			Set number of hash buckets for dentry cache.

	digi=		[HW,SERIAL]
			IO parameters + enable/disable command.

	digiepca=	[HW,SERIAL]
			See drivers/char/README.epca and
			Documentation/digiepca.txt.

	disable_mtrr_cleanup [X86]
	enable_mtrr_cleanup [X86]
			The kernel tries to adjust MTRR layout from continuous
			to discrete, to make X server driver able to add WB
			entry later. This parameter enables/disables that.

	mtrr_chunk_size=nn[KMG] [X86]
			used for mtrr cleanup. It is largest continous chunk
			that could hold holes aka. UC entries.

	mtrr_gran_size=nn[KMG] [X86]
			Used for mtrr cleanup. It is granularity of mtrr block.
			Default is 1.
			Large value could prevent small alignment from
			using up MTRRs.

	mtrr_spare_reg_nr=n [X86]
			Format: <integer>
			Range: 0,7 : spare reg number
			Default : 1
			Used for mtrr cleanup. It is spare mtrr entries number.
			Set to 2 or more if your graphical card needs more.

	disable_mtrr_trim [X86, Intel and AMD only]
			By default the kernel will trim any uncacheable
			memory out of your available memory pool based on
			MTRR settings.  This parameter disables that behavior,
			possibly causing your machine to run very slowly.

	dmasound=	[HW,OSS] Sound subsystem buffers

	dscc4.setup=	[NET]

	dtc3181e=	[HW,SCSI]

	earlyprintk=	[X86-32,X86-64,SH,BLACKFIN]
			earlyprintk=vga
			earlyprintk=serial[,ttySn[,baudrate]]
			earlyprintk=dbgp

			Append ",keep" to not disable it when the real console
			takes over.

			Only vga or serial or usb debug port at a time.

			Currently only ttyS0 and ttyS1 are supported.

			Interaction with the standard serial driver is not
			very good.

			The VGA output is eventually overwritten by the real
			console.

	eata=		[HW,SCSI]

	edd=		[EDD]
			Format: {"off" | "on" | "skip[mbr]"}

	eisa_irq_edge=	[PARISC,HW]
			See header of drivers/parisc/eisa.c.

	elanfreq=	[X86-32]
			See comment before function elanfreq_setup() in
			arch/x86/kernel/cpu/cpufreq/elanfreq.c.

	elevator=	[IOSCHED]
			Format: {"anticipatory" | "cfq" | "deadline" | "noop"}
			See Documentation/block/as-iosched.txt and
			Documentation/block/deadline-iosched.txt for details.

	elfcorehdr=	[X86-32, X86_64]
			Specifies physical address of start of kernel core
			image elf header. Generally kexec loader will
			pass this option to capture kernel.
			See Documentation/kdump/kdump.txt for details.

	enforcing	[SELINUX] Set initial enforcing status.
			Format: {"0" | "1"}
			See security/selinux/Kconfig help text.
			0 -- permissive (log only, no denials).
			1 -- enforcing (deny and log).
			Default value is 0.
			Value can be changed at runtime via /selinux/enforce.

	es1371=		[HW,OSS]
			Format: <spdif>,[<nomix>,[<amplifier>]]
			See also header of sound/oss/es1371.c.

	ether=		[HW,NET] Ethernet cards parameters
			This option is obsoleted by the "netdev=" option, which
			has equivalent usage. See its documentation for details.

	eurwdt=		[HW,WDT] Eurotech CPU-1220/1410 onboard watchdog.
			Format: <io>[,<irq>]

	failslab=
	fail_page_alloc=
	fail_make_request=[KNL]
			General fault injection mechanism.
			Format: <interval>,<probability>,<space>,<times>
			See also /Documentation/fault-injection/.

	fd_mcs=		[HW,SCSI]
			See header of drivers/scsi/fd_mcs.c.

	fdomain=	[HW,SCSI]
			See header of drivers/scsi/fdomain.c.

	floppy=		[HW]
			See Documentation/floppy.txt.

	force_pal_cache_flush
			[IA-64] Avoid check_sal_cache_flush which may hang on
			buggy SAL_CACHE_FLUSH implementations. Using this
			parameter will force ia64_sal_cache_flush to call
			ia64_pal_cache_flush instead of SAL_CACHE_FLUSH.

	gamecon.map[2|3]=
			[HW,JOY] Multisystem joystick and NES/SNES/PSX pad
			support via parallel port (up to 5 devices per port)
			Format: <port#>,<pad1>,<pad2>,<pad3>,<pad4>,<pad5>
			See also Documentation/input/joystick-parport.txt

	gamma=		[HW,DRM]

	gart_fix_e820=  [X86_64] disable the fix e820 for K8 GART
			Format: off | on
			default: on

	gdth=		[HW,SCSI]
			See header of drivers/scsi/gdth.c.

	gpt		[EFI] Forces disk with valid GPT signature but
			invalid Protective MBR to be treated as GPT.

	gvp11=		[HW,SCSI]

	hashdist=	[KNL,NUMA] Large hashes allocated during boot
			are distributed across NUMA nodes.  Defaults on
			for IA-64, off otherwise.
			Format: 0 | 1 (for off | on)

	hcl=		[IA-64] SGI's Hardware Graph compatibility layer

	hd=		[EIDE] (E)IDE hard drive subsystem geometry
			Format: <cyl>,<head>,<sect>

	highmem=nn[KMG]	[KNL,BOOT] forces the highmem zone to have an exact
			size of <nn>. This works even on boxes that have no
			highmem otherwise. This also works to reduce highmem
			size on bigger boxes.

	highres=	[KNL] Enable/disable high resolution timer mode.
			Valid parameters: "on", "off"
			Default: "on"

	hisax=		[HW,ISDN]
			See Documentation/isdn/README.HiSax.

	hugepages=	[HW,X86-32,IA-64] HugeTLB pages to allocate at boot.
	hugepagesz=	[HW,IA-64,PPC,X86-64] The size of the HugeTLB pages.
			On x86-64 and powerpc, this option can be specified
			multiple times interleaved with hugepages= to reserve
			huge pages of different sizes. Valid pages sizes on
			x86-64 are 2M (when the CPU supports "pse") and 1G
			(when the CPU supports the "pdpe1gb" cpuinfo flag)
			Note that 1GB pages can only be allocated at boot time
			using hugepages= and not freed afterwards.
	default_hugepagesz=
			[same as hugepagesz=] The size of the default
			HugeTLB page size. This is the size represented by
			the legacy /proc/ hugepages APIs, used for SHM, and
			default size when mounting hugetlbfs filesystems.
			Defaults to the default architecture's huge page size
			if not specified.

<<<<<<< HEAD
	hlt		[BUGS=ARM,SH]

=======
	i8042.debug	[HW] Toggle i8042 debug mode
>>>>>>> 0cfd8103
	i8042.direct	[HW] Put keyboard port into non-translated mode
	i8042.dumbkbd	[HW] Pretend that controller can only read data from
			     keyboard and cannot control its state
			     (Don't attempt to blink the leds)
	i8042.noaux	[HW] Don't check for auxiliary (== mouse) port
	i8042.nokbd	[HW] Don't check/create keyboard port
	i8042.noloop	[HW] Disable the AUX Loopback command while probing
			     for the AUX port
	i8042.nomux	[HW] Don't check presence of an active multiplexing
			     controller
	i8042.nopnp	[HW] Don't use ACPIPnP / PnPBIOS to discover KBD/AUX
			     controllers
	i8042.panicblink=
			[HW] Frequency with which keyboard LEDs should blink
			     when kernel panics (default is 0.5 sec)
	i8042.reset	[HW] Reset the controller during init and cleanup
	i8042.unlock	[HW] Unlock (ignore) the keylock

	i810=		[HW,DRM]

	i8k.ignore_dmi	[HW] Continue probing hardware even if DMI data
			indicates that the driver is running on unsupported
			hardware.
	i8k.force	[HW] Activate i8k driver even if SMM BIOS signature
			does not match list of supported models.
	i8k.power_status
			[HW] Report power status in /proc/i8k
			(disabled by default)
	i8k.restricted	[HW] Allow controlling fans only if SYS_ADMIN
			capability is set.

	ibmmcascsi=	[HW,MCA,SCSI] IBM MicroChannel SCSI adapter
			See Documentation/mca.txt.

	icn=		[HW,ISDN]
			Format: <io>[,<membase>[,<icn_id>[,<icn_id2>]]]

	ide=		[HW] (E)IDE subsystem
			Format: ide=nodma or ide=doubler
			See Documentation/ide/ide.txt.

	idebus=		[HW] (E)IDE subsystem - VLB/PCI bus speed
			See Documentation/ide/ide.txt.

	idle=		[X86]
			Format: idle=poll or idle=mwait, idle=halt, idle=nomwait
			Poll forces a polling idle loop that can slightly improves the performance
			of waking up a idle CPU, but will use a lot of power and make the system
			run hot. Not recommended.
			idle=mwait. On systems which support MONITOR/MWAIT but the kernel chose
			to not use it because it doesn't save as much power as a normal idle
			loop use the MONITOR/MWAIT idle loop anyways. Performance should be the same
			as idle=poll.
			idle=halt. Halt is forced to be used for CPU idle.
			In such case C2/C3 won't be used again.
			idle=nomwait. Disable mwait for CPU C-states

	ide-pci-generic.all-generic-ide [HW] (E)IDE subsystem
			Claim all unknown PCI IDE storage controllers.

	ignore_loglevel	[KNL]
			Ignore loglevel setting - this will print /all/
			kernel messages to the console. Useful for debugging.

	ihash_entries=	[KNL]
			Set number of hash buckets for inode cache.

	in2000=		[HW,SCSI]
			See header of drivers/scsi/in2000.c.

	init=		[KNL]
			Format: <full_path>
			Run specified binary instead of /sbin/init as init
			process.

	initcall_debug	[KNL] Trace initcalls as they are executed.  Useful
			for working out where the kernel is dying during
			startup.

	initrd=		[BOOT] Specify the location of the initial ramdisk

	inport.irq=	[HW] Inport (ATI XL and Microsoft) busmouse driver
			Format: <irq>

	inttest=	[IA64]

	iommu=		[x86]
		off
		force
		noforce
		biomerge
		panic
		nopanic
		merge
		nomerge
		forcesac
		soft


	intel_iommu=	[DMAR] Intel IOMMU driver (DMAR) option
		off
			Disable intel iommu driver.
		igfx_off [Default Off]
			By default, gfx is mapped as normal device. If a gfx
			device has a dedicated DMAR unit, the DMAR unit is
			bypassed by not enabling DMAR with this option. In
			this case, gfx device will use physical address for
			DMA.
		forcedac [x86_64]
			With this option iommu will not optimize to look
			for io virtual address below 32 bit forcing dual
			address cycle on pci bus for cards supporting greater
			than 32 bit addressing. The default is to look
			for translation below 32 bit and if not available
			then look in the higher range.
		strict [Default Off]
			With this option on every unmap_single operation will
			result in a hardware IOTLB flush operation as opposed
			to batching them for performance.

	io_delay=	[X86-32,X86-64] I/O delay method
		0x80
			Standard port 0x80 based delay
		0xed
			Alternate port 0xed based delay (needed on some systems)
		udelay
			Simple two microseconds delay
		none
			No delay

	io7=		[HW] IO7 for Marvel based alpha systems
			See comment before marvel_specify_io7 in
			arch/alpha/kernel/core_marvel.c.

	ip=		[IP_PNP]
			See Documentation/filesystems/nfsroot.txt.

	ip2=		[HW] Set IO/IRQ pairs for up to 4 IntelliPort boards
			See comment before ip2_setup() in
			drivers/char/ip2/ip2base.c.

	ips=		[HW,SCSI] Adaptec / IBM ServeRAID controller
			See header of drivers/scsi/ips.c.

	ports=		[IP_VS_FTP] IPVS ftp helper module
			Default is 21.
			Up to 8 (IP_VS_APP_MAX_PORTS) ports
			may be specified.
			Format: <port>,<port>....

	irqfixup	[HW]
			When an interrupt is not handled search all handlers
			for it. Intended to get systems with badly broken
			firmware running.

	irqpoll		[HW]
			When an interrupt is not handled search all handlers
			for it. Also check all handlers each timer
			interrupt. Intended to get systems with badly broken
			firmware running.

	isapnp=		[ISAPNP]
			Format: <RDP>,<reset>,<pci_scan>,<verbosity>

	isolcpus=	[KNL,SMP] Isolate CPUs from the general scheduler.
			Format:
			<cpu number>,...,<cpu number>
			or
			<cpu number>-<cpu number>  (must be a positive range in ascending order)
			or a mixture
			<cpu number>,...,<cpu number>-<cpu number>
			This option can be used to specify one or more CPUs
			to isolate from the general SMP balancing and scheduling
			algorithms. The only way to move a process onto or off
			an "isolated" CPU is via the CPU affinity syscalls.
			<cpu number> begins at 0 and the maximum value is
			"number of CPUs in system - 1".

			This option is the preferred way to isolate CPUs. The
			alternative -- manually setting the CPU mask of all
			tasks in the system -- can cause problems and
			suboptimal load balancer performance.

	iucv=		[HW,NET]

	js=		[HW,JOY] Analog joystick
			See Documentation/input/joystick.txt.

	kernelcore=nn[KMG]	[KNL,X86-32,IA-64,PPC,X86-64] This parameter
			specifies the amount of memory usable by the kernel
			for non-movable allocations.  The requested amount is
			spread evenly throughout all nodes in the system. The
			remaining memory in each node is used for Movable
			pages. In the event, a node is too small to have both
			kernelcore and Movable pages, kernelcore pages will
			take priority and other nodes will have a larger number
			of kernelcore pages.  The Movable zone is used for the
			allocation of pages that may be reclaimed or moved
			by the page migration subsystem.  This means that
			HugeTLB pages may not be allocated from this zone.
			Note that allocations like PTEs-from-HighMem still
			use the HighMem zone if it exists, and the Normal
			zone if it does not.

	movablecore=nn[KMG]	[KNL,X86-32,IA-64,PPC,X86-64] This parameter
			is similar to kernelcore except it specifies the
			amount of memory used for migratable allocations.
			If both kernelcore and movablecore is specified,
			then kernelcore will be at *least* the specified
			value but may be more. If movablecore on its own
			is specified, the administrator must be careful
			that the amount of memory usable for all allocations
			is not too small.

	keepinitrd	[HW,ARM]

	kstack=N	[X86-32,X86-64] Print N words from the kernel stack
			in oops dumps.

	kgdboc=		[HW] kgdb over consoles.
			Requires a tty driver that supports console polling.
			(only serial suported for now)
			Format: <serial_device>[,baud]

	kmac=		[MIPS] korina ethernet MAC address.
			Configure the RouterBoard 532 series on-chip
			Ethernet adapter MAC address.

	l2cr=		[PPC]

	l3cr=		[PPC]

	lapic		[X86-32,APIC] Enable the local APIC even if BIOS
			disabled it.

	lapic_timer_c2_ok	[X86-32,x86-64,APIC] trust the local apic timer in
			C2 power state.

	libata.dma=	[LIBATA] DMA control
			libata.dma=0	  Disable all PATA and SATA DMA
			libata.dma=1	  PATA and SATA Disk DMA only
			libata.dma=2	  ATAPI (CDROM) DMA only
			libata.dma=4	  Compact Flash DMA only 
			Combinations also work, so libata.dma=3 enables DMA
			for disks and CDROMs, but not CFs.

	libata.noacpi	[LIBATA] Disables use of ACPI in libata suspend/resume
			when set.
			Format: <int>

	libata.force=	[LIBATA] Force configurations.  The format is comma
			separated list of "[ID:]VAL" where ID is
			PORT[:DEVICE].  PORT and DEVICE are decimal numbers
			matching port, link or device.  Basically, it matches
			the ATA ID string printed on console by libata.  If
			the whole ID part is omitted, the last PORT and DEVICE
			values are used.  If ID hasn't been specified yet, the
			configuration applies to all ports, links and devices.

			If only DEVICE is omitted, the parameter applies to
			the port and all links and devices behind it.  DEVICE
			number of 0 either selects the first device or the
			first fan-out link behind PMP device.  It does not
			select the host link.  DEVICE number of 15 selects the
			host link and device attached to it.

			The VAL specifies the configuration to force.  As long
			as there's no ambiguity shortcut notation is allowed.
			For example, both 1.5 and 1.5G would work for 1.5Gbps.
			The following configurations can be forced.

			* Cable type: 40c, 80c, short40c, unk, ign or sata.
			  Any ID with matching PORT is used.

			* SATA link speed limit: 1.5Gbps or 3.0Gbps.

			* Transfer mode: pio[0-7], mwdma[0-4] and udma[0-7].
			  udma[/][16,25,33,44,66,100,133] notation is also
			  allowed.

			* [no]ncq: Turn on or off NCQ.

			* nohrst, nosrst, norst: suppress hard, soft
                          and both resets.

			If there are multiple matching configurations changing
			the same attribute, the last one is used.

	load_ramdisk=	[RAM] List of ramdisks to load from floppy
			See Documentation/ramdisk.txt.

	lockd.nlm_grace_period=P  [NFS] Assign grace period.
			Format: <integer>

	lockd.nlm_tcpport=N	[NFS] Assign TCP port.
			Format: <integer>

	lockd.nlm_timeout=T	[NFS] Assign timeout value.
			Format: <integer>

	lockd.nlm_udpport=M	[NFS] Assign UDP port.
			Format: <integer>

	logibm.irq=	[HW,MOUSE] Logitech Bus Mouse Driver
			Format: <irq>

	loglevel=	All Kernel Messages with a loglevel smaller than the
			console loglevel will be printed to the console. It can
			also be changed with klogd or other programs. The
			loglevels are defined as follows:

			0 (KERN_EMERG)		system is unusable
			1 (KERN_ALERT)		action must be taken immediately
			2 (KERN_CRIT)		critical conditions
			3 (KERN_ERR)		error conditions
			4 (KERN_WARNING)	warning conditions
			5 (KERN_NOTICE)		normal but significant condition
			6 (KERN_INFO)		informational
			7 (KERN_DEBUG)		debug-level messages

	log_buf_len=n	Sets the size of the printk ring buffer, in bytes.
			Format: { n | nk | nM }
			n must be a power of two.  The default size
			is set in the kernel config file.

	logo.nologo	[FB] Disables display of the built-in Linux logo.
			This may be used to provide more screen space for
			kernel log messages and is useful when debugging
			kernel boot problems.

	lp=0		[LP]	Specify parallel ports to use, e.g,
	lp=port[,port...]	lp=none,parport0 (lp0 not configured, lp1 uses
	lp=reset		first parallel port). 'lp=0' disables the
	lp=auto			printer driver. 'lp=reset' (which can be
				specified in addition to the ports) causes
				attached printers to be reset. Using
				lp=port1,port2,... specifies the parallel ports
				to associate lp devices with, starting with
				lp0. A port specification may be 'none' to skip
				that lp device, or a parport name such as
				'parport0'. Specifying 'lp=auto' instead of a
				port specification list means that device IDs
				from each port should be examined, to see if
				an IEEE 1284-compliant printer is attached; if
				so, the driver will manage that printer.
				See also header of drivers/char/lp.c.

	lpj=n		[KNL]
			Sets loops_per_jiffy to given constant, thus avoiding
			time-consuming boot-time autodetection (up to 250 ms per
			CPU). 0 enables autodetection (default). To determine
			the correct value for your kernel, boot with normal
			autodetection and see what value is printed. Note that
			on SMP systems the preset will be applied to all CPUs,
			which is likely to cause problems if your CPUs need
			significantly divergent settings. An incorrect value
			will cause delays in the kernel to be wrong, leading to
			unpredictable I/O errors and other breakage. Although
			unlikely, in the extreme case this might damage your
			hardware.

	ltpc=		[NET]
			Format: <io>,<irq>,<dma>

	mac5380=	[HW,SCSI] Format:
			<can_queue>,<cmd_per_lun>,<sg_tablesize>,<hostid>,<use_tags>

	machvec=	[IA64] Force the use of a particular machine-vector
			(machvec) in a generic kernel.
			Example: machvec=hpzx1_swiotlb

	max_loop=	[LOOP] Maximum number of loopback devices that can
			be mounted
			Format: <1-256>

	maxcpus=	[SMP] Maximum number of processors that	an SMP kernel
			should make use of.  maxcpus=n : n >= 0 limits the
			kernel to using 'n' processors.  n=0 is a special case,
			it is equivalent to "nosmp", which also disables
			the IO APIC.

	max_addr=[KMG]	[KNL,BOOT,ia64] All physical memory greater than or
			equal to this physical address is ignored.

	max_luns=	[SCSI] Maximum number of LUNs to probe.
			Should be between 1 and 2^32-1.

	max_report_luns=
			[SCSI] Maximum number of LUNs received.
			Should be between 1 and 16384.

	mcatest=	[IA-64]

	mce		[X86-32] Machine Check Exception

	mce=option	[X86-64] See Documentation/x86_64/boot-options.txt

	md=		[HW] RAID subsystems devices and level
			See Documentation/md.txt.

	mdacon=		[MDA]
			Format: <first>,<last>
			Specifies range of consoles to be captured by the MDA.

	mem=nn[KMG]	[KNL,BOOT] Force usage of a specific amount of memory
			Amount of memory to be used when the kernel is not able
			to see the whole system memory or for test.
			[X86-32] Use together with memmap= to avoid physical
			address space collisions. Without memmap= PCI devices
			could be placed at addresses belonging to unused RAM.

	mem=nopentium	[BUGS=X86-32] Disable usage of 4MB pages for kernel
			memory.

	memchunk=nn[KMG]
			[KNL,SH] Allow user to override the default size for
			per-device physically contiguous DMA buffers.

	memmap=exactmap	[KNL,X86-32,X86_64] Enable setting of an exact
			E820 memory map, as specified by the user.
			Such memmap=exactmap lines can be constructed based on
			BIOS output or other requirements. See the memmap=nn@ss
			option description.

	memmap=nn[KMG]@ss[KMG]
			[KNL] Force usage of a specific region of memory
			Region of memory to be used, from ss to ss+nn.

	memmap=nn[KMG]#ss[KMG]
			[KNL,ACPI] Mark specific memory as ACPI data.
			Region of memory to be used, from ss to ss+nn.

	memmap=nn[KMG]$ss[KMG]
			[KNL,ACPI] Mark specific memory as reserved.
			Region of memory to be used, from ss to ss+nn.
			Example: Exclude memory from 0x18690000-0x1869ffff
			         memmap=64K$0x18690000
			         or
			         memmap=0x10000$0x18690000

	memory_corruption_check=0/1 [X86]
			Some BIOSes seem to corrupt the first 64k of
			memory when doing things like suspend/resume.
			Setting this option will scan the memory
			looking for corruption.  Enabling this will
			both detect corruption and prevent the kernel
			from using the memory being corrupted.
			However, its intended as a diagnostic tool; if
			repeatable BIOS-originated corruption always
			affects the same memory, you can use memmap=
			to prevent the kernel from using that memory.

	memory_corruption_check_size=size [X86]
			By default it checks for corruption in the low
			64k, making this memory unavailable for normal
			use.  Use this parameter to scan for
			corruption in more or less memory.

	memory_corruption_check_period=seconds [X86]
			By default it checks for corruption every 60
			seconds.  Use this parameter to check at some
			other rate.  0 disables periodic checking.

	memtest=	[KNL,X86] Enable memtest
			Format: <integer>
			range: 0,4 : pattern number
			default : 0 <disable>

	meye.*=		[HW] Set MotionEye Camera parameters
			See Documentation/video4linux/meye.txt.

	mfgpt_irq=	[IA-32] Specify the IRQ to use for the
			Multi-Function General Purpose Timers on AMD Geode
			platforms.

	mfgptfix	[X86-32] Fix MFGPT timers on AMD Geode platforms when
			the BIOS has incorrectly applied a workaround. TinyBIOS
			version 0.98 is known to be affected, 0.99 fixes the
			problem by letting the user disable the workaround.

	mga=		[HW,DRM]

	mminit_loglevel=
			[KNL] When CONFIG_DEBUG_MEMORY_INIT is set, this
			parameter allows control of the logging verbosity for
			the additional memory initialisation checks. A value
			of 0 disables mminit logging and a level of 4 will
			log everything. Information is printed at KERN_DEBUG
			so loglevel=8 may also need to be specified.

	mousedev.tap_time=
			[MOUSE] Maximum time between finger touching and
			leaving touchpad surface for touch to be considered
			a tap and be reported as a left button click (for
			touchpads working in absolute mode only).
			Format: <msecs>
	mousedev.xres=	[MOUSE] Horizontal screen resolution, used for devices
			reporting absolute coordinates, such as tablets
	mousedev.yres=	[MOUSE] Vertical screen resolution, used for devices
			reporting absolute coordinates, such as tablets

	mpu401=		[HW,OSS]
			Format: <io>,<irq>

	MTD_Partition=	[MTD]
			Format: <name>,<region-number>,<size>,<offset>

	MTD_Region=	[MTD] Format:
			<name>,<region-number>[,<base>,<size>,<buswidth>,<altbuswidth>]

	mtdparts=	[MTD]
			See drivers/mtd/cmdlinepart.c.

	mtdset=		[ARM]
			ARM/S3C2412 JIVE boot control

			See arch/arm/mach-s3c2412/mach-jive.c

	mtouchusb.raw_coordinates=
			[HW] Make the MicroTouch USB driver use raw coordinates
			('y', default) or cooked coordinates ('n')

	n2=		[NET] SDL Inc. RISCom/N2 synchronous serial card

	NCR_D700=	[HW,SCSI]
			See header of drivers/scsi/NCR_D700.c.

	ncr5380=	[HW,SCSI]

	ncr53c400=	[HW,SCSI]

	ncr53c400a=	[HW,SCSI]

	ncr53c406a=	[HW,SCSI]

	ncr53c8xx=	[HW,SCSI]

	netdev=		[NET] Network devices parameters
			Format: <irq>,<io>,<mem_start>,<mem_end>,<name>
			Note that mem_start is often overloaded to mean
			something different and driver-specific.
			This usage is only documented in each driver source
			file if at all.

	nf_conntrack.acct=
			[NETFILTER] Enable connection tracking flow accounting
			0 to disable accounting
			1 to enable accounting
			Default value depends on CONFIG_NF_CT_ACCT that is
			going to be removed in 2.6.29.

	nfsaddrs=	[NFS]
			See Documentation/filesystems/nfsroot.txt.

	nfsroot=	[NFS] nfs root filesystem for disk-less boxes.
			See Documentation/filesystems/nfsroot.txt.

	nfs.callback_tcpport=
			[NFS] set the TCP port on which the NFSv4 callback
			channel should listen.

	nfs.idmap_cache_timeout=
			[NFS] set the maximum lifetime for idmapper cache
			entries.

	nfs.enable_ino64=
			[NFS] enable 64-bit inode numbers.
			If zero, the NFS client will fake up a 32-bit inode
			number for the readdir() and stat() syscalls instead
			of returning the full 64-bit number.
			The default is to return 64-bit inode numbers.

	nmi_debug=	[KNL,AVR32] Specify one or more actions to take
			when a NMI is triggered.
			Format: [state][,regs][,debounce][,die]

	nmi_watchdog=	[KNL,BUGS=X86-32] Debugging features for SMP kernels

	no387		[BUGS=X86-32] Tells the kernel to use the 387 maths
			emulation library even if a 387 maths coprocessor
			is present.

	noaliencache	[MM, NUMA, SLAB] Disables the allocation of alien
			caches in the slab allocator.  Saves per-node memory,
			but will impact performance.

	noalign		[KNL,ARM]

	noapic		[SMP,APIC] Tells the kernel to not make use of any
			IOAPICs that may be present in the system.

	nobats		[PPC] Do not use BATs for mapping kernel lowmem
			on "Classic" PPC cores.

	nocache		[ARM]

	nodelayacct	[KNL] Disable per-task delay accounting

	nodisconnect	[HW,SCSI,M68K] Disables SCSI disconnects.

	nodsp		[SH] Disable hardware DSP at boot time.

	noefi		[X86-32,X86-64] Disable EFI runtime services support.

	noexec		[IA-64]

	noexec		[X86-32,X86-64]
			On X86-32 available only on PAE configured kernels.
			noexec=on: enable non-executable mappings (default)
			noexec=off: disable non-executable mappings

	noexec32	[X86-64]
			This affects only 32-bit executables.
			noexec32=on: enable non-executable mappings (default)
				read doesn't imply executable mappings
			noexec32=off: disable non-executable mappings
				read implies executable mappings

	nofpu		[SH] Disable hardware FPU at boot time.

	nofxsr		[BUGS=X86-32] Disables x86 floating point extended
			register save and restore. The kernel will only save
			legacy floating-point registers on task switch.

	noclflush	[BUGS=X86] Don't use the CLFLUSH instruction

	nohlt		[BUGS=ARM,SH]

	no-hlt		[BUGS=X86-32] Tells the kernel that the hlt
			instruction doesn't work correctly and not to
			use it.

	nohalt		[IA-64] Tells the kernel not to use the power saving
			function PAL_HALT_LIGHT when idle. This increases
			power-consumption. On the positive side, it reduces
			interrupt wake-up latency, which may improve performance
			in certain environments such as networked servers or
			real-time systems.

	nohz=		[KNL] Boottime enable/disable dynamic ticks
			Valid arguments: on, off
			Default: on

	noirqbalance	[X86-32,SMP,KNL] Disable kernel irq balancing

	noirqdebug	[X86-32] Disables the code which attempts to detect and
			disable unhandled interrupt sources.

	no_timer_check	[X86-32,X86_64,APIC] Disables the code which tests for
			broken timer IRQ sources.

	noisapnp	[ISAPNP] Disables ISA PnP code.

	noinitrd	[RAM] Tells the kernel not to load any configured
			initial RAM disk.

	nointroute	[IA-64]

	nojitter	[IA64] Disables jitter checking for ITC timers.

	nolapic		[X86-32,APIC] Do not enable or use the local APIC.

	nolapic_timer	[X86-32,APIC] Do not use the local APIC timer.

	nox2apic	[X86-64,APIC] Do not enable x2APIC mode.

	x2apic_phys	[X86-64,APIC] Use x2apic physical mode instead of
			default x2apic cluster mode on platforms
			supporting x2apic.

	noltlbs		[PPC] Do not use large page/tlb entries for kernel
			lowmem mapping on PPC40x.

	nomca		[IA-64] Disable machine check abort handling

	nomce		[X86-32] Machine Check Exception

	nomfgpt		[X86-32] Disable Multi-Function General Purpose
			Timer usage (for AMD Geode machines).

	noreplace-paravirt	[X86-32,PV_OPS] Don't patch paravirt_ops

	noreplace-smp	[X86-32,SMP] Don't replace SMP instructions
			with UP alternatives

	noresidual	[PPC] Don't use residual data on PReP machines.

	noresume	[SWSUSP] Disables resume and restores original swap
			space.

	no-scroll	[VGA] Disables scrollback.
			This is required for the Braillex ib80-piezo Braille
			reader made by F.H. Papenmeier (Germany).

	nosbagart	[IA-64]

	nosep		[BUGS=X86-32] Disables x86 SYSENTER/SYSEXIT support.

	nosmp		[SMP] Tells an SMP kernel to act as a UP kernel,
			and disable the IO APIC.  legacy for "maxcpus=0".

	nosoftlockup	[KNL] Disable the soft-lockup detector.

	nosync		[HW,M68K] Disables sync negotiation for all devices.

	notsc		[BUGS=X86-32] Disable Time Stamp Counter

	nousb		[USB] Disable the USB subsystem

	nowb		[ARM]

	nptcg=		[IA64] Override max number of concurrent global TLB
			purges which is reported from either PAL_VM_SUMMARY or
			SAL PALO.

	numa_zonelist_order= [KNL, BOOT] Select zonelist order for NUMA.
			one of ['zone', 'node', 'default'] can be specified
			This can be set from sysctl after boot.
			See Documentation/sysctl/vm.txt for details.

	nr_uarts=	[SERIAL] maximum number of UARTs to be registered.

	olpc_ec_timeout= [OLPC] ms delay when issuing EC commands
			Rather than timing out after 20 ms if an EC
			command is not properly ACKed, override the length
			of the timeout.  We have interrupts disabled while
			waiting for the ACK, so if this is set too high
			interrupts *may* be lost!

	opl3=		[HW,OSS]
			Format: <io>

	oprofile.timer=	[HW]
			Use timer interrupt instead of performance counters

	osst=		[HW,SCSI] SCSI Tape Driver
			Format: <buffer_size>,<write_threshold>
			See also Documentation/scsi/st.txt.

	panic=		[KNL] Kernel behaviour on panic
			Format: <timeout>

	parkbd.port=	[HW] Parallel port number the keyboard adapter is
			connected to, default is 0.
			Format: <parport#>
	parkbd.mode=	[HW] Parallel port keyboard adapter mode of operation,
			0 for XT, 1 for AT (default is AT).
			Format: <mode>

	parport=	[HW,PPT] Specify parallel ports. 0 disables.
			Format: { 0 | auto | 0xBBB[,IRQ[,DMA]] }
			Use 'auto' to force the driver to use any
			IRQ/DMA settings detected (the default is to
			ignore detected IRQ/DMA settings because of
			possible conflicts). You can specify the base
			address, IRQ, and DMA settings; IRQ and DMA
			should be numbers, or 'auto' (for using detected
			settings on that particular port), or 'nofifo'
			(to avoid using a FIFO even if it is detected).
			Parallel ports are assigned in the order they
			are specified on the command line, starting
			with parport0.

	parport_init_mode=	[HW,PPT]
			Configure VIA parallel port to operate in
			a specific mode. This is necessary on Pegasos
			computer where firmware has no options for setting
			up parallel port mode and sets it to spp.
			Currently this function knows 686a and 8231 chips.
			Format: [spp|ps2|epp|ecp|ecpepp]

	pas2=		[HW,OSS] Format:
			<io>,<irq>,<dma>,<dma16>,<sb_io>,<sb_irq>,<sb_dma>,<sb_dma16>

	pas16=		[HW,SCSI]
			See header of drivers/scsi/pas16.c.

	pause_on_oops=
			Halt all CPUs after the first oops has been printed for
			the specified number of seconds.  This is to be used if
			your oopses keep scrolling off the screen.

	pcbit=		[HW,ISDN]

	pcd.		[PARIDE]
			See header of drivers/block/paride/pcd.c.
			See also Documentation/paride.txt.

	pci=option[,option...]	[PCI] various PCI subsystem options:
		off		[X86-32] don't probe for the PCI bus
		bios		[X86-32] force use of PCI BIOS, don't access
				the hardware directly. Use this if your machine
				has a non-standard PCI host bridge.
		nobios		[X86-32] disallow use of PCI BIOS, only direct
				hardware access methods are allowed. Use this
				if you experience crashes upon bootup and you
				suspect they are caused by the BIOS.
		conf1		[X86-32] Force use of PCI Configuration
				Mechanism 1.
		conf2		[X86-32] Force use of PCI Configuration
				Mechanism 2.
		noaer		[PCIE] If the PCIEAER kernel config parameter is
				enabled, this kernel boot option can be used to
				disable the use of PCIE advanced error reporting.
		nodomains	[PCI] Disable support for multiple PCI
				root domains (aka PCI segments, in ACPI-speak).
		nommconf	[X86-32,X86_64] Disable use of MMCONFIG for PCI
				Configuration
		nomsi		[MSI] If the PCI_MSI kernel config parameter is
				enabled, this kernel boot option can be used to
				disable the use of MSI interrupts system-wide.
		biosirq		[X86-32] Use PCI BIOS calls to get the interrupt
				routing table. These calls are known to be buggy
				on several machines and they hang the machine
				when used, but on other computers it's the only
				way to get the interrupt routing table. Try
				this option if the kernel is unable to allocate
				IRQs or discover secondary PCI buses on your
				motherboard.
		rom		[X86-32] Assign address space to expansion ROMs.
				Use with caution as certain devices share
				address decoders between ROMs and other
				resources.
		norom		[X86-32,X86_64] Do not assign address space to
				expansion ROMs that do not already have
				BIOS assigned address ranges.
		irqmask=0xMMMM	[X86-32] Set a bit mask of IRQs allowed to be
				assigned automatically to PCI devices. You can
				make the kernel exclude IRQs of your ISA cards
				this way.
		pirqaddr=0xAAAAA	[X86-32] Specify the physical address
				of the PIRQ table (normally generated
				by the BIOS) if it is outside the
				F0000h-100000h range.
		lastbus=N	[X86-32] Scan all buses thru bus #N. Can be
				useful if the kernel is unable to find your
				secondary buses and you want to tell it
				explicitly which ones they are.
		assign-busses	[X86-32] Always assign all PCI bus
				numbers ourselves, overriding
				whatever the firmware may have done.
		usepirqmask	[X86-32] Honor the possible IRQ mask stored
				in the BIOS $PIR table. This is needed on
				some systems with broken BIOSes, notably
				some HP Pavilion N5400 and Omnibook XE3
				notebooks. This will have no effect if ACPI
				IRQ routing is enabled.
		noacpi		[X86-32] Do not use ACPI for IRQ routing
				or for PCI scanning.
		use_crs		[X86-32] Use _CRS for PCI resource
				allocation.
		routeirq	Do IRQ routing for all PCI devices.
				This is normally done in pci_enable_device(),
				so this option is a temporary workaround
				for broken drivers that don't call it.
		skip_isa_align	[X86] do not align io start addr, so can
				handle more pci cards
		firmware	[ARM] Do not re-enumerate the bus but instead
				just use the configuration from the
				bootloader. This is currently used on
				IXP2000 systems where the bus has to be
				configured a certain way for adjunct CPUs.
		noearly		[X86] Don't do any early type 1 scanning.
				This might help on some broken boards which
				machine check when some devices' config space
				is read. But various workarounds are disabled
				and some IOMMU drivers will not work.
		bfsort		Sort PCI devices into breadth-first order.
				This sorting is done to get a device
				order compatible with older (<= 2.4) kernels.
		nobfsort	Don't sort PCI devices into breadth-first order.
		cbiosize=nn[KMG]	The fixed amount of bus space which is
				reserved for the CardBus bridge's IO window.
				The default value is 256 bytes.
		cbmemsize=nn[KMG]	The fixed amount of bus space which is
				reserved for the CardBus bridge's memory
				window. The default value is 64 megabytes.

	pcmv=		[HW,PCMCIA] BadgePAD 4

	pd.		[PARIDE]
			See Documentation/paride.txt.

	pdcchassis=	[PARISC,HW] Disable/Enable PDC Chassis Status codes at
			boot time.
			Format: { 0 | 1 }
			See arch/parisc/kernel/pdc_chassis.c

	pf.		[PARIDE]
			See Documentation/paride.txt.

	pg.		[PARIDE]
			See Documentation/paride.txt.

	pirq=		[SMP,APIC] Manual mp-table setup
			See Documentation/i386/IO-APIC.txt.

	plip=		[PPT,NET] Parallel port network link
			Format: { parport<nr> | timid | 0 }
			See also Documentation/parport.txt.

	pmtmr=		[X86] Manual setup of pmtmr I/O Port. 
			Override pmtimer IOPort with a hex value.
			e.g. pmtmr=0x508

	pnpacpi=	[ACPI]
			{ off }

	pnpbios=	[ISAPNP]
			{ on | off | curr | res | no-curr | no-res }

	pnp_reserve_irq=
			[ISAPNP] Exclude IRQs for the autoconfiguration

	pnp_reserve_dma=
			[ISAPNP] Exclude DMAs for the autoconfiguration

	pnp_reserve_io=	[ISAPNP] Exclude I/O ports for the autoconfiguration
			Ranges are in pairs (I/O port base and size).

	pnp_reserve_mem=
			[ISAPNP] Exclude memory regions for the
			autoconfiguration.
			Ranges are in pairs (memory base and size).

	dynamic_printk
			Enables pr_debug()/dev_dbg() calls if
			CONFIG_DYNAMIC_PRINTK_DEBUG has been enabled. These can also
			be switched on/off via <debugfs>/dynamic_printk/modules

	print-fatal-signals=
			[KNL] debug: print fatal signals
			print-fatal-signals=1: print segfault info to
			the kernel console.
			default: off.

	printk.time=	Show timing data prefixed to each printk message line
			Format: <bool>  (1/Y/y=enable, 0/N/n=disable)

	profile=	[KNL] Enable kernel profiling via /proc/profile
			Format: [schedule,]<number>
			Param: "schedule" - profile schedule points.
			Param: <number> - step/bucket size as a power of 2 for
				statistical time based profiling.
			Param: "sleep" - profile D-state sleeping (millisecs).
				Requires CONFIG_SCHEDSTATS
			Param: "kvm" - profile VM exits.

	processor.max_cstate=	[HW,ACPI]
			Limit processor to maximum C-state
			max_cstate=9 overrides any DMI blacklist limit.

	processor.nocst	[HW,ACPI]
			Ignore the _CST method to determine C-states,
			instead using the legacy FADT method

	prompt_ramdisk=	[RAM] List of RAM disks to prompt for floppy disk
			before loading.
			See Documentation/ramdisk.txt.

	psmouse.proto=	[HW,MOUSE] Highest PS2 mouse protocol extension to
			probe for; one of (bare|imps|exps|lifebook|any).
	psmouse.rate=	[HW,MOUSE] Set desired mouse report rate, in reports
			per second.
	psmouse.resetafter=	[HW,MOUSE]
			Try to reset the device after so many bad packets
			(0 = never).
	psmouse.resolution=
			[HW,MOUSE] Set desired mouse resolution, in dpi.
	psmouse.smartscroll=
			[HW,MOUSE] Controls Logitech smartscroll autorepeat.
			0 = disabled, 1 = enabled (default).

	pss=		[HW,OSS] Personal Sound System (ECHO ESC614)
			Format:
			<io>,<mss_io>,<mss_irq>,<mss_dma>,<mpu_io>,<mpu_irq>

	pt.		[PARIDE]
			See Documentation/paride.txt.

	pty.legacy_count=
			[KNL] Number of legacy pty's. Overwrites compiled-in
			default number.

	quiet		[KNL] Disable most log messages

	r128=		[HW,DRM]

	raid=		[HW,RAID]
			See Documentation/md.txt.

	ramdisk_blocksize=	[RAM]
			See Documentation/ramdisk.txt.

	ramdisk_size=	[RAM] Sizes of RAM disks in kilobytes
			See Documentation/ramdisk.txt.

	rcupdate.blimit=	[KNL,BOOT]
			Set maximum number of finished RCU callbacks to process
			in one batch.

	rcupdate.qhimark=	[KNL,BOOT]
			Set threshold of queued
			RCU callbacks over which batch limiting is disabled.

	rcupdate.qlowmark=	[KNL,BOOT]
			Set threshold of queued RCU callbacks below which
			batch limiting is re-enabled.

	rdinit=		[KNL]
			Format: <full_path>
			Run specified binary instead of /init from the ramdisk,
			used for early userspace startup. See initrd.

	reboot=		[BUGS=X86-32,BUGS=ARM,BUGS=IA-64] Rebooting mode
			Format: <reboot_mode>[,<reboot_mode2>[,...]]
			See arch/*/kernel/reboot.c or arch/*/kernel/process.c			

	relax_domain_level=
			[KNL, SMP] Set scheduler's default relax_domain_level.
			See Documentation/cpusets.txt.

	reserve=	[KNL,BUGS] Force the kernel to ignore some iomem area

	reservetop=	[X86-32]
			Format: nn[KMG]
			Reserves a hole at the top of the kernel virtual
			address space.

	reset_devices	[KNL] Force drivers to reset the underlying device
			during initialization.

	resume=		[SWSUSP]
			Specify the partition device for software suspend

	resume_offset=	[SWSUSP]
			Specify the offset from the beginning of the partition
			given by "resume=" at which the swap header is located,
			in <PAGE_SIZE> units (needed only for swap files).
			See  Documentation/power/swsusp-and-swap-files.txt

	retain_initrd	[RAM] Keep initrd memory after extraction

	rhash_entries=	[KNL,NET]
			Set number of hash buckets for route cache

	riscom8=	[HW,SERIAL]
			Format: <io_board1>[,<io_board2>[,...<io_boardN>]]

	ro		[KNL] Mount root device read-only on boot

	root=		[KNL] Root filesystem

	rootdelay=	[KNL] Delay (in seconds) to pause before attempting to
			mount the root filesystem

	rootflags=	[KNL] Set root filesystem mount option string

	rootfstype=	[KNL] Set root filesystem type

	rootwait	[KNL] Wait (indefinitely) for root device to show up.
			Useful for devices that are detected asynchronously
			(e.g. USB and MMC devices).

	root_plug.vendor_id=
			[ROOTPLUG] Override the default vendor ID

	root_plug.product_id=
			[ROOTPLUG] Override the default product ID

	root_plug.debug=
			[ROOTPLUG] Enable debugging output

	rw		[KNL] Mount root device read-write on boot

	S		[KNL] Run init in single mode

	sa1100ir	[NET]
			See drivers/net/irda/sa1100_ir.c.

	sbni=		[NET] Granch SBNI12 leased line adapter

	sc1200wdt=	[HW,WDT] SC1200 WDT (watchdog) driver
			Format: <io>[,<timeout>[,<isapnp>]]

	scsi_debug_*=	[SCSI]
			See drivers/scsi/scsi_debug.c.

	scsi_default_dev_flags=
			[SCSI] SCSI default device flags
			Format: <integer>

	scsi_dev_flags=	[SCSI] Black/white list entry for vendor and model
			Format: <vendor>:<model>:<flags>
			(flags are integer value)

	scsi_logging_level=	[SCSI] a bit mask of logging levels
			See drivers/scsi/scsi_logging.h for bits.  Also
			settable via sysctl at dev.scsi.logging_level
			(/proc/sys/dev/scsi/logging_level).
			There is also a nice 'scsi_logging_level' script in the
			S390-tools package, available for download at
			http://www-128.ibm.com/developerworks/linux/linux390/s390-tools-1.5.4.html

	scsi_mod.scan=	[SCSI] sync (default) scans SCSI busses as they are
			discovered.  async scans them in kernel threads,
			allowing boot to proceed.  none ignores them, expecting
			user space to do the scan.

	selinux		[SELINUX] Disable or enable SELinux at boot time.
			Format: { "0" | "1" }
			See security/selinux/Kconfig help text.
			0 -- disable.
			1 -- enable.
			Default value is set via kernel config option.
			If enabled at boot time, /selinux/disable can be used
			later to disable prior to initial policy load.

	selinux_compat_net =
			[SELINUX] Set initial selinux_compat_net flag value.
                        Format: { "0" | "1" }
                        0 -- use new secmark-based packet controls
                        1 -- use legacy packet controls
                        Default value is 0 (preferred).
                        Value can be changed at runtime via
                        /selinux/compat_net.

	serialnumber	[BUGS=X86-32]

	shapers=	[NET]
			Maximal number of shapers.

	show_msr=	[x86] show boot-time MSR settings
			Format: { <integer> }
			Show boot-time (BIOS-initialized) MSR settings.
			The parameter means the number of CPUs to show,
			for example 1 means boot CPU only.

	sim710=		[SCSI,HW]
			See header of drivers/scsi/sim710.c.

	simeth=		[IA-64]
	simscsi=

	slram=		[HW,MTD]

	slub_debug[=options[,slabs]]	[MM, SLUB]
			Enabling slub_debug allows one to determine the
			culprit if slab objects become corrupted. Enabling
			slub_debug can create guard zones around objects and
			may poison objects when not in use. Also tracks the
			last alloc / free. For more information see
			Documentation/vm/slub.txt.

	slub_max_order= [MM, SLUB]
			Determines the maximum allowed order for slabs.
			A high setting may cause OOMs due to memory
			fragmentation. For more information see
			Documentation/vm/slub.txt.

	slub_min_objects=	[MM, SLUB]
			The minimum number of objects per slab. SLUB will
			increase the slab order up to slub_max_order to
			generate a sufficiently large slab able to contain
			the number of objects indicated. The higher the number
			of objects the smaller the overhead of tracking slabs
			and the less frequently locks need to be acquired.
			For more information see Documentation/vm/slub.txt.

	slub_min_order=	[MM, SLUB]
			Determines the mininum page order for slabs. Must be
			lower than slub_max_order.
			For more information see Documentation/vm/slub.txt.

	slub_nomerge	[MM, SLUB]
			Disable merging of slabs with similar size. May be
			necessary if there is some reason to distinguish
			allocs to different slabs. Debug options disable
			merging on their own.
			For more information see Documentation/vm/slub.txt.

	smart2=		[HW]
			Format: <io1>[,<io2>[,...,<io8>]]

	smp-alt-once	[X86-32,SMP] On a hotplug CPU system, only
			attempt to substitute SMP alternatives once at boot.

	smsc-ircc2.nopnp	[HW] Don't use PNP to discover SMC devices
	smsc-ircc2.ircc_cfg=	[HW] Device configuration I/O port
	smsc-ircc2.ircc_sir=	[HW] SIR base I/O port
	smsc-ircc2.ircc_fir=	[HW] FIR base I/O port
	smsc-ircc2.ircc_irq=	[HW] IRQ line
	smsc-ircc2.ircc_dma=	[HW] DMA channel
	smsc-ircc2.ircc_transceiver= [HW] Transceiver type:
				0: Toshiba Satellite 1800 (GP data pin select)
				1: Fast pin select (default)
				2: ATC IRMode

	snd-ad1816a=	[HW,ALSA]

	snd-ad1848=	[HW,ALSA]

	snd-ali5451=	[HW,ALSA]

	snd-als100=	[HW,ALSA]

	snd-als4000=	[HW,ALSA]

	snd-azt2320=	[HW,ALSA]

	snd-cmi8330=	[HW,ALSA]

	snd-cmipci=	[HW,ALSA]

	snd-cs4231=	[HW,ALSA]

	snd-cs4232=	[HW,ALSA]

	snd-cs4236=	[HW,ALSA]

	snd-cs4281=	[HW,ALSA]

	snd-cs46xx=	[HW,ALSA]

	snd-dt019x=	[HW,ALSA]

	snd-dummy=	[HW,ALSA]

	snd-emu10k1=	[HW,ALSA]

	snd-ens1370=	[HW,ALSA]

	snd-ens1371=	[HW,ALSA]

	snd-es968=	[HW,ALSA]

	snd-es1688=	[HW,ALSA]

	snd-es18xx=	[HW,ALSA]

	snd-es1938=	[HW,ALSA]

	snd-es1968=	[HW,ALSA]

	snd-fm801=	[HW,ALSA]

	snd-gusclassic=	[HW,ALSA]

	snd-gusextreme=	[HW,ALSA]

	snd-gusmax=	[HW,ALSA]

	snd-hdsp=	[HW,ALSA]

	snd-ice1712=	[HW,ALSA]

	snd-intel8x0=	[HW,ALSA]

	snd-interwave=	[HW,ALSA]

	snd-interwave-stb=
			[HW,ALSA]

	snd-korg1212=	[HW,ALSA]

	snd-maestro3=	[HW,ALSA]

	snd-mpu401=	[HW,ALSA]

	snd-mtpav=	[HW,ALSA]

	snd-nm256=	[HW,ALSA]

	snd-opl3sa2=	[HW,ALSA]

	snd-opti92x-ad1848=
			[HW,ALSA]

	snd-opti92x-cs4231=
			[HW,ALSA]

	snd-opti93x=	[HW,ALSA]

	snd-pmac=	[HW,ALSA]

	snd-rme32=	[HW,ALSA]

	snd-rme96=	[HW,ALSA]

	snd-rme9652=	[HW,ALSA]

	snd-sb8=	[HW,ALSA]

	snd-sb16=	[HW,ALSA]

	snd-sbawe=	[HW,ALSA]

	snd-serial=	[HW,ALSA]

	snd-sgalaxy=	[HW,ALSA]

	snd-sonicvibes=	[HW,ALSA]

	snd-sun-amd7930=
			[HW,ALSA]

	snd-sun-cs4231=	[HW,ALSA]

	snd-trident=	[HW,ALSA]

	snd-usb-audio=	[HW,ALSA,USB]

	snd-via82xx=	[HW,ALSA]

	snd-virmidi=	[HW,ALSA]

	snd-wavefront=	[HW,ALSA]

	snd-ymfpci=	[HW,ALSA]

	softlockup_panic=
			[KNL] Should the soft-lockup detector generate panics.

	sonypi.*=	[HW] Sony Programmable I/O Control Device driver
			See Documentation/sonypi.txt

	specialix=	[HW,SERIAL] Specialix multi-serial port adapter
			See Documentation/specialix.txt.

	spia_io_base=	[HW,MTD]
	spia_fio_base=
	spia_pedr=
	spia_peddr=

	sscape=		[HW,OSS]
			Format: <io>,<irq>,<dma>,<mpu_io>,<mpu_irq>

	st=		[HW,SCSI] SCSI tape parameters (buffers, etc.)
			See Documentation/scsi/st.txt.

	sti=		[PARISC,HW]
			Format: <num>
			Set the STI (builtin display/keyboard on the HP-PARISC
			machines) console (graphic card) which should be used
			as the initial boot-console.
			See also comment in drivers/video/console/sticore.c.

	sti_font=	[HW]
			See comment in drivers/video/console/sticore.c.

	stifb=		[HW]
			Format: bpp:<bpp1>[:<bpp2>[:<bpp3>...]]

	sunrpc.pool_mode=
			[NFS]
			Control how the NFS server code allocates CPUs to
			service thread pools.  Depending on how many NICs
			you have and where their interrupts are bound, this
			option will affect which CPUs will do NFS serving.
			Note: this parameter cannot be changed while the
			NFS server is running.

			auto	    the server chooses an appropriate mode
				    automatically using heuristics
			global	    a single global pool contains all CPUs
			percpu	    one pool for each CPU
			pernode	    one pool for each NUMA node (equivalent
				    to global on non-NUMA machines)

	swiotlb=	[IA-64] Number of I/O TLB slabs

	switches=	[HW,M68k]

	sym53c416=	[HW,SCSI]
			See header of drivers/scsi/sym53c416.c.

	sysrq_always_enabled
			[KNL]
			Ignore sysrq setting - this boot parameter will
			neutralize any effect of /proc/sys/kernel/sysrq.
			Useful for debugging.

	t128=		[HW,SCSI]
			See header of drivers/scsi/t128.c.

	tdfx=		[HW,DRM]

	test_suspend=	[SUSPEND]
			Specify "mem" (for Suspend-to-RAM) or "standby" (for
			standby suspend) as the system sleep state to briefly
			enter during system startup.  The system is woken from
			this state using a wakeup-capable RTC alarm.

	thash_entries=	[KNL,NET]
			Set number of hash buckets for TCP connection

	thermal.act=	[HW,ACPI]
			-1: disable all active trip points in all thermal zones
			<degrees C>: override all lowest active trip points

	thermal.crt=	[HW,ACPI]
			-1: disable all critical trip points in all thermal zones
			<degrees C>: lower all critical trip points

	thermal.nocrt=	[HW,ACPI]
			Set to disable actions on ACPI thermal zone
			critical and hot trip points.

	thermal.off=	[HW,ACPI]
			1: disable ACPI thermal control

	thermal.psv=	[HW,ACPI]
			-1: disable all passive trip points
			<degrees C>: override all passive trip points to this value

	thermal.tzp=	[HW,ACPI]
			Specify global default ACPI thermal zone polling rate
			<deci-seconds>: poll all this frequency
			0: no polling (default)

	tmscsim=	[HW,SCSI]
			See comment before function dc390_setup() in
			drivers/scsi/tmscsim.c.

	tp720=		[HW,PS2]

	trix=		[HW,OSS] MediaTrix AudioTrix Pro
			Format:
			<io>,<irq>,<dma>,<dma2>,<sb_io>,<sb_irq>,<sb_dma>,<mpu_io>,<mpu_irq>

	turbografx.map[2|3]=	[HW,JOY]
			TurboGraFX parallel port interface
			Format:
			<port#>,<js1>,<js2>,<js3>,<js4>,<js5>,<js6>,<js7>
			See also Documentation/input/joystick-parport.txt

	u14-34f=	[HW,SCSI] UltraStor 14F/34F SCSI host adapter
			See header of drivers/scsi/u14-34f.c.

	uart401=	[HW,OSS]
			Format: <io>,<irq>

	uart6850=	[HW,OSS]
			Format: <io>,<irq>

	uhci-hcd.ignore_oc=
			[USB] Ignore overcurrent events (default N).
			Some badly-designed motherboards generate lots of
			bogus events, for ports that aren't wired to
			anything.  Set this parameter to avoid log spamming.
			Note that genuine overcurrent events won't be
			reported either.

	unknown_nmi_panic
			[X86-32,X86-64]
			Set unknown_nmi_panic=1 early on boot.

	usbcore.autosuspend=
			[USB] The autosuspend time delay (in seconds) used
			for newly-detected USB devices (default 2).  This
			is the time required before an idle device will be
			autosuspended.  Devices for which the delay is set
			to a negative value won't be autosuspended at all.

	usbcore.usbfs_snoop=
			[USB] Set to log all usbfs traffic (default 0 = off).

	usbcore.blinkenlights=
			[USB] Set to cycle leds on hubs (default 0 = off).

	usbcore.old_scheme_first=
			[USB] Start with the old device initialization
			scheme (default 0 = off).

	usbcore.use_both_schemes=
			[USB] Try the other device initialization scheme
			if the first one fails (default 1 = enabled).

	usbcore.initial_descriptor_timeout=
			[USB] Specifies timeout for the initial 64-byte
                        USB_REQ_GET_DESCRIPTOR request in milliseconds
			(default 5000 = 5.0 seconds).

	usbhid.mousepoll=
			[USBHID] The interval which mice are to be polled at.

	add_efi_memmap	[EFI; x86-32,X86-64] Include EFI memory map in
			kernel's map of available physical RAM.

	vdso=		[X86-32,SH,x86-64]
			vdso=2: enable compat VDSO (default with COMPAT_VDSO)
			vdso=1: enable VDSO (default)
			vdso=0: disable VDSO mapping

	vdso32=		[X86-32,X86-64]
			vdso32=2: enable compat VDSO (default with COMPAT_VDSO)
			vdso32=1: enable 32-bit VDSO (default)
			vdso32=0: disable 32-bit VDSO mapping

	vector=		[IA-64,SMP]
			vector=percpu: enable percpu vector domain

	video=		[FB] Frame buffer configuration
			See Documentation/fb/modedb.txt.

	vga=		[BOOT,X86-32] Select a particular video mode
			See Documentation/i386/boot.txt and
			Documentation/svga.txt.
			Use vga=ask for menu.
			This is actually a boot loader parameter; the value is
			passed to the kernel using a special protocol.

	vmalloc=nn[KMG]	[KNL,BOOT] Forces the vmalloc area to have an exact
			size of <nn>. This can be used to increase the
			minimum size (128MB on x86). It can also be used to
			decrease the size and leave more room for directly
			mapped kernel RAM.

	vmhalt=		[KNL,S390] Perform z/VM CP command after system halt.
			Format: <command>

	vmpanic=	[KNL,S390] Perform z/VM CP command after kernel panic.
			Format: <command>

	vmpoff=		[KNL,S390] Perform z/VM CP command after power off.
			Format: <command>

	waveartist=	[HW,OSS]
			Format: <io>,<irq>,<dma>,<dma2>

	wd33c93=	[HW,SCSI]
			See header of drivers/scsi/wd33c93.c.

	wd7000=		[HW,SCSI]
			See header of drivers/scsi/wd7000.c.

	wdt=		[WDT] Watchdog
			See Documentation/watchdog/wdt.txt.

	xd=		[HW,XT] Original XT pre-IDE (RLL encoded) disks.
	xd_geo=		See header of drivers/block/xd.c.

	xirc2ps_cs=	[NET,PCMCIA]
			Format:
			<irq>,<irq_mask>,<io>,<full_duplex>,<do_sound>,<lockup_hack>[,<irq2>[,<irq3>[,<irq4>]]]

	norandmaps	Don't use address space randomization
			Equivalent to echo 0 > /proc/sys/kernel/randomize_va_space

______________________________________________________________________

TODO:

	Add documentation for ALSA options.
	Add more DRM drivers.<|MERGE_RESOLUTION|>--- conflicted
+++ resolved
@@ -796,12 +796,9 @@
 			Defaults to the default architecture's huge page size
 			if not specified.
 
-<<<<<<< HEAD
 	hlt		[BUGS=ARM,SH]
 
-=======
 	i8042.debug	[HW] Toggle i8042 debug mode
->>>>>>> 0cfd8103
 	i8042.direct	[HW] Put keyboard port into non-translated mode
 	i8042.dumbkbd	[HW] Pretend that controller can only read data from
 			     keyboard and cannot control its state
