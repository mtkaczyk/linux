--- conflicted
+++ resolved
@@ -668,16 +668,6 @@
 
 static int usx2y_rate_set(struct usx2ydev *usx2y, int rate)
 {
-<<<<<<< HEAD
-	int			err = 0, i;
-	struct snd_usx2y_urb_seq	*us = NULL;
-	int			*usbdata = NULL;
-	const struct s_c2	*ra = rate == 48000 ? setrate_48000 : setrate_44100;
-	struct urb *urb;
-
-	if (usx2y->rate != rate) {
-		us = kzalloc(sizeof(*us) + sizeof(struct urb *) * NOOF_SETRATE_URBS, GFP_KERNEL);
-=======
 	int err = 0, i;
 	struct snd_usx2y_urb_seq *us = NULL;
 	int *usbdata = NULL;
@@ -687,7 +677,6 @@
 	if (usx2y->rate != rate) {
 		us = kzalloc(struct_size(us, urb, NOOF_SETRATE_URBS),
 			     GFP_KERNEL);
->>>>>>> df0cc57e
 		if (!us) {
 			err = -ENOMEM;
 			goto cleanup;
