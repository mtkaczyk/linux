# Helper to resolve issues with configs that have SPI enabled but I2C
# modular, meaning we can't build the codec driver in with I2C support.
# We use an ordered list of conditional defaults to pick the appropriate
# setting - SPI can't be modular so that case doesn't need to be covered.
config SND_SOC_I2C_AND_SPI
	tristate
	default m if I2C=m
	default y if I2C=y
	default y if SPI_MASTER=y

menu "CODEC drivers"

config SND_SOC_ALL_CODECS
	tristate "Build all ASoC CODEC drivers"
	depends on COMPILE_TEST
	select SND_SOC_88PM860X if MFD_88PM860X
	select SND_SOC_L3
	select SND_SOC_AB8500_CODEC if ABX500_CORE
	select SND_SOC_AC97_CODEC if SND_SOC_AC97_BUS
	select SND_SOC_AD1836 if SPI_MASTER
	select SND_SOC_AD193X_SPI if SPI_MASTER
	select SND_SOC_AD193X_I2C if I2C
	select SND_SOC_AD1980 if SND_SOC_AC97_BUS
	select SND_SOC_AD73311
	select SND_SOC_ADAU1373 if I2C
	select SND_SOC_ADAV801 if SPI_MASTER
	select SND_SOC_ADAV803 if I2C
	select SND_SOC_ADAU1977_SPI if SPI_MASTER
	select SND_SOC_ADAU1977_I2C if I2C
	select SND_SOC_ADAU1701 if I2C
	select SND_SOC_ADS117X
	select SND_SOC_AK4104 if SPI_MASTER
	select SND_SOC_AK4535 if I2C
	select SND_SOC_AK4554
	select SND_SOC_AK4641 if I2C
	select SND_SOC_AK4642 if I2C
	select SND_SOC_AK4671 if I2C
	select SND_SOC_AK5386
	select SND_SOC_ALC5623 if I2C
	select SND_SOC_ALC5632 if I2C
	select SND_SOC_CQ0093VC if MFD_DAVINCI_VOICECODEC
<<<<<<< HEAD
	select SND_SOC_CS42L51_I2C if I2C
	select SND_SOC_CS42L52 if I2C
=======
	select SND_SOC_CS42L51 if I2C
	select SND_SOC_CS42L52 if I2C && INPUT
>>>>>>> c894e394
	select SND_SOC_CS42L73 if I2C
	select SND_SOC_CS4270 if I2C
	select SND_SOC_CS4271 if SND_SOC_I2C_AND_SPI
	select SND_SOC_CS42XX8_I2C if I2C
	select SND_SOC_CX20442 if TTY
	select SND_SOC_DA7210 if I2C
	select SND_SOC_DA7213 if I2C
	select SND_SOC_DA732X if I2C
	select SND_SOC_DA9055 if I2C
	select SND_SOC_BT_SCO
	select SND_SOC_ISABELLE if I2C
	select SND_SOC_JZ4740_CODEC
	select SND_SOC_LM4857 if I2C
	select SND_SOC_LM49453 if I2C
	select SND_SOC_MAX98088 if I2C
	select SND_SOC_MAX98090 if I2C
	select SND_SOC_MAX98095 if I2C
	select SND_SOC_MAX9850 if I2C
	select SND_SOC_MAX9768 if I2C
	select SND_SOC_MAX9877 if I2C
	select SND_SOC_MC13783 if MFD_MC13XXX
	select SND_SOC_ML26124 if I2C
	select SND_SOC_HDMI_CODEC
	select SND_SOC_PCM1681 if I2C
	select SND_SOC_PCM1792A if SPI_MASTER
	select SND_SOC_PCM3008
	select SND_SOC_PCM512x_I2C if I2C
	select SND_SOC_PCM512x_SPI if SPI_MASTER
	select SND_SOC_RT5631 if I2C
	select SND_SOC_RT5640 if I2C
	select SND_SOC_SGTL5000 if I2C
	select SND_SOC_SI476X if MFD_SI476X_CORE
	select SND_SOC_SIRF_AUDIO_CODEC
	select SND_SOC_SN95031 if INTEL_SCU_IPC
	select SND_SOC_SPDIF
	select SND_SOC_SSM2518 if I2C
	select SND_SOC_SSM2602_SPI if SPI_MASTER
	select SND_SOC_SSM2602_I2C if I2C
	select SND_SOC_STA32X if I2C
	select SND_SOC_STA529 if I2C
	select SND_SOC_STAC9766 if SND_SOC_AC97_BUS
	select SND_SOC_TAS5086 if I2C
	select SND_SOC_TLV320AIC23_I2C if I2C
	select SND_SOC_TLV320AIC23_SPI if SPI_MASTER
	select SND_SOC_TLV320AIC26 if SPI_MASTER
	select SND_SOC_TLV320AIC31XX if I2C
	select SND_SOC_TLV320AIC32X4 if I2C
	select SND_SOC_TLV320AIC3X if I2C
	select SND_SOC_TPA6130A2 if I2C
	select SND_SOC_TLV320DAC33 if I2C
	select SND_SOC_TWL4030 if TWL4030_CORE
	select SND_SOC_TWL6040 if TWL6040_CORE
	select SND_SOC_UDA134X
	select SND_SOC_UDA1380 if I2C
	select SND_SOC_WL1273 if MFD_WL1273_CORE
	select SND_SOC_WM0010 if SPI_MASTER
	select SND_SOC_WM1250_EV1 if I2C
	select SND_SOC_WM2000 if I2C
	select SND_SOC_WM2200 if I2C
	select SND_SOC_WM5100 if I2C
	select SND_SOC_WM5102 if MFD_WM5102
	select SND_SOC_WM5110 if MFD_WM5110
	select SND_SOC_WM8350 if MFD_WM8350
	select SND_SOC_WM8400 if MFD_WM8400
	select SND_SOC_WM8510 if SND_SOC_I2C_AND_SPI
	select SND_SOC_WM8523 if I2C
	select SND_SOC_WM8580 if I2C
	select SND_SOC_WM8711 if SND_SOC_I2C_AND_SPI
	select SND_SOC_WM8727
	select SND_SOC_WM8728 if SND_SOC_I2C_AND_SPI
	select SND_SOC_WM8731 if SND_SOC_I2C_AND_SPI
	select SND_SOC_WM8737 if SND_SOC_I2C_AND_SPI
	select SND_SOC_WM8741 if SND_SOC_I2C_AND_SPI
	select SND_SOC_WM8750 if SND_SOC_I2C_AND_SPI
	select SND_SOC_WM8753 if SND_SOC_I2C_AND_SPI
	select SND_SOC_WM8770 if SPI_MASTER
	select SND_SOC_WM8776 if SND_SOC_I2C_AND_SPI
	select SND_SOC_WM8782
	select SND_SOC_WM8804 if SND_SOC_I2C_AND_SPI
	select SND_SOC_WM8900 if I2C
	select SND_SOC_WM8903 if I2C
	select SND_SOC_WM8904 if I2C
	select SND_SOC_WM8940 if I2C
	select SND_SOC_WM8955 if I2C
	select SND_SOC_WM8960 if I2C
	select SND_SOC_WM8961 if I2C
	select SND_SOC_WM8962 if I2C && INPUT
	select SND_SOC_WM8971 if I2C
	select SND_SOC_WM8974 if I2C
	select SND_SOC_WM8978 if I2C
	select SND_SOC_WM8983 if SND_SOC_I2C_AND_SPI
	select SND_SOC_WM8985 if SND_SOC_I2C_AND_SPI
	select SND_SOC_WM8988 if SND_SOC_I2C_AND_SPI
	select SND_SOC_WM8990 if I2C
	select SND_SOC_WM8991 if I2C
	select SND_SOC_WM8993 if I2C
	select SND_SOC_WM8994 if MFD_WM8994
	select SND_SOC_WM8995 if SND_SOC_I2C_AND_SPI
	select SND_SOC_WM8996 if I2C
	select SND_SOC_WM8997 if MFD_WM8997
	select SND_SOC_WM9081 if I2C
	select SND_SOC_WM9090 if I2C
	select SND_SOC_WM9705 if SND_SOC_AC97_BUS
	select SND_SOC_WM9712 if SND_SOC_AC97_BUS
	select SND_SOC_WM9713 if SND_SOC_AC97_BUS
        help
          Normally ASoC codec drivers are only built if a machine driver which
          uses them is also built since they are only usable with a machine
          driver.  Selecting this option will allow these drivers to be built
          without an explicit machine driver for test and development purposes.

	  Support for the bus types used to access the codecs to be built must
	  be selected separately.

          If unsure select "N".

config SND_SOC_88PM860X
	tristate

config SND_SOC_ARIZONA
	tristate
	default y if SND_SOC_WM5102=y
	default y if SND_SOC_WM5110=y
	default y if SND_SOC_WM8997=y
	default m if SND_SOC_WM5102=m
	default m if SND_SOC_WM5110=m
	default m if SND_SOC_WM8997=m

config SND_SOC_WM_HUBS
	tristate
	default y if SND_SOC_WM8993=y || SND_SOC_WM8994=y
	default m if SND_SOC_WM8993=m || SND_SOC_WM8994=m

config SND_SOC_WM_ADSP
	tristate
	default y if SND_SOC_WM5102=y
	default y if SND_SOC_WM5110=y
	default y if SND_SOC_WM2200=y
	default m if SND_SOC_WM5102=m
	default m if SND_SOC_WM5110=m
	default m if SND_SOC_WM2200=m

config SND_SOC_AB8500_CODEC
	tristate

config SND_SOC_AC97_CODEC
	tristate
	select SND_AC97_CODEC

config SND_SOC_AD1836
	tristate

config SND_SOC_AD193X
	tristate

config SND_SOC_AD193X_SPI
	tristate
	select SND_SOC_AD193X

config SND_SOC_AD193X_I2C
	tristate
	select SND_SOC_AD193X

config SND_SOC_AD1980
	tristate

config SND_SOC_AD73311
	tristate

config SND_SOC_ADAU1701
	tristate "Analog Devices ADAU1701 CODEC"
	depends on I2C
	select SND_SOC_SIGMADSP

config SND_SOC_ADAU1373
	tristate

config SND_SOC_ADAU1977
	tristate

config SND_SOC_ADAU1977_SPI
	tristate
	select SND_SOC_ADAU1977
	select REGMAP_SPI

config SND_SOC_ADAU1977_I2C
	tristate
	select SND_SOC_ADAU1977
	select REGMAP_I2C

config SND_SOC_ADAV80X
	tristate

config SND_SOC_ADAV801
	tristate
	select SND_SOC_ADAV80X

config SND_SOC_ADAV803
	tristate
	select SND_SOC_ADAV80X

config SND_SOC_ADS117X
	tristate

config SND_SOC_AK4104
	tristate "AKM AK4104 CODEC"
	depends on SPI_MASTER

config SND_SOC_AK4535
	tristate

config SND_SOC_AK4554
	tristate "AKM AK4554 CODEC"

config SND_SOC_AK4641
	tristate

config SND_SOC_AK4642
	tristate "AKM AK4642 CODEC"
	depends on I2C

config SND_SOC_AK4671
	tristate

config SND_SOC_AK5386
	tristate "AKM AK5638 CODEC"

config SND_SOC_ALC5623
       tristate

config SND_SOC_ALC5632
	tristate

config SND_SOC_CQ0093VC
	tristate

config SND_SOC_CS42L51
	tristate

config SND_SOC_CS42L51_I2C
	tristate
	select SND_SOC_CS42L51

config SND_SOC_CS42L52
	tristate "Cirrus Logic CS42L52 CODEC"
	depends on I2C && INPUT

config SND_SOC_CS42L73
	tristate "Cirrus Logic CS42L73 CODEC"
	depends on I2C

# Cirrus Logic CS4270 Codec
config SND_SOC_CS4270
	tristate "Cirrus Logic CS4270 CODEC"
	depends on I2C

# Cirrus Logic CS4270 Codec VD = 3.3V Errata
# Select if you are affected by the errata where the part will not function
# if MCLK divide-by-1.5 is selected and VD is set to 3.3V.  The driver will
# not select any sample rates that require MCLK to be divided by 1.5.
config SND_SOC_CS4270_VD33_ERRATA
	bool
	depends on SND_SOC_CS4270

config SND_SOC_CS4271
	tristate "Cirrus Logic CS4271 CODEC"
	depends on SND_SOC_I2C_AND_SPI

config SND_SOC_CS42XX8
	tristate

config SND_SOC_CS42XX8_I2C
	tristate "Cirrus Logic CS42448/CS42888 CODEC (I2C)"
	depends on I2C
	select SND_SOC_CS42XX8
	select REGMAP_I2C

config SND_SOC_CX20442
	tristate
	depends on TTY

config SND_SOC_JZ4740_CODEC
	select REGMAP_MMIO
	tristate

config SND_SOC_L3
       tristate

config SND_SOC_DA7210
        tristate

config SND_SOC_DA7213
        tristate

config SND_SOC_DA732X
        tristate

config SND_SOC_DA9055
	tristate

config SND_SOC_BT_SCO
	tristate

config SND_SOC_DMIC
	tristate

config SND_SOC_HDMI_CODEC
       tristate "HDMI stub CODEC"

config SND_SOC_ISABELLE
        tristate

config SND_SOC_LM49453
	tristate

config SND_SOC_MAX98088
       tristate

config SND_SOC_MAX98090
       tristate

config SND_SOC_MAX98095
       tristate

config SND_SOC_MAX9850
	tristate

config SND_SOC_PCM1681
	tristate "Texas Instruments PCM1681 CODEC"
	depends on I2C

config SND_SOC_PCM1792A
	tristate "Texas Instruments PCM1792A CODEC"
	depends on SPI_MASTER

config SND_SOC_PCM3008
       tristate

config SND_SOC_PCM512x
	tristate

config SND_SOC_PCM512x_I2C
	tristate "Texas Instruments PCM512x CODECs - I2C"
	depends on I2C
	select SND_SOC_PCM512x
	select REGMAP_I2C

config SND_SOC_PCM512x_SPI
	tristate "Texas Instruments PCM512x CODECs - SPI"
	depends on SPI_MASTER
	select SND_SOC_PCM512x
	select REGMAP_SPI

config SND_SOC_RT5631
	tristate

config SND_SOC_RT5640
	tristate

#Freescale sgtl5000 codec
config SND_SOC_SGTL5000
	tristate "Freescale SGTL5000 CODEC"
	depends on I2C

config SND_SOC_SI476X
	tristate

config SND_SOC_SIGMADSP
	tristate
	select CRC32

config SND_SOC_SIRF_AUDIO_CODEC
	tristate "SiRF SoC internal audio codec"
	select REGMAP_MMIO

config SND_SOC_SN95031
	tristate

config SND_SOC_SPDIF
	tristate "S/PDIF CODEC"

config SND_SOC_SSM2518
	tristate

config SND_SOC_SSM2602
	tristate

config SND_SOC_SSM2602_SPI
	select SND_SOC_SSM2602
	tristate

config SND_SOC_SSM2602_I2C
	select SND_SOC_SSM2602
	tristate

config SND_SOC_STA32X
	tristate

config SND_SOC_STA529
	tristate

config SND_SOC_STAC9766
	tristate

config SND_SOC_TAS5086
	tristate "Texas Instruments TAS5086 speaker amplifier"
	depends on I2C

config SND_SOC_TLV320AIC23
	tristate

config SND_SOC_TLV320AIC23_I2C
	tristate
	select SND_SOC_TLV320AIC23

config SND_SOC_TLV320AIC23_SPI
	tristate
	select SND_SOC_TLV320AIC23

config SND_SOC_TLV320AIC26
	tristate
	depends on SPI

config SND_SOC_TLV320AIC31XX
        tristate

config SND_SOC_TLV320AIC32X4
	tristate

config SND_SOC_TLV320AIC3X
	tristate "Texas Instruments TLV320AIC3x CODECs"
	depends on I2C

config SND_SOC_TLV320DAC33
	tristate

config SND_SOC_TWL4030
	select MFD_TWL4030_AUDIO
	tristate

config SND_SOC_TWL6040
	tristate

config SND_SOC_UDA134X
       tristate

config SND_SOC_UDA1380
        tristate

config SND_SOC_WL1273
	tristate

config SND_SOC_WM0010
	tristate

config SND_SOC_WM1250_EV1
	tristate

config SND_SOC_WM2000
	tristate

config SND_SOC_WM2200
	tristate

config SND_SOC_WM5100
	tristate

config SND_SOC_WM5102
	tristate

config SND_SOC_WM5110
	tristate

config SND_SOC_WM8350
	tristate

config SND_SOC_WM8400
	tristate

config SND_SOC_WM8510
	tristate "Wolfson Microelectronics WM8510 CODEC"
	depends on SND_SOC_I2C_AND_SPI

config SND_SOC_WM8523
	tristate "Wolfson Microelectronics WM8523 DAC"
	depends on I2C

config SND_SOC_WM8580
	tristate "Wolfson Microelectronics WM8523 CODEC"
	depends on I2C

config SND_SOC_WM8711
	tristate "Wolfson Microelectronics WM8711 CODEC"
	depends on SND_SOC_I2C_AND_SPI

config SND_SOC_WM8727
	tristate

config SND_SOC_WM8728
	tristate "Wolfson Microelectronics WM8728 DAC"
	depends on SND_SOC_I2C_AND_SPI

config SND_SOC_WM8731
	tristate "Wolfson Microelectronics WM8731 CODEC"
	depends on SND_SOC_I2C_AND_SPI

config SND_SOC_WM8737
	tristate "Wolfson Microelectronics WM8737 ADC"
	depends on SND_SOC_I2C_AND_SPI

config SND_SOC_WM8741
	tristate "Wolfson Microelectronics WM8737 DAC"
	depends on SND_SOC_I2C_AND_SPI

config SND_SOC_WM8750
	tristate "Wolfson Microelectronics WM8750 CODEC"
	depends on SND_SOC_I2C_AND_SPI

config SND_SOC_WM8753
	tristate "Wolfson Microelectronics WM8753 CODEC"
	depends on SND_SOC_I2C_AND_SPI

config SND_SOC_WM8770
	tristate "Wolfson Microelectronics WM8770 CODEC"
	depends on SPI_MASTER

config SND_SOC_WM8776
	tristate "Wolfson Microelectronics WM8776 CODEC"
	depends on SND_SOC_I2C_AND_SPI

config SND_SOC_WM8782
	tristate

config SND_SOC_WM8804
	tristate "Wolfson Microelectronics WM8804 S/PDIF transceiver"
	depends on SND_SOC_I2C_AND_SPI

config SND_SOC_WM8900
	tristate

config SND_SOC_WM8903
	tristate "Wolfson Microelectronics WM8903 CODEC"
	depends on I2C

config SND_SOC_WM8904
	tristate

config SND_SOC_WM8940
        tristate

config SND_SOC_WM8955
	tristate

config SND_SOC_WM8960
	tristate

config SND_SOC_WM8961
	tristate

config SND_SOC_WM8962
	tristate "Wolfson Microelectronics WM8962 CODEC"
	depends on I2C && INPUT

config SND_SOC_WM8971
	tristate

config SND_SOC_WM8974
	tristate

config SND_SOC_WM8978
	tristate

config SND_SOC_WM8983
	tristate

config SND_SOC_WM8985
	tristate

config SND_SOC_WM8988
	tristate

config SND_SOC_WM8990
	tristate

config SND_SOC_WM8991
	tristate

config SND_SOC_WM8993
	tristate

config SND_SOC_WM8994
	tristate

config SND_SOC_WM8995
	tristate

config SND_SOC_WM8996
	tristate

config SND_SOC_WM8997
	tristate

config SND_SOC_WM9081
	tristate

config SND_SOC_WM9090
	tristate

config SND_SOC_WM9705
	tristate

config SND_SOC_WM9712
	tristate

config SND_SOC_WM9713
	tristate

# Amp
config SND_SOC_LM4857
	tristate

config SND_SOC_MAX9768
	tristate

config SND_SOC_MAX9877
	tristate

config SND_SOC_MC13783
	tristate

config SND_SOC_ML26124
	tristate

config SND_SOC_TPA6130A2
	tristate "Texas Instruments TPA6130A2 headphone amplifier"
	depends on I2C

endmenu<|MERGE_RESOLUTION|>--- conflicted
+++ resolved
@@ -39,13 +39,8 @@
 	select SND_SOC_ALC5623 if I2C
 	select SND_SOC_ALC5632 if I2C
 	select SND_SOC_CQ0093VC if MFD_DAVINCI_VOICECODEC
-<<<<<<< HEAD
 	select SND_SOC_CS42L51_I2C if I2C
-	select SND_SOC_CS42L52 if I2C
-=======
-	select SND_SOC_CS42L51 if I2C
 	select SND_SOC_CS42L52 if I2C && INPUT
->>>>>>> c894e394
 	select SND_SOC_CS42L73 if I2C
 	select SND_SOC_CS4270 if I2C
 	select SND_SOC_CS4271 if SND_SOC_I2C_AND_SPI
