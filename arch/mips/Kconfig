config MIPS
	bool
	default y
	select HAVE_GENERIC_DMA_COHERENT
	select HAVE_IDE
	select HAVE_OPROFILE
	select HAVE_IRQ_WORK
	select HAVE_PERF_EVENTS
	select PERF_USE_VMALLOC
	select HAVE_ARCH_KGDB
	select HAVE_FUNCTION_TRACER
	select HAVE_FUNCTION_TRACE_MCOUNT_TEST
	select HAVE_DYNAMIC_FTRACE
	select HAVE_FTRACE_MCOUNT_RECORD
	select HAVE_C_RECORDMCOUNT
	select HAVE_FUNCTION_GRAPH_TRACER
	select HAVE_KPROBES
	select HAVE_KRETPROBES
	select ARCH_BINFMT_ELF_RANDOMIZE_PIE
	select RTC_LIB if !MACH_LOONGSON
	select GENERIC_ATOMIC64 if !64BIT
	select HAVE_DMA_ATTRS
	select HAVE_DMA_API_DEBUG
	select HAVE_GENERIC_HARDIRQS
	select GENERIC_IRQ_PROBE
	select GENERIC_IRQ_SHOW
	select HAVE_ARCH_JUMP_LABEL
	select IRQ_FORCED_THREADING
	select HAVE_MEMBLOCK
	select HAVE_MEMBLOCK_NODE_MAP
	select ARCH_DISCARD_MEMBLOCK
<<<<<<< HEAD
	select GENERIC_SMP_IDLE_THREAD
	select BUILDTIME_EXTABLE_SORT
=======
	select GENERIC_CLOCKEVENTS
	select GENERIC_CMOS_UPDATE
>>>>>>> b80fe101

menu "Machine selection"

config ZONE_DMA
	bool

choice
	prompt "System type"
	default SGI_IP22

config MIPS_ALCHEMY
	bool "Alchemy processor based machines"
	select 64BIT_PHYS_ADDR
	select CEVT_R4K_LIB
	select CSRC_R4K_LIB
	select IRQ_CPU
	select SYS_HAS_CPU_MIPS32_R1
	select SYS_SUPPORTS_32BIT_KERNEL
	select SYS_SUPPORTS_APM_EMULATION
	select GENERIC_GPIO
	select ARCH_WANT_OPTIONAL_GPIOLIB
	select SYS_SUPPORTS_ZBOOT
	select USB_ARCH_HAS_OHCI
	select USB_ARCH_HAS_EHCI

config AR7
	bool "Texas Instruments AR7"
	select BOOT_ELF32
	select DMA_NONCOHERENT
	select CEVT_R4K
	select CSRC_R4K
	select IRQ_CPU
	select NO_EXCEPT_FILL
	select SWAP_IO_SPACE
	select SYS_HAS_CPU_MIPS32_R1
	select SYS_HAS_EARLY_PRINTK
	select SYS_SUPPORTS_32BIT_KERNEL
	select SYS_SUPPORTS_LITTLE_ENDIAN
	select SYS_SUPPORTS_ZBOOT_UART16550
	select ARCH_REQUIRE_GPIOLIB
	select VLYNQ
	help
	  Support for the Texas Instruments AR7 System-on-a-Chip
	  family: TNETD7100, 7200 and 7300.

config ATH79
	bool "Atheros AR71XX/AR724X/AR913X based boards"
	select ARCH_REQUIRE_GPIOLIB
	select BOOT_RAW
	select CEVT_R4K
	select CSRC_R4K
	select DMA_NONCOHERENT
	select IRQ_CPU
	select MIPS_MACHINE
	select SYS_HAS_CPU_MIPS32_R2
	select SYS_HAS_EARLY_PRINTK
	select SYS_SUPPORTS_32BIT_KERNEL
	select SYS_SUPPORTS_BIG_ENDIAN
	help
	  Support for the Atheros AR71XX/AR724X/AR913X SoCs.

config BCM47XX
	bool "Broadcom BCM47XX based boards"
	select CEVT_R4K
	select CSRC_R4K
	select DMA_NONCOHERENT
	select HW_HAS_PCI
	select IRQ_CPU
	select SYS_SUPPORTS_32BIT_KERNEL
	select SYS_SUPPORTS_LITTLE_ENDIAN
	select GENERIC_GPIO
	select SYS_HAS_EARLY_PRINTK
	select CFE
	help
	 Support for BCM47XX based boards

config BCM63XX
	bool "Broadcom BCM63XX based boards"
	select CEVT_R4K
	select CSRC_R4K
	select DMA_NONCOHERENT
	select IRQ_CPU
	select SYS_HAS_CPU_MIPS32_R1
	select SYS_SUPPORTS_32BIT_KERNEL
	select SYS_SUPPORTS_BIG_ENDIAN
	select SYS_HAS_EARLY_PRINTK
	select SWAP_IO_SPACE
	select ARCH_REQUIRE_GPIOLIB
	help
	 Support for BCM63XX based boards

config MIPS_COBALT
	bool "Cobalt Server"
	select CEVT_R4K
	select CSRC_R4K
	select CEVT_GT641XX
	select DMA_NONCOHERENT
	select HW_HAS_PCI
	select I8253
	select I8259
	select IRQ_CPU
	select IRQ_GT641XX
	select PCI_GT64XXX_PCI0
	select PCI
	select SYS_HAS_CPU_NEVADA
	select SYS_HAS_EARLY_PRINTK
	select SYS_SUPPORTS_32BIT_KERNEL
	select SYS_SUPPORTS_64BIT_KERNEL
	select SYS_SUPPORTS_LITTLE_ENDIAN

config MACH_DECSTATION
	bool "DECstations"
	select BOOT_ELF32
	select CEVT_DS1287
	select CEVT_R4K
	select CSRC_IOASIC
	select CSRC_R4K
	select CPU_DADDI_WORKAROUNDS if 64BIT
	select CPU_R4000_WORKAROUNDS if 64BIT
	select CPU_R4400_WORKAROUNDS if 64BIT
	select DMA_NONCOHERENT
	select NO_IOPORT
	select IRQ_CPU
	select SYS_HAS_CPU_R3000
	select SYS_HAS_CPU_R4X00
	select SYS_SUPPORTS_32BIT_KERNEL
	select SYS_SUPPORTS_64BIT_KERNEL if EXPERIMENTAL
	select SYS_SUPPORTS_LITTLE_ENDIAN
	select SYS_SUPPORTS_128HZ
	select SYS_SUPPORTS_256HZ
	select SYS_SUPPORTS_1024HZ
	help
	  This enables support for DEC's MIPS based workstations.  For details
	  see the Linux/MIPS FAQ on <http://www.linux-mips.org/> and the
	  DECstation porting pages on <http://decstation.unix-ag.org/>.

	  If you have one of the following DECstation Models you definitely
	  want to choose R4xx0 for the CPU Type:

		DECstation 5000/50
		DECstation 5000/150
		DECstation 5000/260
		DECsystem 5900/260

	  otherwise choose R3000.

config MACH_JAZZ
	bool "Jazz family of machines"
	select ARC
	select ARC32
	select ARCH_MAY_HAVE_PC_FDC
	select CEVT_R4K
	select CSRC_R4K
	select DEFAULT_SGI_PARTITION if CPU_BIG_ENDIAN
	select GENERIC_ISA_DMA
	select HAVE_PCSPKR_PLATFORM
	select IRQ_CPU
	select I8253
	select I8259
	select ISA
	select SYS_HAS_CPU_R4X00
	select SYS_SUPPORTS_32BIT_KERNEL
	select SYS_SUPPORTS_64BIT_KERNEL if EXPERIMENTAL
	select SYS_SUPPORTS_100HZ
	help
	 This a family of machines based on the MIPS R4030 chipset which was
	 used by several vendors to build RISC/os and Windows NT workstations.
	 Members include the Acer PICA, MIPS Magnum 4000, MIPS Millennium and
	 Olivetti M700-10 workstations.

config MACH_JZ4740
	bool "Ingenic JZ4740 based machines"
	select SYS_HAS_CPU_MIPS32_R1
	select SYS_SUPPORTS_32BIT_KERNEL
	select SYS_SUPPORTS_LITTLE_ENDIAN
	select DMA_NONCOHERENT
	select IRQ_CPU
	select GENERIC_GPIO
	select ARCH_REQUIRE_GPIOLIB
	select SYS_HAS_EARLY_PRINTK
	select HAVE_PWM
	select HAVE_CLK
	select GENERIC_IRQ_CHIP

config LANTIQ
	bool "Lantiq based platforms"
	select DMA_NONCOHERENT
	select IRQ_CPU
	select CEVT_R4K
	select CSRC_R4K
	select SYS_HAS_CPU_MIPS32_R1
	select SYS_HAS_CPU_MIPS32_R2
	select SYS_SUPPORTS_BIG_ENDIAN
	select SYS_SUPPORTS_32BIT_KERNEL
	select SYS_SUPPORTS_MULTITHREADING
	select SYS_HAS_EARLY_PRINTK
	select ARCH_REQUIRE_GPIOLIB
	select SWAP_IO_SPACE
	select BOOT_RAW
	select HAVE_CLK
	select MIPS_MACHINE

config LASAT
	bool "LASAT Networks platforms"
	select CEVT_R4K
	select CSRC_R4K
	select DMA_NONCOHERENT
	select SYS_HAS_EARLY_PRINTK
	select HW_HAS_PCI
	select IRQ_CPU
	select PCI_GT64XXX_PCI0
	select MIPS_NILE4
	select R5000_CPU_SCACHE
	select SYS_HAS_CPU_R5000
	select SYS_SUPPORTS_32BIT_KERNEL
	select SYS_SUPPORTS_64BIT_KERNEL if BROKEN
	select SYS_SUPPORTS_LITTLE_ENDIAN

config MACH_LOONGSON
	bool "Loongson family of machines"
	select SYS_SUPPORTS_ZBOOT
	help
	  This enables the support of Loongson family of machines.

	  Loongson is a family of general-purpose MIPS-compatible CPUs.
	  developed at Institute of Computing Technology (ICT),
	  Chinese Academy of Sciences (CAS) in the People's Republic
	  of China. The chief architect is Professor Weiwu Hu.

config MIPS_MALTA
	bool "MIPS Malta board"
	select ARCH_MAY_HAVE_PC_FDC
	select BOOT_ELF32
	select BOOT_RAW
	select CEVT_R4K
	select CSRC_R4K
	select DMA_NONCOHERENT
	select GENERIC_ISA_DMA
	select HAVE_PCSPKR_PLATFORM
	select IRQ_CPU
	select IRQ_GIC
	select HW_HAS_PCI
	select I8253
	select I8259
	select MIPS_BOARDS_GEN
	select MIPS_BONITO64
	select MIPS_CPU_SCACHE
	select PCI_GT64XXX_PCI0
	select MIPS_MSC
	select SWAP_IO_SPACE
	select SYS_HAS_CPU_MIPS32_R1
	select SYS_HAS_CPU_MIPS32_R2
	select SYS_HAS_CPU_MIPS64_R1
	select SYS_HAS_CPU_NEVADA
	select SYS_HAS_CPU_RM7000
	select SYS_HAS_EARLY_PRINTK
	select SYS_SUPPORTS_32BIT_KERNEL
	select SYS_SUPPORTS_64BIT_KERNEL
	select SYS_SUPPORTS_BIG_ENDIAN
	select SYS_SUPPORTS_LITTLE_ENDIAN
	select SYS_SUPPORTS_MIPS_CMP
	select SYS_SUPPORTS_MULTITHREADING
	select SYS_SUPPORTS_SMARTMIPS
	select SYS_SUPPORTS_ZBOOT
	help
	  This enables support for the MIPS Technologies Malta evaluation
	  board.

config MIPS_SIM
	bool 'MIPS simulator (MIPSsim)'
	select CEVT_R4K
	select CSRC_R4K
	select DMA_NONCOHERENT
	select SYS_HAS_EARLY_PRINTK
	select IRQ_CPU
	select BOOT_RAW
	select SYS_HAS_CPU_MIPS32_R1
	select SYS_HAS_CPU_MIPS32_R2
	select SYS_HAS_EARLY_PRINTK
	select SYS_SUPPORTS_32BIT_KERNEL
	select SYS_SUPPORTS_BIG_ENDIAN
	select SYS_SUPPORTS_MULTITHREADING
	select SYS_SUPPORTS_LITTLE_ENDIAN
	help
	  This option enables support for MIPS Technologies MIPSsim software
	  emulator.

config NEC_MARKEINS
	bool "NEC EMMA2RH Mark-eins board"
	select SOC_EMMA2RH
	select HW_HAS_PCI
	help
	  This enables support for the NEC Electronics Mark-eins boards.

config MACH_VR41XX
	bool "NEC VR4100 series based machines"
	select CEVT_R4K
	select CSRC_R4K
	select SYS_HAS_CPU_VR41XX
	select ARCH_REQUIRE_GPIOLIB

config NXP_STB220
	bool "NXP STB220 board"
	select SOC_PNX833X
	help
	 Support for NXP Semiconductors STB220 Development Board.

config NXP_STB225
	bool "NXP 225 board"
	select SOC_PNX833X
	select SOC_PNX8335
	help
	 Support for NXP Semiconductors STB225 Development Board.

config PNX8550_JBS
	bool "NXP PNX8550 based JBS board"
	select PNX8550
	select SYS_SUPPORTS_LITTLE_ENDIAN

config PNX8550_STB810
	bool "NXP PNX8550 based STB810 board"
	select PNX8550
	select SYS_SUPPORTS_LITTLE_ENDIAN

config PMC_MSP
	bool "PMC-Sierra MSP chipsets"
	depends on EXPERIMENTAL
	select CEVT_R4K
	select CSRC_R4K
	select DMA_NONCOHERENT
	select SWAP_IO_SPACE
	select NO_EXCEPT_FILL
	select BOOT_RAW
	select SYS_HAS_CPU_MIPS32_R1
	select SYS_HAS_CPU_MIPS32_R2
	select SYS_SUPPORTS_32BIT_KERNEL
	select SYS_SUPPORTS_BIG_ENDIAN
	select IRQ_CPU
	select SERIAL_8250
	select SERIAL_8250_CONSOLE
	help
	  This adds support for the PMC-Sierra family of Multi-Service
	  Processor System-On-A-Chips.  These parts include a number
	  of integrated peripherals, interfaces and DSPs in addition to
	  a variety of MIPS cores.

config PMC_YOSEMITE
	bool "PMC-Sierra Yosemite eval board"
	select CEVT_R4K
	select CSRC_R4K
	select DMA_COHERENT
	select HW_HAS_PCI
	select IRQ_CPU
	select IRQ_CPU_RM7K
	select IRQ_CPU_RM9K
	select SWAP_IO_SPACE
	select SYS_HAS_CPU_RM9000
	select SYS_HAS_EARLY_PRINTK
	select SYS_SUPPORTS_32BIT_KERNEL
	select SYS_SUPPORTS_64BIT_KERNEL
	select SYS_SUPPORTS_BIG_ENDIAN
	select SYS_SUPPORTS_HIGHMEM
	select SYS_SUPPORTS_SMP
	help
	  Yosemite is an evaluation board for the RM9000x2 processor
	  manufactured by PMC-Sierra.

config POWERTV
	bool "Cisco PowerTV"
	select BOOT_ELF32
	select CEVT_R4K
	select CPU_MIPSR2_IRQ_VI
	select CPU_MIPSR2_IRQ_EI
	select CSRC_POWERTV
	select DMA_NONCOHERENT
	select HW_HAS_PCI
	select SYS_HAS_EARLY_PRINTK
	select SYS_HAS_CPU_MIPS32_R2
	select SYS_SUPPORTS_32BIT_KERNEL
	select SYS_SUPPORTS_BIG_ENDIAN
	select SYS_SUPPORTS_HIGHMEM
	select USB_OHCI_LITTLE_ENDIAN
	help
	  This enables support for the Cisco PowerTV Platform.

config SGI_IP22
	bool "SGI IP22 (Indy/Indigo2)"
	select ARC
	select ARC32
	select BOOT_ELF32
	select CEVT_R4K
	select CSRC_R4K
	select DEFAULT_SGI_PARTITION
	select DMA_NONCOHERENT
	select HW_HAS_EISA
	select I8253
	select I8259
	select IP22_CPU_SCACHE
	select IRQ_CPU
	select GENERIC_ISA_DMA_SUPPORT_BROKEN
	select SGI_HAS_I8042
	select SGI_HAS_INDYDOG
	select SGI_HAS_HAL2
	select SGI_HAS_SEEQ
	select SGI_HAS_WD93
	select SGI_HAS_ZILOG
	select SWAP_IO_SPACE
	select SYS_HAS_CPU_R4X00
	select SYS_HAS_CPU_R5000
	#
	# Disable EARLY_PRINTK for now since it leads to overwritten prom
	# memory during early boot on some machines.
	#
	# See http://www.linux-mips.org/cgi-bin/mesg.cgi?a=linux-mips&i=20091119164009.GA15038%40deprecation.cyrius.com
	# for a more details discussion
	#
	# select SYS_HAS_EARLY_PRINTK
	select SYS_SUPPORTS_32BIT_KERNEL
	select SYS_SUPPORTS_64BIT_KERNEL
	select SYS_SUPPORTS_BIG_ENDIAN
	help
	  This are the SGI Indy, Challenge S and Indigo2, as well as certain
	  OEM variants like the Tandem CMN B006S. To compile a Linux kernel
	  that runs on these, say Y here.

config SGI_IP27
	bool "SGI IP27 (Origin200/2000)"
	select ARC
	select ARC64
	select BOOT_ELF64
	select DEFAULT_SGI_PARTITION
	select DMA_COHERENT
	select SYS_HAS_EARLY_PRINTK
	select HW_HAS_PCI
	select NR_CPUS_DEFAULT_64
	select SYS_HAS_CPU_R10000
	select SYS_SUPPORTS_64BIT_KERNEL
	select SYS_SUPPORTS_BIG_ENDIAN
	select SYS_SUPPORTS_NUMA
	select SYS_SUPPORTS_SMP
	help
	  This are the SGI Origin 200, Origin 2000 and Onyx 2 Graphics
	  workstations.  To compile a Linux kernel that runs on these, say Y
	  here.

config SGI_IP28
	bool "SGI IP28 (Indigo2 R10k) (EXPERIMENTAL)"
	depends on EXPERIMENTAL
	select ARC
	select ARC64
	select BOOT_ELF64
	select CEVT_R4K
	select CSRC_R4K
	select DEFAULT_SGI_PARTITION
	select DMA_NONCOHERENT
	select GENERIC_ISA_DMA_SUPPORT_BROKEN
	select IRQ_CPU
	select HW_HAS_EISA
	select I8253
	select I8259
	select SGI_HAS_I8042
	select SGI_HAS_INDYDOG
	select SGI_HAS_HAL2
	select SGI_HAS_SEEQ
	select SGI_HAS_WD93
	select SGI_HAS_ZILOG
	select SWAP_IO_SPACE
	select SYS_HAS_CPU_R10000
	#
	# Disable EARLY_PRINTK for now since it leads to overwritten prom
	# memory during early boot on some machines.
	#
	# See http://www.linux-mips.org/cgi-bin/mesg.cgi?a=linux-mips&i=20091119164009.GA15038%40deprecation.cyrius.com
	# for a more details discussion
	#
	# select SYS_HAS_EARLY_PRINTK
	select SYS_SUPPORTS_64BIT_KERNEL
	select SYS_SUPPORTS_BIG_ENDIAN
      help
        This is the SGI Indigo2 with R10000 processor.  To compile a Linux
        kernel that runs on these, say Y here.

config SGI_IP32
	bool "SGI IP32 (O2)"
	select ARC
	select ARC32
	select BOOT_ELF32
	select CEVT_R4K
	select CSRC_R4K
	select DMA_NONCOHERENT
	select HW_HAS_PCI
	select IRQ_CPU
	select R5000_CPU_SCACHE
	select RM7000_CPU_SCACHE
	select SYS_HAS_CPU_R5000
	select SYS_HAS_CPU_R10000 if BROKEN
	select SYS_HAS_CPU_RM7000
	select SYS_HAS_CPU_NEVADA
	select SYS_SUPPORTS_64BIT_KERNEL
	select SYS_SUPPORTS_BIG_ENDIAN
	help
	  If you want this kernel to run on SGI O2 workstation, say Y here.

config SIBYTE_CRHINE
	bool "Sibyte BCM91120C-CRhine"
	depends on EXPERIMENTAL
	select BOOT_ELF32
	select DMA_COHERENT
	select SIBYTE_BCM1120
	select SWAP_IO_SPACE
	select SYS_HAS_CPU_SB1
	select SYS_SUPPORTS_BIG_ENDIAN
	select SYS_SUPPORTS_LITTLE_ENDIAN

config SIBYTE_CARMEL
	bool "Sibyte BCM91120x-Carmel"
	depends on EXPERIMENTAL
	select BOOT_ELF32
	select DMA_COHERENT
	select SIBYTE_BCM1120
	select SWAP_IO_SPACE
	select SYS_HAS_CPU_SB1
	select SYS_SUPPORTS_BIG_ENDIAN
	select SYS_SUPPORTS_LITTLE_ENDIAN

config SIBYTE_CRHONE
	bool "Sibyte BCM91125C-CRhone"
	depends on EXPERIMENTAL
	select BOOT_ELF32
	select DMA_COHERENT
	select SIBYTE_BCM1125
	select SWAP_IO_SPACE
	select SYS_HAS_CPU_SB1
	select SYS_SUPPORTS_BIG_ENDIAN
	select SYS_SUPPORTS_HIGHMEM
	select SYS_SUPPORTS_LITTLE_ENDIAN

config SIBYTE_RHONE
	bool "Sibyte BCM91125E-Rhone"
	depends on EXPERIMENTAL
	select BOOT_ELF32
	select DMA_COHERENT
	select SIBYTE_BCM1125H
	select SWAP_IO_SPACE
	select SYS_HAS_CPU_SB1
	select SYS_SUPPORTS_BIG_ENDIAN
	select SYS_SUPPORTS_LITTLE_ENDIAN

config SIBYTE_SWARM
	bool "Sibyte BCM91250A-SWARM"
	select BOOT_ELF32
	select DMA_COHERENT
	select HAVE_PATA_PLATFORM
	select NR_CPUS_DEFAULT_2
	select SIBYTE_SB1250
	select SWAP_IO_SPACE
	select SYS_HAS_CPU_SB1
	select SYS_SUPPORTS_BIG_ENDIAN
	select SYS_SUPPORTS_HIGHMEM
	select SYS_SUPPORTS_LITTLE_ENDIAN
	select ZONE_DMA32 if 64BIT

config SIBYTE_LITTLESUR
	bool "Sibyte BCM91250C2-LittleSur"
	depends on EXPERIMENTAL
	select BOOT_ELF32
	select DMA_COHERENT
	select HAVE_PATA_PLATFORM
	select NR_CPUS_DEFAULT_2
	select SIBYTE_SB1250
	select SWAP_IO_SPACE
	select SYS_HAS_CPU_SB1
	select SYS_SUPPORTS_BIG_ENDIAN
	select SYS_SUPPORTS_HIGHMEM
	select SYS_SUPPORTS_LITTLE_ENDIAN

config SIBYTE_SENTOSA
	bool "Sibyte BCM91250E-Sentosa"
	depends on EXPERIMENTAL
	select BOOT_ELF32
	select DMA_COHERENT
	select NR_CPUS_DEFAULT_2
	select SIBYTE_SB1250
	select SWAP_IO_SPACE
	select SYS_HAS_CPU_SB1
	select SYS_SUPPORTS_BIG_ENDIAN
	select SYS_SUPPORTS_LITTLE_ENDIAN

config SIBYTE_BIGSUR
	bool "Sibyte BCM91480B-BigSur"
	select BOOT_ELF32
	select DMA_COHERENT
	select NR_CPUS_DEFAULT_4
	select SIBYTE_BCM1x80
	select SWAP_IO_SPACE
	select SYS_HAS_CPU_SB1
	select SYS_SUPPORTS_BIG_ENDIAN
	select SYS_SUPPORTS_HIGHMEM
	select SYS_SUPPORTS_LITTLE_ENDIAN
	select ZONE_DMA32 if 64BIT

config SNI_RM
	bool "SNI RM200/300/400"
	select ARC if CPU_LITTLE_ENDIAN
	select ARC32 if CPU_LITTLE_ENDIAN
	select SNIPROM if CPU_BIG_ENDIAN
	select ARCH_MAY_HAVE_PC_FDC
	select BOOT_ELF32
	select CEVT_R4K
	select CSRC_R4K
	select DEFAULT_SGI_PARTITION if CPU_BIG_ENDIAN
	select DMA_NONCOHERENT
	select GENERIC_ISA_DMA
	select HAVE_PCSPKR_PLATFORM
	select HW_HAS_EISA
	select HW_HAS_PCI
	select IRQ_CPU
	select I8253
	select I8259
	select ISA
	select SWAP_IO_SPACE if CPU_BIG_ENDIAN
	select SYS_HAS_CPU_R4X00
	select SYS_HAS_CPU_R5000
	select SYS_HAS_CPU_R10000
	select R5000_CPU_SCACHE
	select SYS_HAS_EARLY_PRINTK
	select SYS_SUPPORTS_32BIT_KERNEL
	select SYS_SUPPORTS_64BIT_KERNEL if EXPERIMENTAL
	select SYS_SUPPORTS_BIG_ENDIAN
	select SYS_SUPPORTS_HIGHMEM
	select SYS_SUPPORTS_LITTLE_ENDIAN
	help
	  The SNI RM200/300/400 are MIPS-based machines manufactured by
	  Siemens Nixdorf Informationssysteme (SNI), parent company of Pyramid
	  Technology and now in turn merged with Fujitsu.  Say Y here to
	  support this machine type.

config MACH_TX39XX
	bool "Toshiba TX39 series based machines"

config MACH_TX49XX
	bool "Toshiba TX49 series based machines"

config MIKROTIK_RB532
	bool "Mikrotik RB532 boards"
	select CEVT_R4K
	select CSRC_R4K
	select DMA_NONCOHERENT
	select HW_HAS_PCI
	select IRQ_CPU
	select SYS_HAS_CPU_MIPS32_R1
	select SYS_SUPPORTS_32BIT_KERNEL
	select SYS_SUPPORTS_LITTLE_ENDIAN
	select SWAP_IO_SPACE
	select BOOT_RAW
	select ARCH_REQUIRE_GPIOLIB
	help
	  Support the Mikrotik(tm) RouterBoard 532 series,
	  based on the IDT RC32434 SoC.

config WR_PPMC
	bool "Wind River PPMC board"
	select CEVT_R4K
	select CSRC_R4K
	select IRQ_CPU
	select BOOT_ELF32
	select DMA_NONCOHERENT
	select HW_HAS_PCI
	select PCI_GT64XXX_PCI0
	select SWAP_IO_SPACE
	select SYS_HAS_CPU_MIPS32_R1
	select SYS_HAS_CPU_MIPS32_R2
	select SYS_HAS_CPU_MIPS64_R1
	select SYS_HAS_CPU_NEVADA
	select SYS_HAS_CPU_RM7000
	select SYS_SUPPORTS_32BIT_KERNEL
	select SYS_SUPPORTS_64BIT_KERNEL
	select SYS_SUPPORTS_BIG_ENDIAN
	select SYS_SUPPORTS_LITTLE_ENDIAN
	help
	  This enables support for the Wind River MIPS32 4KC PPMC evaluation
	  board, which is based on GT64120 bridge chip.

config CAVIUM_OCTEON_SIMULATOR
	bool "Cavium Networks Octeon Simulator"
	select CEVT_R4K
	select 64BIT_PHYS_ADDR
	select DMA_COHERENT
	select SYS_SUPPORTS_64BIT_KERNEL
	select SYS_SUPPORTS_BIG_ENDIAN
	select SYS_SUPPORTS_HOTPLUG_CPU
	select SYS_HAS_CPU_CAVIUM_OCTEON
	select HOLES_IN_ZONE
	help
	  The Octeon simulator is software performance model of the Cavium
	  Octeon Processor. It supports simulating Octeon processors on x86
	  hardware.

config CAVIUM_OCTEON_REFERENCE_BOARD
	bool "Cavium Networks Octeon reference board"
	select CEVT_R4K
	select 64BIT_PHYS_ADDR
	select DMA_COHERENT
	select SYS_SUPPORTS_64BIT_KERNEL
	select SYS_SUPPORTS_BIG_ENDIAN
	select SYS_SUPPORTS_HOTPLUG_CPU
	select SYS_HAS_EARLY_PRINTK
	select SYS_HAS_CPU_CAVIUM_OCTEON
	select SWAP_IO_SPACE
	select HW_HAS_PCI
	select ARCH_SUPPORTS_MSI
	select ZONE_DMA32
	select USB_ARCH_HAS_OHCI
	select USB_ARCH_HAS_EHCI
	select HOLES_IN_ZONE
	help
	  This option supports all of the Octeon reference boards from Cavium
	  Networks. It builds a kernel that dynamically determines the Octeon
	  CPU type and supports all known board reference implementations.
	  Some of the supported boards are:
		EBT3000
		EBH3000
		EBH3100
		Thunder
		Kodama
		Hikari
	  Say Y here for most Octeon reference boards.

config NLM_XLR_BOARD
	bool "Netlogic XLR/XLS based systems"
	depends on EXPERIMENTAL
	select BOOT_ELF32
	select NLM_COMMON
	select SYS_HAS_CPU_XLR
	select SYS_SUPPORTS_SMP
	select HW_HAS_PCI
	select SWAP_IO_SPACE
	select SYS_SUPPORTS_32BIT_KERNEL
	select SYS_SUPPORTS_64BIT_KERNEL
	select 64BIT_PHYS_ADDR
	select SYS_SUPPORTS_BIG_ENDIAN
	select SYS_SUPPORTS_HIGHMEM
	select DMA_COHERENT
	select NR_CPUS_DEFAULT_32
	select CEVT_R4K
	select CSRC_R4K
	select IRQ_CPU
	select ARCH_SUPPORTS_MSI
	select ZONE_DMA if 64BIT
	select SYNC_R4K
	select SYS_HAS_EARLY_PRINTK
	help
	  Support for systems based on Netlogic XLR and XLS processors.
	  Say Y here if you have a XLR or XLS based board.

config NLM_XLP_BOARD
	bool "Netlogic XLP based systems"
	depends on EXPERIMENTAL
	select BOOT_ELF32
	select NLM_COMMON
	select SYS_HAS_CPU_XLP
	select SYS_SUPPORTS_SMP
	select HW_HAS_PCI
	select SWAP_IO_SPACE
	select SYS_SUPPORTS_32BIT_KERNEL
	select SYS_SUPPORTS_64BIT_KERNEL
	select 64BIT_PHYS_ADDR
	select SYS_SUPPORTS_BIG_ENDIAN
	select SYS_SUPPORTS_LITTLE_ENDIAN
	select SYS_SUPPORTS_HIGHMEM
	select DMA_COHERENT
	select NR_CPUS_DEFAULT_32
	select CEVT_R4K
	select CSRC_R4K
	select IRQ_CPU
	select ZONE_DMA if 64BIT
	select SYNC_R4K
	select SYS_HAS_EARLY_PRINTK
	help
	  This board is based on Netlogic XLP Processor.
	  Say Y here if you have a XLP based board.

endchoice

source "arch/mips/alchemy/Kconfig"
source "arch/mips/ath79/Kconfig"
source "arch/mips/bcm47xx/Kconfig"
source "arch/mips/bcm63xx/Kconfig"
source "arch/mips/jazz/Kconfig"
source "arch/mips/jz4740/Kconfig"
source "arch/mips/lantiq/Kconfig"
source "arch/mips/lasat/Kconfig"
source "arch/mips/pmc-sierra/Kconfig"
source "arch/mips/powertv/Kconfig"
source "arch/mips/sgi-ip27/Kconfig"
source "arch/mips/sibyte/Kconfig"
source "arch/mips/txx9/Kconfig"
source "arch/mips/vr41xx/Kconfig"
source "arch/mips/cavium-octeon/Kconfig"
source "arch/mips/loongson/Kconfig"
source "arch/mips/netlogic/Kconfig"

endmenu

config RWSEM_GENERIC_SPINLOCK
	bool
	default y

config RWSEM_XCHGADD_ALGORITHM
	bool

config ARCH_HAS_ILOG2_U32
	bool
	default n

config ARCH_HAS_ILOG2_U64
	bool
	default n

config GENERIC_HWEIGHT
	bool
	default y

config GENERIC_CALIBRATE_DELAY
	bool
	default y

config SCHED_OMIT_FRAME_POINTER
	bool
	default y

#
# Select some configuration options automatically based on user selections.
#
config ARC
	bool

config ARCH_MAY_HAVE_PC_FDC
	bool

config BOOT_RAW
	bool

config CEVT_BCM1480
	bool

config CEVT_DS1287
	bool

config CEVT_GT641XX
	bool

config CEVT_R4K_LIB
	bool

config CEVT_R4K
	select CEVT_R4K_LIB
	bool

config CEVT_SB1250
	bool

config CEVT_TXX9
	bool

config CSRC_BCM1480
	bool

config CSRC_IOASIC
	bool

config CSRC_POWERTV
	bool

config CSRC_R4K_LIB
	bool

config CSRC_R4K
	select CSRC_R4K_LIB
	bool

config CSRC_SB1250
	bool

config GPIO_TXX9
	select GENERIC_GPIO
	select ARCH_REQUIRE_GPIOLIB
	bool

config CFE
	bool

config ARCH_DMA_ADDR_T_64BIT
	def_bool (HIGHMEM && 64BIT_PHYS_ADDR) || 64BIT

config DMA_COHERENT
	bool

config DMA_NONCOHERENT
	bool
	select NEED_DMA_MAP_STATE

config NEED_DMA_MAP_STATE
	bool

config SYS_HAS_EARLY_PRINTK
	bool

config HOTPLUG_CPU
	bool "Support for hot-pluggable CPUs"
	depends on SMP && HOTPLUG && SYS_SUPPORTS_HOTPLUG_CPU
	help
	  Say Y here to allow turning CPUs off and on. CPUs can be
	  controlled through /sys/devices/system/cpu.
	  (Note: power management support will enable this option
	    automatically on SMP systems. )
	  Say N if you want to disable CPU hotplug.

config SYS_SUPPORTS_HOTPLUG_CPU
	bool

config I8259
	bool

config MIPS_BONITO64
	bool

config MIPS_MSC
	bool

config MIPS_NILE4
	bool

config MIPS_DISABLE_OBSOLETE_IDE
	bool

config SYNC_R4K
	bool

config MIPS_MACHINE
	def_bool n

config NO_IOPORT
	def_bool n

config GENERIC_ISA_DMA
	bool
	select ZONE_DMA if GENERIC_ISA_DMA_SUPPORT_BROKEN=n
	select ISA_DMA_API

config GENERIC_ISA_DMA_SUPPORT_BROKEN
	bool
	select GENERIC_ISA_DMA

config ISA_DMA_API
	bool

config GENERIC_GPIO
	bool

config HOLES_IN_ZONE
	bool

#
# Endianness selection.  Sufficiently obscure so many users don't know what to
# answer,so we try hard to limit the available choices.  Also the use of a
# choice statement should be more obvious to the user.
#
choice
	prompt "Endianness selection"
	help
	  Some MIPS machines can be configured for either little or big endian
	  byte order. These modes require different kernels and a different
	  Linux distribution.  In general there is one preferred byteorder for a
	  particular system but some systems are just as commonly used in the
	  one or the other endianness.

config CPU_BIG_ENDIAN
	bool "Big endian"
	depends on SYS_SUPPORTS_BIG_ENDIAN

config CPU_LITTLE_ENDIAN
	bool "Little endian"
	depends on SYS_SUPPORTS_LITTLE_ENDIAN
	help

endchoice

config EXPORT_UASM
	bool

config SYS_SUPPORTS_APM_EMULATION
	bool

config SYS_SUPPORTS_BIG_ENDIAN
	bool

config SYS_SUPPORTS_LITTLE_ENDIAN
	bool

config SYS_SUPPORTS_HUGETLBFS
	bool
	depends on CPU_SUPPORTS_HUGEPAGES && 64BIT
	default y

config IRQ_CPU
	bool

config IRQ_CPU_RM7K
	bool

config IRQ_CPU_RM9K
	bool

config IRQ_MSP_SLP
	bool

config IRQ_MSP_CIC
	bool

config IRQ_TXX9
	bool

config IRQ_GT641XX
	bool

config IRQ_GIC
	bool

config MIPS_BOARDS_GEN
	bool

config PCI_GT64XXX_PCI0
	bool

config NO_EXCEPT_FILL
	bool

config MIPS_RM9122
	bool
	select SERIAL_RM9000

config SOC_EMMA2RH
	bool
	select CEVT_R4K
	select CSRC_R4K
	select DMA_NONCOHERENT
	select IRQ_CPU
	select SWAP_IO_SPACE
	select SYS_HAS_CPU_R5500
	select SYS_SUPPORTS_32BIT_KERNEL
	select SYS_SUPPORTS_64BIT_KERNEL
	select SYS_SUPPORTS_BIG_ENDIAN

config SOC_PNX833X
	bool
	select CEVT_R4K
	select CSRC_R4K
	select IRQ_CPU
	select DMA_NONCOHERENT
	select SYS_HAS_CPU_MIPS32_R2
	select SYS_SUPPORTS_32BIT_KERNEL
	select SYS_SUPPORTS_LITTLE_ENDIAN
	select SYS_SUPPORTS_BIG_ENDIAN
	select GENERIC_GPIO
	select CPU_MIPSR2_IRQ_VI

config SOC_PNX8335
	bool
	select SOC_PNX833X

config PNX8550
	bool
	select SOC_PNX8550

config SOC_PNX8550
	bool
	select DMA_NONCOHERENT
	select HW_HAS_PCI
	select SYS_HAS_CPU_MIPS32_R1
	select SYS_HAS_EARLY_PRINTK
	select SYS_SUPPORTS_32BIT_KERNEL
	select GENERIC_GPIO

config SWAP_IO_SPACE
	bool

config SERIAL_RM9000
	bool

config SGI_HAS_INDYDOG
	bool

config SGI_HAS_HAL2
	bool

config SGI_HAS_SEEQ
	bool

config SGI_HAS_WD93
	bool

config SGI_HAS_ZILOG
	bool

config SGI_HAS_I8042
	bool

config DEFAULT_SGI_PARTITION
	bool

config ARC32
	bool

config SNIPROM
	bool

config BOOT_ELF32
	bool

config MIPS_L1_CACHE_SHIFT
	int
	default "4" if MACH_DECSTATION || MIKROTIK_RB532 || PMC_MSP4200_EVAL
	default "6" if MIPS_CPU_SCACHE
	default "7" if SGI_IP22 || SGI_IP27 || SGI_IP28 || SNI_RM || CPU_CAVIUM_OCTEON
	default "5"

config HAVE_STD_PC_SERIAL_PORT
	bool

config ARC_CONSOLE
	bool "ARC console support"
	depends on SGI_IP22 || SGI_IP28 || (SNI_RM && CPU_LITTLE_ENDIAN)

config ARC_MEMORY
	bool
	depends on MACH_JAZZ || SNI_RM || SGI_IP32
	default y

config ARC_PROMLIB
	bool
	depends on MACH_JAZZ || SNI_RM || SGI_IP22 || SGI_IP28 || SGI_IP32
	default y

config ARC64
	bool

config BOOT_ELF64
	bool

menu "CPU selection"

choice
	prompt "CPU type"
	default CPU_R4X00

config CPU_LOONGSON2E
	bool "Loongson 2E"
	depends on SYS_HAS_CPU_LOONGSON2E
	select CPU_LOONGSON2
	help
	  The Loongson 2E processor implements the MIPS III instruction set
	  with many extensions.

	  It has an internal FPGA northbridge, which is compatible to
	  bonito64.

config CPU_LOONGSON2F
	bool "Loongson 2F"
	depends on SYS_HAS_CPU_LOONGSON2F
	select CPU_LOONGSON2
	select GENERIC_GPIO
	select ARCH_REQUIRE_GPIOLIB
	help
	  The Loongson 2F processor implements the MIPS III instruction set
	  with many extensions.

	  Loongson2F have built-in DDR2 and PCIX controller. The PCIX controller
	  have a similar programming interface with FPGA northbridge used in
	  Loongson2E.

config CPU_MIPS32_R1
	bool "MIPS32 Release 1"
	depends on SYS_HAS_CPU_MIPS32_R1
	select CPU_HAS_PREFETCH
	select CPU_SUPPORTS_32BIT_KERNEL
	select CPU_SUPPORTS_HIGHMEM
	help
	  Choose this option to build a kernel for release 1 or later of the
	  MIPS32 architecture.  Most modern embedded systems with a 32-bit
	  MIPS processor are based on a MIPS32 processor.  If you know the
	  specific type of processor in your system, choose those that one
	  otherwise CPU_MIPS32_R1 is a safe bet for any MIPS32 system.
	  Release 2 of the MIPS32 architecture is available since several
	  years so chances are you even have a MIPS32 Release 2 processor
	  in which case you should choose CPU_MIPS32_R2 instead for better
	  performance.

config CPU_MIPS32_R2
	bool "MIPS32 Release 2"
	depends on SYS_HAS_CPU_MIPS32_R2
	select CPU_HAS_PREFETCH
	select CPU_SUPPORTS_32BIT_KERNEL
	select CPU_SUPPORTS_HIGHMEM
	help
	  Choose this option to build a kernel for release 2 or later of the
	  MIPS32 architecture.  Most modern embedded systems with a 32-bit
	  MIPS processor are based on a MIPS32 processor.  If you know the
	  specific type of processor in your system, choose those that one
	  otherwise CPU_MIPS32_R1 is a safe bet for any MIPS32 system.

config CPU_MIPS64_R1
	bool "MIPS64 Release 1"
	depends on SYS_HAS_CPU_MIPS64_R1
	select CPU_HAS_PREFETCH
	select CPU_SUPPORTS_32BIT_KERNEL
	select CPU_SUPPORTS_64BIT_KERNEL
	select CPU_SUPPORTS_HIGHMEM
	select CPU_SUPPORTS_HUGEPAGES
	help
	  Choose this option to build a kernel for release 1 or later of the
	  MIPS64 architecture.  Many modern embedded systems with a 64-bit
	  MIPS processor are based on a MIPS64 processor.  If you know the
	  specific type of processor in your system, choose those that one
	  otherwise CPU_MIPS64_R1 is a safe bet for any MIPS64 system.
	  Release 2 of the MIPS64 architecture is available since several
	  years so chances are you even have a MIPS64 Release 2 processor
	  in which case you should choose CPU_MIPS64_R2 instead for better
	  performance.

config CPU_MIPS64_R2
	bool "MIPS64 Release 2"
	depends on SYS_HAS_CPU_MIPS64_R2
	select CPU_HAS_PREFETCH
	select CPU_SUPPORTS_32BIT_KERNEL
	select CPU_SUPPORTS_64BIT_KERNEL
	select CPU_SUPPORTS_HIGHMEM
	select CPU_SUPPORTS_HUGEPAGES
	help
	  Choose this option to build a kernel for release 2 or later of the
	  MIPS64 architecture.  Many modern embedded systems with a 64-bit
	  MIPS processor are based on a MIPS64 processor.  If you know the
	  specific type of processor in your system, choose those that one
	  otherwise CPU_MIPS64_R1 is a safe bet for any MIPS64 system.

config CPU_R3000
	bool "R3000"
	depends on SYS_HAS_CPU_R3000
	select CPU_HAS_WB
	select CPU_SUPPORTS_32BIT_KERNEL
	select CPU_SUPPORTS_HIGHMEM
	help
	  Please make sure to pick the right CPU type. Linux/MIPS is not
	  designed to be generic, i.e. Kernels compiled for R3000 CPUs will
	  *not* work on R4000 machines and vice versa.  However, since most
	  of the supported machines have an R4000 (or similar) CPU, R4x00
	  might be a safe bet.  If the resulting kernel does not work,
	  try to recompile with R3000.

config CPU_TX39XX
	bool "R39XX"
	depends on SYS_HAS_CPU_TX39XX
	select CPU_SUPPORTS_32BIT_KERNEL

config CPU_VR41XX
	bool "R41xx"
	depends on SYS_HAS_CPU_VR41XX
	select CPU_SUPPORTS_32BIT_KERNEL
	select CPU_SUPPORTS_64BIT_KERNEL
	help
	  The options selects support for the NEC VR4100 series of processors.
	  Only choose this option if you have one of these processors as a
	  kernel built with this option will not run on any other type of
	  processor or vice versa.

config CPU_R4300
	bool "R4300"
	depends on SYS_HAS_CPU_R4300
	select CPU_SUPPORTS_32BIT_KERNEL
	select CPU_SUPPORTS_64BIT_KERNEL
	help
	  MIPS Technologies R4300-series processors.

config CPU_R4X00
	bool "R4x00"
	depends on SYS_HAS_CPU_R4X00
	select CPU_SUPPORTS_32BIT_KERNEL
	select CPU_SUPPORTS_64BIT_KERNEL
	help
	  MIPS Technologies R4000-series processors other than 4300, including
	  the R4000, R4400, R4600, and 4700.

config CPU_TX49XX
	bool "R49XX"
	depends on SYS_HAS_CPU_TX49XX
	select CPU_HAS_PREFETCH
	select CPU_SUPPORTS_32BIT_KERNEL
	select CPU_SUPPORTS_64BIT_KERNEL

config CPU_R5000
	bool "R5000"
	depends on SYS_HAS_CPU_R5000
	select CPU_SUPPORTS_32BIT_KERNEL
	select CPU_SUPPORTS_64BIT_KERNEL
	help
	  MIPS Technologies R5000-series processors other than the Nevada.

config CPU_R5432
	bool "R5432"
	depends on SYS_HAS_CPU_R5432
	select CPU_SUPPORTS_32BIT_KERNEL
	select CPU_SUPPORTS_64BIT_KERNEL

config CPU_R5500
	bool "R5500"
	depends on SYS_HAS_CPU_R5500
	select CPU_SUPPORTS_32BIT_KERNEL
	select CPU_SUPPORTS_64BIT_KERNEL
	select CPU_SUPPORTS_HUGEPAGES
	help
	  NEC VR5500 and VR5500A series processors implement 64-bit MIPS IV
	  instruction set.

config CPU_R6000
	bool "R6000"
	depends on EXPERIMENTAL
	depends on SYS_HAS_CPU_R6000
	select CPU_SUPPORTS_32BIT_KERNEL
	help
	  MIPS Technologies R6000 and R6000A series processors.  Note these
	  processors are extremely rare and the support for them is incomplete.

config CPU_NEVADA
	bool "RM52xx"
	depends on SYS_HAS_CPU_NEVADA
	select CPU_SUPPORTS_32BIT_KERNEL
	select CPU_SUPPORTS_64BIT_KERNEL
	help
	  QED / PMC-Sierra RM52xx-series ("Nevada") processors.

config CPU_R8000
	bool "R8000"
	depends on EXPERIMENTAL
	depends on SYS_HAS_CPU_R8000
	select CPU_HAS_PREFETCH
	select CPU_SUPPORTS_64BIT_KERNEL
	help
	  MIPS Technologies R8000 processors.  Note these processors are
	  uncommon and the support for them is incomplete.

config CPU_R10000
	bool "R10000"
	depends on SYS_HAS_CPU_R10000
	select CPU_HAS_PREFETCH
	select CPU_SUPPORTS_32BIT_KERNEL
	select CPU_SUPPORTS_64BIT_KERNEL
	select CPU_SUPPORTS_HIGHMEM
	help
	  MIPS Technologies R10000-series processors.

config CPU_RM7000
	bool "RM7000"
	depends on SYS_HAS_CPU_RM7000
	select CPU_HAS_PREFETCH
	select CPU_SUPPORTS_32BIT_KERNEL
	select CPU_SUPPORTS_64BIT_KERNEL
	select CPU_SUPPORTS_HIGHMEM

config CPU_RM9000
	bool "RM9000"
	depends on SYS_HAS_CPU_RM9000
	select CPU_HAS_PREFETCH
	select CPU_SUPPORTS_32BIT_KERNEL
	select CPU_SUPPORTS_64BIT_KERNEL
	select CPU_SUPPORTS_HIGHMEM
	select WEAK_ORDERING

config CPU_SB1
	bool "SB1"
	depends on SYS_HAS_CPU_SB1
	select CPU_SUPPORTS_32BIT_KERNEL
	select CPU_SUPPORTS_64BIT_KERNEL
	select CPU_SUPPORTS_HIGHMEM
	select WEAK_ORDERING

config CPU_CAVIUM_OCTEON
	bool "Cavium Octeon processor"
	depends on SYS_HAS_CPU_CAVIUM_OCTEON
	select CPU_HAS_PREFETCH
	select CPU_SUPPORTS_64BIT_KERNEL
	select SYS_SUPPORTS_SMP
	select NR_CPUS_DEFAULT_16
	select WEAK_ORDERING
	select CPU_SUPPORTS_HIGHMEM
	select CPU_SUPPORTS_HUGEPAGES
	help
	  The Cavium Octeon processor is a highly integrated chip containing
	  many ethernet hardware widgets for networking tasks. The processor
	  can have up to 16 Mips64v2 cores and 8 integrated gigabit ethernets.
	  Full details can be found at http://www.caviumnetworks.com.

config CPU_BMIPS3300
	bool "BMIPS3300"
	depends on SYS_HAS_CPU_BMIPS3300
	select CPU_BMIPS
	help
	  Broadcom BMIPS3300 processors.

config CPU_BMIPS4350
	bool "BMIPS4350"
	depends on SYS_HAS_CPU_BMIPS4350
	select CPU_BMIPS
	select SYS_SUPPORTS_SMP
	select SYS_SUPPORTS_HOTPLUG_CPU
	help
	  Broadcom BMIPS4350 ("VIPER") processors.

config CPU_BMIPS4380
	bool "BMIPS4380"
	depends on SYS_HAS_CPU_BMIPS4380
	select CPU_BMIPS
	select SYS_SUPPORTS_SMP
	select SYS_SUPPORTS_HOTPLUG_CPU
	help
	  Broadcom BMIPS4380 processors.

config CPU_BMIPS5000
	bool "BMIPS5000"
	depends on SYS_HAS_CPU_BMIPS5000
	select CPU_BMIPS
	select CPU_SUPPORTS_HIGHMEM
	select MIPS_CPU_SCACHE
	select SYS_SUPPORTS_SMP
	select SYS_SUPPORTS_HOTPLUG_CPU
	help
	  Broadcom BMIPS5000 processors.

config CPU_XLR
	bool "Netlogic XLR SoC"
	depends on SYS_HAS_CPU_XLR
	select CPU_SUPPORTS_32BIT_KERNEL
	select CPU_SUPPORTS_64BIT_KERNEL
	select CPU_SUPPORTS_HIGHMEM
	select WEAK_ORDERING
	select WEAK_REORDERING_BEYOND_LLSC
	select CPU_SUPPORTS_HUGEPAGES
	help
	  Netlogic Microsystems XLR/XLS processors.

config CPU_XLP
	bool "Netlogic XLP SoC"
	depends on SYS_HAS_CPU_XLP
	select CPU_SUPPORTS_32BIT_KERNEL
	select CPU_SUPPORTS_64BIT_KERNEL
	select CPU_SUPPORTS_HIGHMEM
	select CPU_HAS_LLSC
	select WEAK_ORDERING
	select WEAK_REORDERING_BEYOND_LLSC
	select CPU_HAS_PREFETCH
	help
	  Netlogic Microsystems XLP processors.
endchoice

if CPU_LOONGSON2F
config CPU_NOP_WORKAROUNDS
	bool

config CPU_JUMP_WORKAROUNDS
	bool

config CPU_LOONGSON2F_WORKAROUNDS
	bool "Loongson 2F Workarounds"
	default y
	select CPU_NOP_WORKAROUNDS
	select CPU_JUMP_WORKAROUNDS
	help
	  Loongson 2F01 / 2F02 processors have the NOP & JUMP issues which
	  require workarounds.  Without workarounds the system may hang
	  unexpectedly.  For more information please refer to the gas
	  -mfix-loongson2f-nop and -mfix-loongson2f-jump options.

	  Loongson 2F03 and later have fixed these issues and no workarounds
	  are needed.  The workarounds have no significant side effect on them
	  but may decrease the performance of the system so this option should
	  be disabled unless the kernel is intended to be run on 2F01 or 2F02
	  systems.

	  If unsure, please say Y.
endif # CPU_LOONGSON2F

config SYS_SUPPORTS_ZBOOT
	bool
	select HAVE_KERNEL_GZIP
	select HAVE_KERNEL_BZIP2
	select HAVE_KERNEL_LZMA
	select HAVE_KERNEL_LZO

config SYS_SUPPORTS_ZBOOT_UART16550
	bool
	select SYS_SUPPORTS_ZBOOT

config CPU_LOONGSON2
	bool
	select CPU_SUPPORTS_32BIT_KERNEL
	select CPU_SUPPORTS_64BIT_KERNEL
	select CPU_SUPPORTS_HIGHMEM

config CPU_BMIPS
	bool
	select CPU_MIPS32
	select CPU_SUPPORTS_32BIT_KERNEL
	select DMA_NONCOHERENT
	select IRQ_CPU
	select SWAP_IO_SPACE
	select WEAK_ORDERING

config SYS_HAS_CPU_LOONGSON2E
	bool

config SYS_HAS_CPU_LOONGSON2F
	bool
	select CPU_SUPPORTS_CPUFREQ
	select CPU_SUPPORTS_ADDRWINCFG if 64BIT
	select CPU_SUPPORTS_UNCACHED_ACCELERATED

config SYS_HAS_CPU_MIPS32_R1
	bool

config SYS_HAS_CPU_MIPS32_R2
	bool

config SYS_HAS_CPU_MIPS64_R1
	bool

config SYS_HAS_CPU_MIPS64_R2
	bool

config SYS_HAS_CPU_R3000
	bool

config SYS_HAS_CPU_TX39XX
	bool

config SYS_HAS_CPU_VR41XX
	bool

config SYS_HAS_CPU_R4300
	bool

config SYS_HAS_CPU_R4X00
	bool

config SYS_HAS_CPU_TX49XX
	bool

config SYS_HAS_CPU_R5000
	bool

config SYS_HAS_CPU_R5432
	bool

config SYS_HAS_CPU_R5500
	bool

config SYS_HAS_CPU_R6000
	bool

config SYS_HAS_CPU_NEVADA
	bool

config SYS_HAS_CPU_R8000
	bool

config SYS_HAS_CPU_R10000
	bool

config SYS_HAS_CPU_RM7000
	bool

config SYS_HAS_CPU_RM9000
	bool

config SYS_HAS_CPU_SB1
	bool

config SYS_HAS_CPU_CAVIUM_OCTEON
	bool

config SYS_HAS_CPU_BMIPS3300
	bool

config SYS_HAS_CPU_BMIPS4350
	bool

config SYS_HAS_CPU_BMIPS4380
	bool

config SYS_HAS_CPU_BMIPS5000
	bool

config SYS_HAS_CPU_XLR
	bool

config SYS_HAS_CPU_XLP
	bool

#
# CPU may reorder R->R, R->W, W->R, W->W
# Reordering beyond LL and SC is handled in WEAK_REORDERING_BEYOND_LLSC
#
config WEAK_ORDERING
	bool

#
# CPU may reorder reads and writes beyond LL/SC
# CPU may reorder R->LL, R->LL, W->LL, W->LL, R->SC, R->SC, W->SC, W->SC
#
config WEAK_REORDERING_BEYOND_LLSC
	bool
endmenu

#
# These two indicate any level of the MIPS32 and MIPS64 architecture
#
config CPU_MIPS32
	bool
	default y if CPU_MIPS32_R1 || CPU_MIPS32_R2

config CPU_MIPS64
	bool
	default y if CPU_MIPS64_R1 || CPU_MIPS64_R2

#
# These two indicate the revision of the architecture, either Release 1 or Release 2
#
config CPU_MIPSR1
	bool
	default y if CPU_MIPS32_R1 || CPU_MIPS64_R1

config CPU_MIPSR2
	bool
	default y if CPU_MIPS32_R2 || CPU_MIPS64_R2 || CPU_CAVIUM_OCTEON

config SYS_SUPPORTS_32BIT_KERNEL
	bool
config SYS_SUPPORTS_64BIT_KERNEL
	bool
config CPU_SUPPORTS_32BIT_KERNEL
	bool
config CPU_SUPPORTS_64BIT_KERNEL
	bool
config CPU_SUPPORTS_CPUFREQ
	bool
config CPU_SUPPORTS_ADDRWINCFG
	bool
config CPU_SUPPORTS_HUGEPAGES
	bool
config CPU_SUPPORTS_UNCACHED_ACCELERATED
	bool
config MIPS_PGD_C0_CONTEXT
	bool
	default y if 64BIT && CPU_MIPSR2

#
# Set to y for ptrace access to watch registers.
#
config HARDWARE_WATCHPOINTS
       bool
       default y if CPU_MIPSR1 || CPU_MIPSR2

menu "Kernel type"

choice

	prompt "Kernel code model"
	help
	  You should only select this option if you have a workload that
	  actually benefits from 64-bit processing or if your machine has
	  large memory.  You will only be presented a single option in this
	  menu if your system does not support both 32-bit and 64-bit kernels.

config 32BIT
	bool "32-bit kernel"
	depends on CPU_SUPPORTS_32BIT_KERNEL && SYS_SUPPORTS_32BIT_KERNEL
	select TRAD_SIGNALS
	help
	  Select this option if you want to build a 32-bit kernel.
config 64BIT
	bool "64-bit kernel"
	depends on CPU_SUPPORTS_64BIT_KERNEL && SYS_SUPPORTS_64BIT_KERNEL
	select HAVE_SYSCALL_WRAPPERS
	help
	  Select this option if you want to build a 64-bit kernel.

endchoice

choice
	prompt "Kernel page size"
	default PAGE_SIZE_4KB

config PAGE_SIZE_4KB
	bool "4kB"
	depends on !CPU_LOONGSON2
	help
	 This option select the standard 4kB Linux page size.  On some
	 R3000-family processors this is the only available page size.  Using
	 4kB page size will minimize memory consumption and is therefore
	 recommended for low memory systems.

config PAGE_SIZE_8KB
	bool "8kB"
	depends on (EXPERIMENTAL && CPU_R8000) || CPU_CAVIUM_OCTEON
	help
	  Using 8kB page size will result in higher performance kernel at
	  the price of higher memory consumption.  This option is available
	  only on R8000 and cnMIPS processors.  Note that you will need a
	  suitable Linux distribution to support this.

config PAGE_SIZE_16KB
	bool "16kB"
	depends on !CPU_R3000 && !CPU_TX39XX
	help
	  Using 16kB page size will result in higher performance kernel at
	  the price of higher memory consumption.  This option is available on
	  all non-R3000 family processors.  Note that you will need a suitable
	  Linux distribution to support this.

config PAGE_SIZE_32KB
	bool "32kB"
	depends on CPU_CAVIUM_OCTEON
	help
	  Using 32kB page size will result in higher performance kernel at
	  the price of higher memory consumption.  This option is available
	  only on cnMIPS cores.  Note that you will need a suitable Linux
	  distribution to support this.

config PAGE_SIZE_64KB
	bool "64kB"
	depends on EXPERIMENTAL && !CPU_R3000 && !CPU_TX39XX
	help
	  Using 64kB page size will result in higher performance kernel at
	  the price of higher memory consumption.  This option is available on
	  all non-R3000 family processor.  Not that at the time of this
	  writing this option is still high experimental.

endchoice

config FORCE_MAX_ZONEORDER
	int "Maximum zone order"
	range 13 64 if SYS_SUPPORTS_HUGETLBFS && PAGE_SIZE_32KB
	default "13" if SYS_SUPPORTS_HUGETLBFS && PAGE_SIZE_32KB
	range 12 64 if SYS_SUPPORTS_HUGETLBFS && PAGE_SIZE_16KB
	default "12" if SYS_SUPPORTS_HUGETLBFS && PAGE_SIZE_16KB
	range 11 64
	default "11"
	help
	  The kernel memory allocator divides physically contiguous memory
	  blocks into "zones", where each zone is a power of two number of
	  pages.  This option selects the largest power of two that the kernel
	  keeps in the memory allocator.  If you need to allocate very large
	  blocks of physically contiguous memory, then you may need to
	  increase this value.

	  This config option is actually maximum order plus one. For example,
	  a value of 11 means that the largest free memory block is 2^10 pages.

	  The page size is not necessarily 4KB.  Keep this in mind
	  when choosing a value for this option.

config BOARD_SCACHE
	bool

config IP22_CPU_SCACHE
	bool
	select BOARD_SCACHE

#
# Support for a MIPS32 / MIPS64 style S-caches
#
config MIPS_CPU_SCACHE
	bool
	select BOARD_SCACHE

config R5000_CPU_SCACHE
	bool
	select BOARD_SCACHE

config RM7000_CPU_SCACHE
	bool
	select BOARD_SCACHE

config SIBYTE_DMA_PAGEOPS
	bool "Use DMA to clear/copy pages"
	depends on CPU_SB1
	help
	  Instead of using the CPU to zero and copy pages, use a Data Mover
	  channel.  These DMA channels are otherwise unused by the standard
	  SiByte Linux port.  Seems to give a small performance benefit.

config CPU_HAS_PREFETCH
	bool

choice
	prompt "MIPS MT options"

config MIPS_MT_DISABLED
	bool "Disable multithreading support."
	help
	  Use this option if your workload can't take advantage of
	  MIPS hardware multithreading support.  On systems that don't have
	  the option of an MT-enabled processor this option will be the only
	  option in this menu.

config MIPS_MT_SMP
	bool "Use 1 TC on each available VPE for SMP"
	depends on SYS_SUPPORTS_MULTITHREADING
	select CPU_MIPSR2_IRQ_VI
	select CPU_MIPSR2_IRQ_EI
	select MIPS_MT
	select NR_CPUS_DEFAULT_2
	select SMP
	select SYS_SUPPORTS_SCHED_SMT if SMP
	select SYS_SUPPORTS_SMP
	select SMP_UP
	help
	  This is a kernel model which is known a VSMP but lately has been
	  marketesed into SMVP.
	  Virtual SMP uses the processor's VPEs  to implement virtual
	  processors. In currently available configuration of the 34K processor
	  this allows for a dual processor. Both processors will share the same
	  primary caches; each will obtain the half of the TLB for it's own
	  exclusive use. For a layman this model can be described as similar to
	  what Intel calls Hyperthreading.

	  For further information see http://www.linux-mips.org/wiki/34K#VSMP

config MIPS_MT_SMTC
	bool "SMTC: Use all TCs on all VPEs for SMP"
	depends on CPU_MIPS32_R2
	#depends on CPU_MIPS64_R2		# once there is hardware ...
	depends on SYS_SUPPORTS_MULTITHREADING
	select CPU_MIPSR2_IRQ_VI
	select CPU_MIPSR2_IRQ_EI
	select MIPS_MT
	select NR_CPUS_DEFAULT_8
	select SMP
	select SYS_SUPPORTS_SMP
	select SMP_UP
	help
	  This is a kernel model which is known a SMTC or lately has been
	  marketesed into SMVP.
	  is presenting the available TC's of the core as processors to Linux.
	  On currently available 34K processors this means a Linux system will
	  see up to 5 processors. The implementation of the SMTC kernel differs
	  significantly from VSMP and cannot efficiently coexist in the same
	  kernel binary so the choice between VSMP and SMTC is a compile time
	  decision.

	  For further information see http://www.linux-mips.org/wiki/34K#SMTC

endchoice

config MIPS_MT
	bool

config SCHED_SMT
	bool "SMT (multithreading) scheduler support"
	depends on SYS_SUPPORTS_SCHED_SMT
	default n
	help
	  SMT scheduler support improves the CPU scheduler's decision making
	  when dealing with MIPS MT enabled cores at a cost of slightly
	  increased overhead in some places. If unsure say N here.

config SYS_SUPPORTS_SCHED_SMT
	bool


config SYS_SUPPORTS_MULTITHREADING
	bool

config MIPS_MT_FPAFF
	bool "Dynamic FPU affinity for FP-intensive threads"
	default y
	depends on MIPS_MT_SMP || MIPS_MT_SMTC

config MIPS_VPE_LOADER
	bool "VPE loader support."
	depends on SYS_SUPPORTS_MULTITHREADING
	select CPU_MIPSR2_IRQ_VI
	select CPU_MIPSR2_IRQ_EI
	select MIPS_MT
	help
	  Includes a loader for loading an elf relocatable object
	  onto another VPE and running it.

config MIPS_MT_SMTC_IM_BACKSTOP
	bool "Use per-TC register bits as backstop for inhibited IM bits"
	depends on MIPS_MT_SMTC
	default n
	help
	  To support multiple TC microthreads acting as "CPUs" within
	  a VPE, VPE-wide interrupt mask bits must be specially manipulated
	  during interrupt handling. To support legacy drivers and interrupt
	  controller management code, SMTC has a "backstop" to track and
	  if necessary restore the interrupt mask. This has some performance
	  impact on interrupt service overhead.

config MIPS_MT_SMTC_IRQAFF
	bool "Support IRQ affinity API"
	depends on MIPS_MT_SMTC
	default n
	help
	  Enables SMP IRQ affinity API (/proc/irq/*/smp_affinity, etc.)
	  for SMTC Linux kernel. Requires platform support, of which
	  an example can be found in the MIPS kernel i8259 and Malta
	  platform code.  Adds some overhead to interrupt dispatch, and
	  should be used only if you know what you are doing.

config MIPS_VPE_LOADER_TOM
	bool "Load VPE program into memory hidden from linux"
	depends on MIPS_VPE_LOADER
	default y
	help
	  The loader can use memory that is present but has been hidden from
	  Linux using the kernel command line option "mem=xxMB". It's up to
	  you to ensure the amount you put in the option and the space your
	  program requires is less or equal to the amount physically present.

# this should possibly be in drivers/char, but it is rather cpu related. Hmmm
config MIPS_VPE_APSP_API
	bool "Enable support for AP/SP API (RTLX)"
	depends on MIPS_VPE_LOADER
	help

config MIPS_APSP_KSPD
	bool "Enable KSPD"
	depends on MIPS_VPE_APSP_API
	default y
	help
	  KSPD is a kernel daemon that accepts syscall requests from the SP
	  side, actions them and returns the results. It also handles the
	  "exit" syscall notifying other kernel modules the SP program is
	  exiting.  You probably want to say yes here.

config MIPS_CMP
	bool "MIPS CMP framework support"
	depends on SYS_SUPPORTS_MIPS_CMP
	select SYNC_R4K
	select SYS_SUPPORTS_SMP
	select SYS_SUPPORTS_SCHED_SMT if SMP
	select WEAK_ORDERING
	default n
	help
	  This is a placeholder option for the GCMP work. It will need to
	  be handled differently...

config SB1_PASS_1_WORKAROUNDS
	bool
	depends on CPU_SB1_PASS_1
	default y

config SB1_PASS_2_WORKAROUNDS
	bool
	depends on CPU_SB1 && (CPU_SB1_PASS_2_2 || CPU_SB1_PASS_2)
	default y

config SB1_PASS_2_1_WORKAROUNDS
	bool
	depends on CPU_SB1 && CPU_SB1_PASS_2
	default y

config 64BIT_PHYS_ADDR
	bool

config ARCH_PHYS_ADDR_T_64BIT
       def_bool 64BIT_PHYS_ADDR

config CPU_HAS_SMARTMIPS
	depends on SYS_SUPPORTS_SMARTMIPS
	bool "Support for the SmartMIPS ASE"
	help
	  SmartMIPS is a extension of the MIPS32 architecture aimed at
	  increased security at both hardware and software level for
	  smartcards.  Enabling this option will allow proper use of the
	  SmartMIPS instructions by Linux applications.  However a kernel with
	  this option will not work on a MIPS core without SmartMIPS core.  If
	  you don't know you probably don't have SmartMIPS and should say N
	  here.

config CPU_HAS_WB
	bool

config XKS01
	bool

#
# Vectored interrupt mode is an R2 feature
#
config CPU_MIPSR2_IRQ_VI
	bool

#
# Extended interrupt mode is an R2 feature
#
config CPU_MIPSR2_IRQ_EI
	bool

config CPU_HAS_SYNC
	bool
	depends on !CPU_R3000
	default y

#
# CPU non-features
#
config CPU_DADDI_WORKAROUNDS
	bool

config CPU_R4000_WORKAROUNDS
	bool
	select CPU_R4400_WORKAROUNDS

config CPU_R4400_WORKAROUNDS
	bool

#
# - Highmem only makes sense for the 32-bit kernel.
# - The current highmem code will only work properly on physically indexed
#   caches such as R3000, SB1, R7000 or those that look like they're virtually
#   indexed such as R4000/R4400 SC and MC versions or R10000.  So for the
#   moment we protect the user and offer the highmem option only on machines
#   where it's known to be safe.  This will not offer highmem on a few systems
#   such as MIPS32 and MIPS64 CPUs which may have virtual and physically
#   indexed CPUs but we're playing safe.
# - We use SYS_SUPPORTS_HIGHMEM to offer highmem only for systems where we
#   know they might have memory configurations that could make use of highmem
#   support.
#
config HIGHMEM
	bool "High Memory Support"
	depends on 32BIT && CPU_SUPPORTS_HIGHMEM && SYS_SUPPORTS_HIGHMEM

config CPU_SUPPORTS_HIGHMEM
	bool

config SYS_SUPPORTS_HIGHMEM
	bool

config SYS_SUPPORTS_SMARTMIPS
	bool

config ARCH_FLATMEM_ENABLE
	def_bool y
	depends on !NUMA && !CPU_LOONGSON2

config ARCH_DISCONTIGMEM_ENABLE
	bool
	default y if SGI_IP27
	help
	  Say Y to support efficient handling of discontiguous physical memory,
	  for architectures which are either NUMA (Non-Uniform Memory Access)
	  or have huge holes in the physical address space for other reasons.
	  See <file:Documentation/vm/numa> for more.

config ARCH_SPARSEMEM_ENABLE
	bool
	select SPARSEMEM_STATIC

config NUMA
	bool "NUMA Support"
	depends on SYS_SUPPORTS_NUMA
	help
	  Say Y to compile the kernel to support NUMA (Non-Uniform Memory
	  Access).  This option improves performance on systems with more
	  than two nodes; on two node systems it is generally better to
	  leave it disabled; on single node systems disable this option
	  disabled.

config SYS_SUPPORTS_NUMA
	bool

config NODES_SHIFT
	int
	default "6"
	depends on NEED_MULTIPLE_NODES

config HW_PERF_EVENTS
	bool "Enable hardware performance counter support for perf events"
	depends on PERF_EVENTS && !MIPS_MT_SMTC && OPROFILE=n && (CPU_MIPS32 || CPU_MIPS64 || CPU_R10000 || CPU_SB1 || CPU_CAVIUM_OCTEON)
	default y
	help
	  Enable hardware performance counter support for perf events. If
	  disabled, perf events will use software events only.

source "mm/Kconfig"

config SMP
	bool "Multi-Processing support"
	depends on SYS_SUPPORTS_SMP
	select IRQ_PER_CPU
	select USE_GENERIC_SMP_HELPERS
	help
	  This enables support for systems with more than one CPU. If you have
	  a system with only one CPU, like most personal computers, say N. If
	  you have a system with more than one CPU, say Y.

	  If you say N here, the kernel will run on single and multiprocessor
	  machines, but will use only one CPU of a multiprocessor machine. If
	  you say Y here, the kernel will run on many, but not all,
	  singleprocessor machines. On a singleprocessor machine, the kernel
	  will run faster if you say N here.

	  People using multiprocessor machines who say Y here should also say
	  Y to "Enhanced Real Time Clock Support", below.

	  See also the SMP-HOWTO available at
	  <http://www.tldp.org/docs.html#howto>.

	  If you don't know what to do here, say N.

config SMP_UP
	bool

config SYS_SUPPORTS_MIPS_CMP
	bool

config SYS_SUPPORTS_SMP
	bool

config NR_CPUS_DEFAULT_1
	bool

config NR_CPUS_DEFAULT_2
	bool

config NR_CPUS_DEFAULT_4
	bool

config NR_CPUS_DEFAULT_8
	bool

config NR_CPUS_DEFAULT_16
	bool

config NR_CPUS_DEFAULT_32
	bool

config NR_CPUS_DEFAULT_64
	bool

config NR_CPUS
	int "Maximum number of CPUs (2-64)"
	range 1 64 if NR_CPUS_DEFAULT_1
	depends on SMP
	default "1" if NR_CPUS_DEFAULT_1
	default "2" if NR_CPUS_DEFAULT_2
	default "4" if NR_CPUS_DEFAULT_4
	default "8" if NR_CPUS_DEFAULT_8
	default "16" if NR_CPUS_DEFAULT_16
	default "32" if NR_CPUS_DEFAULT_32
	default "64" if NR_CPUS_DEFAULT_64
	help
	  This allows you to specify the maximum number of CPUs which this
	  kernel will support.  The maximum supported value is 32 for 32-bit
	  kernel and 64 for 64-bit kernels; the minimum value which makes
	  sense is 1 for Qemu (useful only for kernel debugging purposes)
	  and 2 for all others.

	  This is purely to save memory - each supported CPU adds
	  approximately eight kilobytes to the kernel image.  For best
	  performance should round up your number of processors to the next
	  power of two.

#
# Timer Interrupt Frequency Configuration
#

choice
	prompt "Timer frequency"
	default HZ_250
	help
	 Allows the configuration of the timer frequency.

	config HZ_48
		bool "48 HZ" if SYS_SUPPORTS_48HZ || SYS_SUPPORTS_ARBIT_HZ

	config HZ_100
		bool "100 HZ" if SYS_SUPPORTS_100HZ || SYS_SUPPORTS_ARBIT_HZ

	config HZ_128
		bool "128 HZ" if SYS_SUPPORTS_128HZ || SYS_SUPPORTS_ARBIT_HZ

	config HZ_250
		bool "250 HZ" if SYS_SUPPORTS_250HZ || SYS_SUPPORTS_ARBIT_HZ

	config HZ_256
		bool "256 HZ" if SYS_SUPPORTS_256HZ || SYS_SUPPORTS_ARBIT_HZ

	config HZ_1000
		bool "1000 HZ" if SYS_SUPPORTS_1000HZ || SYS_SUPPORTS_ARBIT_HZ

	config HZ_1024
		bool "1024 HZ" if SYS_SUPPORTS_1024HZ || SYS_SUPPORTS_ARBIT_HZ

endchoice

config SYS_SUPPORTS_48HZ
	bool

config SYS_SUPPORTS_100HZ
	bool

config SYS_SUPPORTS_128HZ
	bool

config SYS_SUPPORTS_250HZ
	bool

config SYS_SUPPORTS_256HZ
	bool

config SYS_SUPPORTS_1000HZ
	bool

config SYS_SUPPORTS_1024HZ
	bool

config SYS_SUPPORTS_ARBIT_HZ
	bool
	default y if !SYS_SUPPORTS_48HZ && !SYS_SUPPORTS_100HZ && \
		     !SYS_SUPPORTS_128HZ && !SYS_SUPPORTS_250HZ && \
		     !SYS_SUPPORTS_256HZ && !SYS_SUPPORTS_1000HZ && \
		     !SYS_SUPPORTS_1024HZ

config HZ
	int
	default 48 if HZ_48
	default 100 if HZ_100
	default 128 if HZ_128
	default 250 if HZ_250
	default 256 if HZ_256
	default 1000 if HZ_1000
	default 1024 if HZ_1024

source "kernel/Kconfig.preempt"

config KEXEC
	bool "Kexec system call (EXPERIMENTAL)"
	depends on EXPERIMENTAL
	help
	  kexec is a system call that implements the ability to shutdown your
	  current kernel, and to start another kernel.  It is like a reboot
	  but it is independent of the system firmware.   And like a reboot
	  you can start any kernel with it, not just Linux.

	  The name comes from the similarity to the exec system call.

	  It is an ongoing process to be certain the hardware in a machine
	  is properly shutdown, so do not be surprised if this code does not
	  initially work for you.  It may help to enable device hotplugging
	  support.  As of this writing the exact hardware interface is
	  strongly in flux, so no good recommendation can be made.

config SECCOMP
	bool "Enable seccomp to safely compute untrusted bytecode"
	depends on PROC_FS
	default y
	help
	  This kernel feature is useful for number crunching applications
	  that may need to compute untrusted bytecode during their
	  execution. By using pipes or other transports made available to
	  the process as file descriptors supporting the read/write
	  syscalls, it's possible to isolate those applications in
	  their own address space using seccomp. Once seccomp is
	  enabled via /proc/<pid>/seccomp, it cannot be disabled
	  and the task is only allowed to execute a few safe syscalls
	  defined by each seccomp mode.

	  If unsure, say Y. Only embedded should say N here.

config USE_OF
	bool "Flattened Device Tree support"
	select OF
	select OF_EARLY_FLATTREE
	select IRQ_DOMAIN
	help
	  Include support for flattened device tree machine descriptions.

endmenu

config LOCKDEP_SUPPORT
	bool
	default y

config STACKTRACE_SUPPORT
	bool
	default y

source "init/Kconfig"

source "kernel/Kconfig.freezer"

menu "Bus options (PCI, PCMCIA, EISA, ISA, TC)"

config HW_HAS_EISA
	bool
config HW_HAS_PCI
	bool

config PCI
	bool "Support for PCI controller"
	depends on HW_HAS_PCI
	select PCI_DOMAINS
	select GENERIC_PCI_IOMAP
	select NO_GENERIC_PCI_IOPORT_MAP
	help
	  Find out whether you have a PCI motherboard. PCI is the name of a
	  bus system, i.e. the way the CPU talks to the other stuff inside
	  your box. Other bus systems are ISA, EISA, or VESA. If you have PCI,
	  say Y, otherwise N.

config PCI_DOMAINS
	bool

source "drivers/pci/Kconfig"

#
# ISA support is now enabled via select.  Too many systems still have the one
# or other ISA chip on the board that users don't know about so don't expect
# users to choose the right thing ...
#
config ISA
	bool

config EISA
	bool "EISA support"
	depends on HW_HAS_EISA
	select ISA
	select GENERIC_ISA_DMA
	---help---
	  The Extended Industry Standard Architecture (EISA) bus was
	  developed as an open alternative to the IBM MicroChannel bus.

	  The EISA bus provided some of the features of the IBM MicroChannel
	  bus while maintaining backward compatibility with cards made for
	  the older ISA bus.  The EISA bus saw limited use between 1988 and
	  1995 when it was made obsolete by the PCI bus.

	  Say Y here if you are building a kernel for an EISA-based machine.

	  Otherwise, say N.

source "drivers/eisa/Kconfig"

config TC
	bool "TURBOchannel support"
	depends on MACH_DECSTATION
	help
	  TURBOchannel is a DEC (now Compaq (now HP)) bus for Alpha and MIPS
	  processors.  TURBOchannel programming specifications are available
	  at:
	  <ftp://ftp.hp.com/pub/alphaserver/archive/triadd/>
	  and:
	  <http://www.computer-refuge.org/classiccmp/ftp.digital.com/pub/DEC/TriAdd/>
	  Linux driver support status is documented at:
	  <http://www.linux-mips.org/wiki/DECstation>

config MMU
	bool
	default y

config I8253
	bool
	select CLKSRC_I8253
	select CLKEVT_I8253
	select MIPS_EXTERNAL_TIMER

config ZONE_DMA32
	bool

source "drivers/pcmcia/Kconfig"

source "drivers/pci/hotplug/Kconfig"

config RAPIDIO
	bool "RapidIO support"
	depends on PCI
	default n
	help
	  If you say Y here, the kernel will include drivers and
	  infrastructure code to support RapidIO interconnect devices.

source "drivers/rapidio/Kconfig"

endmenu

menu "Executable file formats"

source "fs/Kconfig.binfmt"

config TRAD_SIGNALS
	bool

config MIPS32_COMPAT
	bool "Kernel support for Linux/MIPS 32-bit binary compatibility"
	depends on 64BIT
	help
	  Select this option if you want Linux/MIPS 32-bit binary
	  compatibility. Since all software available for Linux/MIPS is
	  currently 32-bit you should say Y here.

config COMPAT
	bool
	depends on MIPS32_COMPAT
	select ARCH_WANT_OLD_COMPAT_IPC
	default y

config SYSVIPC_COMPAT
	bool
	depends on COMPAT && SYSVIPC
	default y

config MIPS32_O32
	bool "Kernel support for o32 binaries"
	depends on MIPS32_COMPAT
	help
	  Select this option if you want to run o32 binaries.  These are pure
	  32-bit binaries as used by the 32-bit Linux/MIPS port.  Most of
	  existing binaries are in this format.

	  If unsure, say Y.

config MIPS32_N32
	bool "Kernel support for n32 binaries"
	depends on MIPS32_COMPAT
	help
	  Select this option if you want to run n32 binaries.  These are
	  64-bit binaries using 32-bit quantities for addressing and certain
	  data that would normally be 64-bit.  They are used in special
	  cases.

	  If unsure, say N.

config BINFMT_ELF32
	bool
	default y if MIPS32_O32 || MIPS32_N32

endmenu

menu "Power management options"

config ARCH_HIBERNATION_POSSIBLE
	def_bool y
	depends on SYS_SUPPORTS_HOTPLUG_CPU || !SMP

config ARCH_SUSPEND_POSSIBLE
	def_bool y
	depends on SYS_SUPPORTS_HOTPLUG_CPU || !SMP

source "kernel/power/Kconfig"

endmenu

source "arch/mips/kernel/cpufreq/Kconfig"

source "net/Kconfig"

source "drivers/Kconfig"

source "fs/Kconfig"

source "arch/mips/Kconfig.debug"

source "security/Kconfig"

source "crypto/Kconfig"

source "lib/Kconfig"<|MERGE_RESOLUTION|>--- conflicted
+++ resolved
@@ -29,13 +29,10 @@
 	select HAVE_MEMBLOCK
 	select HAVE_MEMBLOCK_NODE_MAP
 	select ARCH_DISCARD_MEMBLOCK
-<<<<<<< HEAD
 	select GENERIC_SMP_IDLE_THREAD
 	select BUILDTIME_EXTABLE_SORT
-=======
 	select GENERIC_CLOCKEVENTS
 	select GENERIC_CMOS_UPDATE
->>>>>>> b80fe101
 
 menu "Machine selection"
 
