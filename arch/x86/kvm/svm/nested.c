--- conflicted
+++ resolved
@@ -1196,11 +1196,7 @@
 	copy_vmcb_control_area(&hsave->control, &svm->vmcb->control);
 	hsave->save = *save;
 
-<<<<<<< HEAD
-	svm->nested.vmcb = kvm_state->hdr.svm.vmcb_pa;
-=======
 	svm->nested.vmcb12_gpa = kvm_state->hdr.svm.vmcb_pa;
->>>>>>> 29cf0f50
 	load_nested_vmcb_control(svm, ctl);
 	nested_prepare_vmcb_control(svm);
 
@@ -1210,17 +1206,6 @@
 	kfree(save);
 	kfree(ctl);
 
-<<<<<<< HEAD
-out_set_gif:
-	svm_set_gif(svm, !!(kvm_state->flags & KVM_STATE_NESTED_GIF_SET));
-
-	ret = 0;
-out_free:
-	kfree(save);
-	kfree(ctl);
-
-=======
->>>>>>> 29cf0f50
 	return ret;
 }
 
