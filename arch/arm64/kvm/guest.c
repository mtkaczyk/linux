--- conflicted
+++ resolved
@@ -872,12 +872,6 @@
 void kvm_vcpu_preferred_target(struct kvm_vcpu_init *init)
 {
 	u32 target = kvm_target_cpu();
-<<<<<<< HEAD
-
-	if (target < 0)
-		return -ENODEV;
-=======
->>>>>>> df0cc57e
 
 	memset(init, 0, sizeof(*init));
 
