// SPDX-License-Identifier: (GPL-2.0+ OR MIT)
/*
 * Copyright (c) 2013 MundoReader S.L.
 * Author: Heiko Stuebner <heiko@sntech.de>
 */

#include <dt-bindings/gpio/gpio.h>
#include <dt-bindings/pinctrl/rockchip.h>
#include <dt-bindings/clock/rk3188-cru.h>
#include <dt-bindings/power/rk3188-power.h>
#include "rk3xxx.dtsi"

/ {
	compatible = "rockchip,rk3188";

	cpus {
		#address-cells = <1>;
		#size-cells = <0>;
		enable-method = "rockchip,rk3066-smp";

		cpu0: cpu@0 {
			device_type = "cpu";
			compatible = "arm,cortex-a9";
			next-level-cache = <&L2>;
			reg = <0x0>;
			clock-latency = <40000>;
			clocks = <&cru ARMCLK>;
			operating-points-v2 = <&cpu0_opp_table>;
			resets = <&cru SRST_CORE0>;
		};
		cpu1: cpu@1 {
			device_type = "cpu";
			compatible = "arm,cortex-a9";
			next-level-cache = <&L2>;
			reg = <0x1>;
			operating-points-v2 = <&cpu0_opp_table>;
			resets = <&cru SRST_CORE1>;
		};
		cpu2: cpu@2 {
			device_type = "cpu";
			compatible = "arm,cortex-a9";
			next-level-cache = <&L2>;
			reg = <0x2>;
			operating-points-v2 = <&cpu0_opp_table>;
			resets = <&cru SRST_CORE2>;
		};
		cpu3: cpu@3 {
			device_type = "cpu";
			compatible = "arm,cortex-a9";
			next-level-cache = <&L2>;
			reg = <0x3>;
			operating-points-v2 = <&cpu0_opp_table>;
			resets = <&cru SRST_CORE3>;
		};
	};

	cpu0_opp_table: opp-table-0 {
		compatible = "operating-points-v2";
		opp-shared;

		opp-312000000 {
			opp-hz = /bits/ 64 <312000000>;
			opp-microvolt = <875000>;
			clock-latency-ns = <40000>;
		};
		opp-504000000 {
			opp-hz = /bits/ 64 <504000000>;
			opp-microvolt = <925000>;
		};
		opp-600000000 {
			opp-hz = /bits/ 64 <600000000>;
			opp-microvolt = <950000>;
			opp-suspend;
		};
		opp-816000000 {
			opp-hz = /bits/ 64 <816000000>;
			opp-microvolt = <975000>;
		};
		opp-1008000000 {
			opp-hz = /bits/ 64 <1008000000>;
			opp-microvolt = <1075000>;
		};
		opp-1200000000 {
			opp-hz = /bits/ 64 <1200000000>;
			opp-microvolt = <1150000>;
		};
		opp-1416000000 {
			opp-hz = /bits/ 64 <1416000000>;
			opp-microvolt = <1250000>;
		};
		opp-1608000000 {
			opp-hz = /bits/ 64 <1608000000>;
			opp-microvolt = <1350000>;
		};
	};

	display-subsystem {
		compatible = "rockchip,display-subsystem";
		ports = <&vop0_out>, <&vop1_out>;
	};

	sram: sram@10080000 {
		compatible = "mmio-sram";
		reg = <0x10080000 0x8000>;
		#address-cells = <1>;
		#size-cells = <1>;
		ranges = <0 0x10080000 0x8000>;

		smp-sram@0 {
			compatible = "rockchip,rk3066-smp-sram";
			reg = <0x0 0x50>;
		};
	};

	vop0: vop@1010c000 {
		compatible = "rockchip,rk3188-vop";
		reg = <0x1010c000 0x1000>;
		interrupts = <GIC_SPI 13 IRQ_TYPE_LEVEL_HIGH>;
		clocks = <&cru ACLK_LCDC0>, <&cru DCLK_LCDC0>, <&cru HCLK_LCDC0>;
		clock-names = "aclk_vop", "dclk_vop", "hclk_vop";
		power-domains = <&power RK3188_PD_VIO>;
		resets = <&cru SRST_LCDC0_AXI>, <&cru SRST_LCDC0_AHB>, <&cru SRST_LCDC0_DCLK>;
		reset-names = "axi", "ahb", "dclk";
		status = "disabled";

		vop0_out: port {
			#address-cells = <1>;
			#size-cells = <0>;
		};
	};

	vop1: vop@1010e000 {
		compatible = "rockchip,rk3188-vop";
		reg = <0x1010e000 0x1000>;
		interrupts = <GIC_SPI 14 IRQ_TYPE_LEVEL_HIGH>;
		clocks = <&cru ACLK_LCDC1>, <&cru DCLK_LCDC1>, <&cru HCLK_LCDC1>;
		clock-names = "aclk_vop", "dclk_vop", "hclk_vop";
		power-domains = <&power RK3188_PD_VIO>;
		resets = <&cru SRST_LCDC1_AXI>, <&cru SRST_LCDC1_AHB>, <&cru SRST_LCDC1_DCLK>;
		reset-names = "axi", "ahb", "dclk";
		status = "disabled";

		vop1_out: port {
			#address-cells = <1>;
			#size-cells = <0>;
		};
	};

	timer3: timer@2000e000 {
		compatible = "rockchip,rk3188-timer", "rockchip,rk3288-timer";
		reg = <0x2000e000 0x20>;
		interrupts = <GIC_SPI 46 IRQ_TYPE_LEVEL_HIGH>;
		clocks = <&cru PCLK_TIMER3>, <&cru SCLK_TIMER3>;
		clock-names = "pclk", "timer";
	};

	timer6: timer@200380a0 {
		compatible = "rockchip,rk3188-timer", "rockchip,rk3288-timer";
		reg = <0x200380a0 0x20>;
		interrupts = <GIC_SPI 64 IRQ_TYPE_LEVEL_HIGH>;
		clocks = <&cru PCLK_TIMER0>, <&cru SCLK_TIMER6>;
		clock-names = "pclk", "timer";
	};

	i2s0: i2s@1011a000 {
		compatible = "rockchip,rk3188-i2s", "rockchip,rk3066-i2s";
		reg = <0x1011a000 0x2000>;
		interrupts = <GIC_SPI 32 IRQ_TYPE_LEVEL_HIGH>;
		pinctrl-names = "default";
		pinctrl-0 = <&i2s0_bus>;
		clocks = <&cru SCLK_I2S0>, <&cru HCLK_I2S0>;
		clock-names = "i2s_clk", "i2s_hclk";
		dmas = <&dmac1_s 6>, <&dmac1_s 7>;
		dma-names = "tx", "rx";
		rockchip,playback-channels = <2>;
		rockchip,capture-channels = <2>;
		#sound-dai-cells = <0>;
		status = "disabled";
	};

	spdif: sound@1011e000 {
		compatible = "rockchip,rk3188-spdif", "rockchip,rk3066-spdif";
		reg = <0x1011e000 0x2000>;
		#sound-dai-cells = <0>;
		clocks = <&cru SCLK_SPDIF>, <&cru HCLK_SPDIF>;
		clock-names = "mclk", "hclk";
		dmas = <&dmac1_s 8>;
		dma-names = "tx";
		interrupts = <GIC_SPI 32 IRQ_TYPE_LEVEL_HIGH>;
		pinctrl-names = "default";
		pinctrl-0 = <&spdif_tx>;
		status = "disabled";
	};

	cru: clock-controller@20000000 {
		compatible = "rockchip,rk3188-cru";
		reg = <0x20000000 0x1000>;
		rockchip,grf = <&grf>;

		#clock-cells = <1>;
		#reset-cells = <1>;
	};

	efuse: efuse@20010000 {
		compatible = "rockchip,rk3188-efuse";
		reg = <0x20010000 0x4000>;
		#address-cells = <1>;
		#size-cells = <1>;
		clocks = <&cru PCLK_EFUSE>;
		clock-names = "pclk_efuse";

		cpu_leakage: cpu_leakage@17 {
			reg = <0x17 0x1>;
		};
	};

	pinctrl: pinctrl {
		compatible = "rockchip,rk3188-pinctrl";
		rockchip,grf = <&grf>;
		rockchip,pmu = <&pmu>;

		#address-cells = <1>;
		#size-cells = <1>;
		ranges;

		gpio0: gpio@2000a000 {
			compatible = "rockchip,rk3188-gpio-bank0";
			reg = <0x2000a000 0x100>;
			interrupts = <GIC_SPI 54 IRQ_TYPE_LEVEL_HIGH>;
			clocks = <&cru PCLK_GPIO0>;

			gpio-controller;
			#gpio-cells = <2>;

			interrupt-controller;
			#interrupt-cells = <2>;
		};

		gpio1: gpio@2003c000 {
			compatible = "rockchip,gpio-bank";
			reg = <0x2003c000 0x100>;
			interrupts = <GIC_SPI 55 IRQ_TYPE_LEVEL_HIGH>;
			clocks = <&cru PCLK_GPIO1>;

			gpio-controller;
			#gpio-cells = <2>;

			interrupt-controller;
			#interrupt-cells = <2>;
		};

		gpio2: gpio@2003e000 {
			compatible = "rockchip,gpio-bank";
			reg = <0x2003e000 0x100>;
			interrupts = <GIC_SPI 56 IRQ_TYPE_LEVEL_HIGH>;
			clocks = <&cru PCLK_GPIO2>;

			gpio-controller;
			#gpio-cells = <2>;

			interrupt-controller;
			#interrupt-cells = <2>;
		};

		gpio3: gpio@20080000 {
			compatible = "rockchip,gpio-bank";
			reg = <0x20080000 0x100>;
			interrupts = <GIC_SPI 57 IRQ_TYPE_LEVEL_HIGH>;
			clocks = <&cru PCLK_GPIO3>;

			gpio-controller;
			#gpio-cells = <2>;

			interrupt-controller;
			#interrupt-cells = <2>;
		};

		pcfg_pull_up: pcfg-pull-up {
			bias-pull-up;
		};

		pcfg_pull_down: pcfg-pull-down {
			bias-pull-down;
		};

		pcfg_pull_none: pcfg-pull-none {
			bias-disable;
		};

		emmc {
			emmc_clk: emmc-clk {
				rockchip,pins = <0 RK_PD0 2 &pcfg_pull_none>;
			};

			emmc_cmd: emmc-cmd {
				rockchip,pins = <0 RK_PD2 2 &pcfg_pull_up>;
			};

			emmc_rst: emmc-rst {
				rockchip,pins = <0 RK_PD3 2 &pcfg_pull_none>;
			};

			/*
			 * The data pins are shared between nandc and emmc and
			 * not accessible through pinctrl. Also they should've
			 * been already set correctly by firmware, as
			 * flash/emmc is the boot-device.
			 */
		};

		emac {
			emac_xfer: emac-xfer {
				rockchip,pins = <3 RK_PC0 2 &pcfg_pull_none>, /* tx_en */
						<3 RK_PC1 2 &pcfg_pull_none>, /* txd1 */
						<3 RK_PC2 2 &pcfg_pull_none>, /* txd0 */
						<3 RK_PC3 2 &pcfg_pull_none>, /* rxd0 */
						<3 RK_PC4 2 &pcfg_pull_none>, /* rxd1 */
						<3 RK_PC5 2 &pcfg_pull_none>, /* mac_clk */
						<3 RK_PC6 2 &pcfg_pull_none>, /* rx_err */
						<3 RK_PC7 2 &pcfg_pull_none>; /* crs_dvalid */
			};

			emac_mdio: emac-mdio {
				rockchip,pins = <3 RK_PD0 2 &pcfg_pull_none>,
						<3 RK_PD1 2 &pcfg_pull_none>;
			};
		};

		i2c0 {
			i2c0_xfer: i2c0-xfer {
				rockchip,pins = <1 RK_PD0 1 &pcfg_pull_none>,
						<1 RK_PD1 1 &pcfg_pull_none>;
			};
		};

		i2c1 {
			i2c1_xfer: i2c1-xfer {
				rockchip,pins = <1 RK_PD2 1 &pcfg_pull_none>,
						<1 RK_PD3 1 &pcfg_pull_none>;
			};
		};

		i2c2 {
			i2c2_xfer: i2c2-xfer {
				rockchip,pins = <1 RK_PD4 1 &pcfg_pull_none>,
						<1 RK_PD5 1 &pcfg_pull_none>;
			};
		};

		i2c3 {
			i2c3_xfer: i2c3-xfer {
				rockchip,pins = <3 RK_PB6 2 &pcfg_pull_none>,
						<3 RK_PB7 2 &pcfg_pull_none>;
			};
		};

		i2c4 {
			i2c4_xfer: i2c4-xfer {
				rockchip,pins = <1 RK_PD6 1 &pcfg_pull_none>,
						<1 RK_PD7 1 &pcfg_pull_none>;
			};
		};

		lcdc1 {
			lcdc1_dclk: lcdc1-dclk {
				rockchip,pins = <2 RK_PD0 1 &pcfg_pull_none>;
			};

			lcdc1_den: lcdc1-den {
				rockchip,pins = <2 RK_PD1 1 &pcfg_pull_none>;
			};

			lcdc1_hsync: lcdc1-hsync {
				rockchip,pins = <2 RK_PD2 1 &pcfg_pull_none>;
			};

			lcdc1_vsync: lcdc1-vsync {
				rockchip,pins = <2 RK_PD3 1 &pcfg_pull_none>;
			};

			lcdc1_rgb24: ldcd1-rgb24 {
				rockchip,pins = <2 RK_PA0 1 &pcfg_pull_none>,
						<2 RK_PA1 1 &pcfg_pull_none>,
						<2 RK_PA2 1 &pcfg_pull_none>,
						<2 RK_PA3 1 &pcfg_pull_none>,
						<2 RK_PA4 1 &pcfg_pull_none>,
						<2 RK_PA5 1 &pcfg_pull_none>,
						<2 RK_PA6 1 &pcfg_pull_none>,
						<2 RK_PA7 1 &pcfg_pull_none>,
						<2 RK_PB0 1 &pcfg_pull_none>,
						<2 RK_PB1 1 &pcfg_pull_none>,
						<2 RK_PB2 1 &pcfg_pull_none>,
						<2 RK_PB3 1 &pcfg_pull_none>,
						<2 RK_PB4 1 &pcfg_pull_none>,
						<2 RK_PB5 1 &pcfg_pull_none>,
						<2 RK_PB6 1 &pcfg_pull_none>,
						<2 RK_PB7 1 &pcfg_pull_none>,
						<2 RK_PC0 1 &pcfg_pull_none>,
						<2 RK_PC1 1 &pcfg_pull_none>,
						<2 RK_PC2 1 &pcfg_pull_none>,
						<2 RK_PC3 1 &pcfg_pull_none>,
						<2 RK_PC4 1 &pcfg_pull_none>,
						<2 RK_PC5 1 &pcfg_pull_none>,
						<2 RK_PC6 1 &pcfg_pull_none>,
						<2 RK_PC7 1 &pcfg_pull_none>;
			};
		};

		pwm0 {
			pwm0_out: pwm0-out {
				rockchip,pins = <3 RK_PD3 1 &pcfg_pull_none>;
			};
		};

		pwm1 {
			pwm1_out: pwm1-out {
				rockchip,pins = <3 RK_PD4 1 &pcfg_pull_none>;
			};
		};

		pwm2 {
			pwm2_out: pwm2-out {
				rockchip,pins = <3 RK_PD5 1 &pcfg_pull_none>;
			};
		};

		pwm3 {
			pwm3_out: pwm3-out {
				rockchip,pins = <3 RK_PD6 1 &pcfg_pull_none>;
			};
		};

		spi0 {
			spi0_clk: spi0-clk {
				rockchip,pins = <1 RK_PA6 2 &pcfg_pull_up>;
			};
			spi0_cs0: spi0-cs0 {
				rockchip,pins = <1 RK_PA7 2 &pcfg_pull_up>;
			};
			spi0_tx: spi0-tx {
				rockchip,pins = <1 RK_PA5 2 &pcfg_pull_up>;
			};
			spi0_rx: spi0-rx {
				rockchip,pins = <1 RK_PA4 2 &pcfg_pull_up>;
			};
			spi0_cs1: spi0-cs1 {
				rockchip,pins = <1 RK_PB7 1 &pcfg_pull_up>;
			};
		};

		spi1 {
			spi1_clk: spi1-clk {
				rockchip,pins = <0 RK_PD6 1 &pcfg_pull_up>;
			};
			spi1_cs0: spi1-cs0 {
				rockchip,pins = <0 RK_PD7 1 &pcfg_pull_up>;
			};
			spi1_rx: spi1-rx {
				rockchip,pins = <0 RK_PD4 1 &pcfg_pull_up>;
			};
			spi1_tx: spi1-tx {
				rockchip,pins = <0 RK_PD5 1 &pcfg_pull_up>;
			};
			spi1_cs1: spi1-cs1 {
				rockchip,pins = <1 RK_PB6 2 &pcfg_pull_up>;
			};
		};

		uart0 {
			uart0_xfer: uart0-xfer {
				rockchip,pins = <1 RK_PA0 1 &pcfg_pull_up>,
						<1 RK_PA1 1 &pcfg_pull_none>;
			};

			uart0_cts: uart0-cts {
				rockchip,pins = <1 RK_PA2 1 &pcfg_pull_none>;
			};

			uart0_rts: uart0-rts {
				rockchip,pins = <1 RK_PA3 1 &pcfg_pull_none>;
			};
		};

		uart1 {
			uart1_xfer: uart1-xfer {
				rockchip,pins = <1 RK_PA4 1 &pcfg_pull_up>,
						<1 RK_PA5 1 &pcfg_pull_none>;
			};

			uart1_cts: uart1-cts {
				rockchip,pins = <1 RK_PA6 1 &pcfg_pull_none>;
			};

			uart1_rts: uart1-rts {
				rockchip,pins = <1 RK_PA7 1 &pcfg_pull_none>;
			};
		};

		uart2 {
			uart2_xfer: uart2-xfer {
				rockchip,pins = <1 RK_PB0 1 &pcfg_pull_up>,
						<1 RK_PB1 1 &pcfg_pull_none>;
			};
			/* no rts / cts for uart2 */
		};

		uart3 {
			uart3_xfer: uart3-xfer {
				rockchip,pins = <1 RK_PB2 1 &pcfg_pull_up>,
						<1 RK_PB3 1 &pcfg_pull_none>;
			};

			uart3_cts: uart3-cts {
				rockchip,pins = <1 RK_PB4 1 &pcfg_pull_none>;
			};

			uart3_rts: uart3-rts {
				rockchip,pins = <1 RK_PB5 1 &pcfg_pull_none>;
			};
		};

		sd0 {
			sd0_clk: sd0-clk {
				rockchip,pins = <3 RK_PA2 1 &pcfg_pull_none>;
			};

			sd0_cmd: sd0-cmd {
				rockchip,pins = <3 RK_PA3 1 &pcfg_pull_none>;
			};

			sd0_cd: sd0-cd {
				rockchip,pins = <3 RK_PB0 1 &pcfg_pull_none>;
			};

			sd0_wp: sd0-wp {
				rockchip,pins = <3 RK_PB1 1 &pcfg_pull_none>;
			};

			sd0_pwr: sd0-pwr {
				rockchip,pins = <3 RK_PA1 1 &pcfg_pull_none>;
			};

			sd0_bus1: sd0-bus-width1 {
				rockchip,pins = <3 RK_PA4 1 &pcfg_pull_none>;
			};

			sd0_bus4: sd0-bus-width4 {
				rockchip,pins = <3 RK_PA4 1 &pcfg_pull_none>,
						<3 RK_PA5 1 &pcfg_pull_none>,
						<3 RK_PA6 1 &pcfg_pull_none>,
						<3 RK_PA7 1 &pcfg_pull_none>;
			};
		};

		sd1 {
			sd1_clk: sd1-clk {
				rockchip,pins = <3 RK_PC5 1 &pcfg_pull_none>;
			};

			sd1_cmd: sd1-cmd {
				rockchip,pins = <3 RK_PC0 1 &pcfg_pull_none>;
			};

			sd1_cd: sd1-cd {
				rockchip,pins = <3 RK_PC6 1 &pcfg_pull_none>;
			};

			sd1_wp: sd1-wp {
				rockchip,pins = <3 RK_PC7 1 &pcfg_pull_none>;
			};

			sd1_bus1: sd1-bus-width1 {
				rockchip,pins = <3 RK_PC1 1 &pcfg_pull_none>;
			};

			sd1_bus4: sd1-bus-width4 {
				rockchip,pins = <3 RK_PC1 1 &pcfg_pull_none>,
						<3 RK_PC2 1 &pcfg_pull_none>,
						<3 RK_PC3 1 &pcfg_pull_none>,
						<3 RK_PC4 1 &pcfg_pull_none>;
			};
		};

		i2s0 {
			i2s0_bus: i2s0-bus {
				rockchip,pins = <1 RK_PC0 1 &pcfg_pull_none>,
						<1 RK_PC1 1 &pcfg_pull_none>,
						<1 RK_PC2 1 &pcfg_pull_none>,
						<1 RK_PC3 1 &pcfg_pull_none>,
						<1 RK_PC4 1 &pcfg_pull_none>,
						<1 RK_PC5 1 &pcfg_pull_none>;
			};
		};

		spdif {
			spdif_tx: spdif-tx {
				rockchip,pins = <1 RK_PB6 1 &pcfg_pull_none>;
			};
		};
	};
};

&emac {
	compatible = "rockchip,rk3188-emac";
};

&global_timer {
	interrupts = <GIC_PPI 11 (GIC_CPU_MASK_SIMPLE(4) | IRQ_TYPE_EDGE_RISING)>;
	status = "disabled";
};

&local_timer {
	interrupts = <GIC_PPI 13 (GIC_CPU_MASK_SIMPLE(4) | IRQ_TYPE_EDGE_RISING)>;
};

&gpu {
	compatible = "rockchip,rk3188-mali", "arm,mali-400";
	interrupts = <GIC_SPI 12 IRQ_TYPE_LEVEL_HIGH>,
		     <GIC_SPI 8 IRQ_TYPE_LEVEL_HIGH>,
		     <GIC_SPI 7 IRQ_TYPE_LEVEL_HIGH>,
		     <GIC_SPI 8 IRQ_TYPE_LEVEL_HIGH>,
		     <GIC_SPI 7 IRQ_TYPE_LEVEL_HIGH>,
		     <GIC_SPI 8 IRQ_TYPE_LEVEL_HIGH>,
		     <GIC_SPI 7 IRQ_TYPE_LEVEL_HIGH>,
		     <GIC_SPI 8 IRQ_TYPE_LEVEL_HIGH>,
		     <GIC_SPI 7 IRQ_TYPE_LEVEL_HIGH>,
		     <GIC_SPI 8 IRQ_TYPE_LEVEL_HIGH>;
	interrupt-names = "gp",
			  "gpmmu",
			  "pp0",
			  "ppmmu0",
			  "pp1",
			  "ppmmu1",
			  "pp2",
			  "ppmmu2",
			  "pp3",
			  "ppmmu3";
	power-domains = <&power RK3188_PD_GPU>;
};

&grf {
	compatible = "rockchip,rk3188-grf", "syscon", "simple-mfd";

	io_domains: io-domains {
		compatible = "rockchip,rk3188-io-voltage-domain";
		status = "disabled";
	};

	usbphy: usbphy {
<<<<<<< HEAD
		compatible = "rockchip,rk3188-usb-phy",
			     "rockchip,rk3288-usb-phy";
=======
		compatible = "rockchip,rk3188-usb-phy";
>>>>>>> df0cc57e
		#address-cells = <1>;
		#size-cells = <0>;
		status = "disabled";

		usbphy0: usb-phy@10c {
			reg = <0x10c>;
			clocks = <&cru SCLK_OTGPHY0>;
			clock-names = "phyclk";
			#clock-cells = <0>;
			#phy-cells = <0>;
		};

		usbphy1: usb-phy@11c {
			reg = <0x11c>;
			clocks = <&cru SCLK_OTGPHY1>;
			clock-names = "phyclk";
			#clock-cells = <0>;
			#phy-cells = <0>;
		};
	};
};

&i2c0 {
	compatible = "rockchip,rk3188-i2c";
	pinctrl-names = "default";
	pinctrl-0 = <&i2c0_xfer>;
};

&i2c1 {
	compatible = "rockchip,rk3188-i2c";
	pinctrl-names = "default";
	pinctrl-0 = <&i2c1_xfer>;
};

&i2c2 {
	compatible = "rockchip,rk3188-i2c";
	pinctrl-names = "default";
	pinctrl-0 = <&i2c2_xfer>;
};

&i2c3 {
	compatible = "rockchip,rk3188-i2c";
	pinctrl-names = "default";
	pinctrl-0 = <&i2c3_xfer>;
};

&i2c4 {
	compatible = "rockchip,rk3188-i2c";
	pinctrl-names = "default";
	pinctrl-0 = <&i2c4_xfer>;
};

&pmu {
	power: power-controller {
		compatible = "rockchip,rk3188-power-controller";
		#power-domain-cells = <1>;
		#address-cells = <1>;
		#size-cells = <0>;

		power-domain@RK3188_PD_VIO {
			reg = <RK3188_PD_VIO>;
			clocks = <&cru ACLK_LCDC0>,
				 <&cru ACLK_LCDC1>,
				 <&cru DCLK_LCDC0>,
				 <&cru DCLK_LCDC1>,
				 <&cru HCLK_LCDC0>,
				 <&cru HCLK_LCDC1>,
				 <&cru SCLK_CIF0>,
				 <&cru ACLK_CIF0>,
				 <&cru HCLK_CIF0>,
				 <&cru ACLK_IPP>,
				 <&cru HCLK_IPP>,
				 <&cru ACLK_RGA>,
				 <&cru HCLK_RGA>;
			pm_qos = <&qos_lcdc0>,
				 <&qos_lcdc1>,
				 <&qos_cif0>,
				 <&qos_ipp>,
				 <&qos_rga>;
			#power-domain-cells = <0>;
		};

		power-domain@RK3188_PD_VIDEO {
			reg = <RK3188_PD_VIDEO>;
			clocks = <&cru ACLK_VDPU>,
				 <&cru ACLK_VEPU>,
				 <&cru HCLK_VDPU>,
				 <&cru HCLK_VEPU>;
			pm_qos = <&qos_vpu>;
			#power-domain-cells = <0>;
		};

		power-domain@RK3188_PD_GPU {
			reg = <RK3188_PD_GPU>;
			clocks = <&cru ACLK_GPU>;
			pm_qos = <&qos_gpu>;
			#power-domain-cells = <0>;
		};
	};
};

&pwm0 {
	pinctrl-names = "default";
	pinctrl-0 = <&pwm0_out>;
};

&pwm1 {
	pinctrl-names = "default";
	pinctrl-0 = <&pwm1_out>;
};

&pwm2 {
	pinctrl-names = "default";
	pinctrl-0 = <&pwm2_out>;
};

&pwm3 {
	pinctrl-names = "default";
	pinctrl-0 = <&pwm3_out>;
};

&spi0 {
	compatible = "rockchip,rk3188-spi", "rockchip,rk3066-spi";
	pinctrl-names = "default";
	pinctrl-0 = <&spi0_clk &spi0_tx &spi0_rx &spi0_cs0>;
};

&spi1 {
	compatible = "rockchip,rk3188-spi", "rockchip,rk3066-spi";
	pinctrl-names = "default";
	pinctrl-0 = <&spi1_clk &spi1_tx &spi1_rx &spi1_cs0>;
};

&uart0 {
	compatible = "rockchip,rk3188-uart", "snps,dw-apb-uart";
	pinctrl-names = "default";
	pinctrl-0 = <&uart0_xfer>;
};

&uart1 {
	compatible = "rockchip,rk3188-uart", "snps,dw-apb-uart";
	pinctrl-names = "default";
	pinctrl-0 = <&uart1_xfer>;
};

&uart2 {
	compatible = "rockchip,rk3188-uart", "snps,dw-apb-uart";
	pinctrl-names = "default";
	pinctrl-0 = <&uart2_xfer>;
};

&uart3 {
	compatible = "rockchip,rk3188-uart", "snps,dw-apb-uart";
	pinctrl-names = "default";
	pinctrl-0 = <&uart3_xfer>;
};

&vpu {
	compatible = "rockchip,rk3188-vpu", "rockchip,rk3066-vpu";
	power-domains = <&power RK3188_PD_VIDEO>;
};

&wdt {
	compatible = "rockchip,rk3188-wdt", "snps,dw-wdt";
};<|MERGE_RESOLUTION|>--- conflicted
+++ resolved
@@ -647,12 +647,7 @@
 	};
 
 	usbphy: usbphy {
-<<<<<<< HEAD
-		compatible = "rockchip,rk3188-usb-phy",
-			     "rockchip,rk3288-usb-phy";
-=======
 		compatible = "rockchip,rk3188-usb-phy";
->>>>>>> df0cc57e
 		#address-cells = <1>;
 		#size-cells = <0>;
 		status = "disabled";
