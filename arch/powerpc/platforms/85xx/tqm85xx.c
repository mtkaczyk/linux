/*
 * Based on MPC8560 ADS and arch/ppc tqm85xx ports
 *
 * Maintained by Kumar Gala (see MAINTAINERS for contact information)
 *
 * Copyright 2008 Freescale Semiconductor Inc.
 *
 * Copyright (c) 2005-2006 DENX Software Engineering
 * Stefan Roese <sr@denx.de>
 *
 * Based on original work by
 * 	Kumar Gala <kumar.gala@freescale.com>
 *      Copyright 2004 Freescale Semiconductor Inc.
 *
 * This program is free software; you can redistribute  it and/or modify it
 * under  the terms of  the GNU General  Public License as published by the
 * Free Software Foundation;  either version 2 of the  License, or (at your
 * option) any later version.
 */

#include <linux/stddef.h>
#include <linux/kernel.h>
#include <linux/pci.h>
#include <linux/kdev_t.h>
#include <linux/delay.h>
#include <linux/seq_file.h>
#include <linux/of_platform.h>

#include <asm/system.h>
#include <asm/time.h>
#include <asm/machdep.h>
#include <asm/pci-bridge.h>
#include <asm/mpic.h>
#include <asm/prom.h>
#include <mm/mmu_decl.h>
#include <asm/udbg.h>

#include <sysdev/fsl_soc.h>
#include <sysdev/fsl_pci.h>

#ifdef CONFIG_CPM2
#include <asm/cpm2.h>
#include <sysdev/cpm2_pic.h>

static void cpm2_cascade(unsigned int irq, struct irq_desc *desc)
{
<<<<<<< HEAD
	struct irq_chip *chip = get_irq_desc_chip(desc);
=======
	struct irq_chip *chip = irq_desc_get_chip(desc);
>>>>>>> 00b317a4
	int cascade_irq;

	while ((cascade_irq = cpm2_get_irq()) >= 0)
		generic_handle_irq(cascade_irq);

	chip->irq_eoi(&desc->irq_data);
}
#endif /* CONFIG_CPM2 */

static void __init tqm85xx_pic_init(void)
{
	struct mpic *mpic;
	struct resource r;
	struct device_node *np;
#ifdef CONFIG_CPM2
	int irq;
#endif

	np = of_find_node_by_type(NULL, "open-pic");
	if (!np) {
		printk(KERN_ERR "Could not find open-pic node\n");
		return;
	}

	if (of_address_to_resource(np, 0, &r)) {
		printk(KERN_ERR "Could not map mpic register space\n");
		of_node_put(np);
		return;
	}

	mpic = mpic_alloc(np, r.start,
			MPIC_PRIMARY | MPIC_WANTS_RESET | MPIC_BIG_ENDIAN,
			0, 256, " OpenPIC  ");
	BUG_ON(mpic == NULL);
	of_node_put(np);

	mpic_init(mpic);

#ifdef CONFIG_CPM2
	/* Setup CPM2 PIC */
	np = of_find_compatible_node(NULL, NULL, "fsl,cpm2-pic");
	if (np == NULL) {
		printk(KERN_ERR "PIC init: can not find fsl,cpm2-pic node\n");
		return;
	}
	irq = irq_of_parse_and_map(np, 0);

	if (irq == NO_IRQ) {
		of_node_put(np);
		printk(KERN_ERR "PIC init: got no IRQ for cpm cascade\n");
		return;
	}

	cpm2_pic_init(np);
	of_node_put(np);
	irq_set_chained_handler(irq, cpm2_cascade);
#endif
}

/*
 * Setup the architecture
 */
static void __init tqm85xx_setup_arch(void)
{
#ifdef CONFIG_PCI
	struct device_node *np;
#endif

	if (ppc_md.progress)
		ppc_md.progress("tqm85xx_setup_arch()", 0);

#ifdef CONFIG_CPM2
	cpm2_reset();
#endif

#ifdef CONFIG_PCI
	for_each_node_by_type(np, "pci") {
		if (of_device_is_compatible(np, "fsl,mpc8540-pci") ||
		    of_device_is_compatible(np, "fsl,mpc8548-pcie")) {
			struct resource rsrc;
			if (!of_address_to_resource(np, 0, &rsrc)) {
				if ((rsrc.start & 0xfffff) == 0x8000)
					fsl_add_bridge(np, 1);
				else
					fsl_add_bridge(np, 0);
			}
		}
	}
#endif
}

static void tqm85xx_show_cpuinfo(struct seq_file *m)
{
	uint pvid, svid, phid1;

	pvid = mfspr(SPRN_PVR);
	svid = mfspr(SPRN_SVR);

	seq_printf(m, "Vendor\t\t: TQ Components\n");
	seq_printf(m, "PVR\t\t: 0x%x\n", pvid);
	seq_printf(m, "SVR\t\t: 0x%x\n", svid);

	/* Display cpu Pll setting */
	phid1 = mfspr(SPRN_HID1);
	seq_printf(m, "PLL setting\t: 0x%x\n", ((phid1 >> 24) & 0x3f));
}

static void __init tqm85xx_ti1520_fixup(struct pci_dev *pdev)
{
	unsigned int val;

	/* Do not do the fixup on other platforms! */
	if (!machine_is(tqm85xx))
		return;

	dev_info(&pdev->dev, "Using TI 1520 fixup on TQM85xx\n");

	/*
	 * Enable P2CCLK bit in system control register
	 * to enable CLOCK output to power chip
	 */
	pci_read_config_dword(pdev, 0x80, &val);
	pci_write_config_dword(pdev, 0x80, val | (1 << 27));

}
DECLARE_PCI_FIXUP_HEADER(PCI_VENDOR_ID_TI, PCI_DEVICE_ID_TI_1520,
		tqm85xx_ti1520_fixup);

static struct of_device_id __initdata of_bus_ids[] = {
	{ .compatible = "simple-bus", },
	{ .compatible = "gianfar", },
	{},
};

static int __init declare_of_platform_devices(void)
{
	of_platform_bus_probe(NULL, of_bus_ids, NULL);

	return 0;
}
machine_device_initcall(tqm85xx, declare_of_platform_devices);

static const char *board[] __initdata = {
	"tqc,tqm8540",
	"tqc,tqm8541",
	"tqc,tqm8548",
	"tqc,tqm8555",
	"tqc,tqm8560",
	NULL
};

/*
 * Called very early, device-tree isn't unflattened
 */
static int __init tqm85xx_probe(void)
{
	return of_flat_dt_match(of_get_flat_dt_root(), board);
}

define_machine(tqm85xx) {
	.name			= "TQM85xx",
	.probe			= tqm85xx_probe,
	.setup_arch		= tqm85xx_setup_arch,
	.init_IRQ		= tqm85xx_pic_init,
	.show_cpuinfo		= tqm85xx_show_cpuinfo,
	.get_irq		= mpic_get_irq,
	.restart		= fsl_rstcr_restart,
	.calibrate_decr		= generic_calibrate_decr,
	.progress		= udbg_progress,
};<|MERGE_RESOLUTION|>--- conflicted
+++ resolved
@@ -44,11 +44,7 @@
 
 static void cpm2_cascade(unsigned int irq, struct irq_desc *desc)
 {
-<<<<<<< HEAD
-	struct irq_chip *chip = get_irq_desc_chip(desc);
-=======
 	struct irq_chip *chip = irq_desc_get_chip(desc);
->>>>>>> 00b317a4
 	int cascade_irq;
 
 	while ((cascade_irq = cpm2_get_irq()) >= 0)
