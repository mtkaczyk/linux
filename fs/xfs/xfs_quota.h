--- conflicted
+++ resolved
@@ -152,9 +152,4 @@
 
 extern int xfs_mount_reset_sbqflags(struct xfs_mount *);
 
-<<<<<<< HEAD
-extern const struct xfs_buf_ops xfs_dquot_buf_ops;
-
-=======
->>>>>>> d8ec26d7
 #endif	/* __XFS_QUOTA_H__ */