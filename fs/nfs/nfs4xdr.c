/*
 *  fs/nfs/nfs4xdr.c
 *
 *  Client-side XDR for NFSv4.
 *
 *  Copyright (c) 2002 The Regents of the University of Michigan.
 *  All rights reserved.
 *
 *  Kendrick Smith <kmsmith@umich.edu>
 *  Andy Adamson   <andros@umich.edu>
 *
 *  Redistribution and use in source and binary forms, with or without
 *  modification, are permitted provided that the following conditions
 *  are met:
 *
 *  1. Redistributions of source code must retain the above copyright
 *     notice, this list of conditions and the following disclaimer.
 *  2. Redistributions in binary form must reproduce the above copyright
 *     notice, this list of conditions and the following disclaimer in the
 *     documentation and/or other materials provided with the distribution.
 *  3. Neither the name of the University nor the names of its
 *     contributors may be used to endorse or promote products derived
 *     from this software without specific prior written permission.
 *
 *  THIS SOFTWARE IS PROVIDED ``AS IS'' AND ANY EXPRESS OR IMPLIED
 *  WARRANTIES, INCLUDING, BUT NOT LIMITED TO, THE IMPLIED WARRANTIES OF
 *  MERCHANTABILITY AND FITNESS FOR A PARTICULAR PURPOSE ARE
 *  DISCLAIMED. IN NO EVENT SHALL THE REGENTS OR CONTRIBUTORS BE LIABLE
 *  FOR ANY DIRECT, INDIRECT, INCIDENTAL, SPECIAL, EXEMPLARY, OR
 *  CONSEQUENTIAL DAMAGES (INCLUDING, BUT NOT LIMITED TO, PROCUREMENT OF
 *  SUBSTITUTE GOODS OR SERVICES; LOSS OF USE, DATA, OR PROFITS; OR
 *  BUSINESS INTERRUPTION) HOWEVER CAUSED AND ON ANY THEORY OF
 *  LIABILITY, WHETHER IN CONTRACT, STRICT LIABILITY, OR TORT (INCLUDING
 *  NEGLIGENCE OR OTHERWISE) ARISING IN ANY WAY OUT OF THE USE OF THIS
 *  SOFTWARE, EVEN IF ADVISED OF THE POSSIBILITY OF SUCH DAMAGE.
 */

#include <linux/param.h>
#include <linux/time.h>
#include <linux/mm.h>
#include <linux/errno.h>
#include <linux/string.h>
#include <linux/in.h>
#include <linux/pagemap.h>
#include <linux/proc_fs.h>
#include <linux/kdev_t.h>
#include <linux/module.h>
#include <linux/utsname.h>
#include <linux/sunrpc/clnt.h>
#include <linux/sunrpc/msg_prot.h>
#include <linux/sunrpc/gss_api.h>
#include <linux/nfs.h>
#include <linux/nfs4.h>
#include <linux/nfs_fs.h>
#include <linux/nfs_idmap.h>

#include "nfs4_fs.h"
#include "internal.h"
#include "pnfs.h"
#include "netns.h"

#define NFSDBG_FACILITY		NFSDBG_XDR

/* Mapping from NFS error code to "errno" error code. */
#define errno_NFSERR_IO		EIO

static int nfs4_stat_to_errno(int);

/* NFSv4 COMPOUND tags are only wanted for debugging purposes */
#ifdef DEBUG
#define NFS4_MAXTAGLEN		20
#else
#define NFS4_MAXTAGLEN		0
#endif

/* lock,open owner id:
 * we currently use size 2 (u64) out of (NFS4_OPAQUE_LIMIT  >> 2)
 */
#define open_owner_id_maxsz	(1 + 2 + 1 + 1 + 2)
#define lock_owner_id_maxsz	(1 + 1 + 4)
#define decode_lockowner_maxsz	(1 + XDR_QUADLEN(IDMAP_NAMESZ))
#define compound_encode_hdr_maxsz	(3 + (NFS4_MAXTAGLEN >> 2))
#define compound_decode_hdr_maxsz	(3 + (NFS4_MAXTAGLEN >> 2))
#define op_encode_hdr_maxsz	(1)
#define op_decode_hdr_maxsz	(2)
#define encode_stateid_maxsz	(XDR_QUADLEN(NFS4_STATEID_SIZE))
#define decode_stateid_maxsz	(XDR_QUADLEN(NFS4_STATEID_SIZE))
#define encode_verifier_maxsz	(XDR_QUADLEN(NFS4_VERIFIER_SIZE))
#define decode_verifier_maxsz	(XDR_QUADLEN(NFS4_VERIFIER_SIZE))
#define encode_putfh_maxsz	(op_encode_hdr_maxsz + 1 + \
				(NFS4_FHSIZE >> 2))
#define decode_putfh_maxsz	(op_decode_hdr_maxsz)
#define encode_putrootfh_maxsz	(op_encode_hdr_maxsz)
#define decode_putrootfh_maxsz	(op_decode_hdr_maxsz)
#define encode_getfh_maxsz      (op_encode_hdr_maxsz)
#define decode_getfh_maxsz      (op_decode_hdr_maxsz + 1 + \
				((3+NFS4_FHSIZE) >> 2))
#define nfs4_fattr_bitmap_maxsz 4
#define encode_getattr_maxsz    (op_encode_hdr_maxsz + nfs4_fattr_bitmap_maxsz)
#define nfs4_name_maxsz		(1 + ((3 + NFS4_MAXNAMLEN) >> 2))
#define nfs4_path_maxsz		(1 + ((3 + NFS4_MAXPATHLEN) >> 2))
#define nfs4_owner_maxsz	(1 + XDR_QUADLEN(IDMAP_NAMESZ))
#define nfs4_group_maxsz	(1 + XDR_QUADLEN(IDMAP_NAMESZ))
/* We support only one layout type per file system */
#define decode_mdsthreshold_maxsz (1 + 1 + nfs4_fattr_bitmap_maxsz + 1 + 8)
/* This is based on getfattr, which uses the most attributes: */
#define nfs4_fattr_value_maxsz	(1 + (1 + 2 + 2 + 4 + 2 + 1 + 1 + 2 + 2 + \
				3 + 3 + 3 + nfs4_owner_maxsz + \
				nfs4_group_maxsz + decode_mdsthreshold_maxsz))
#define nfs4_fattr_maxsz	(nfs4_fattr_bitmap_maxsz + \
				nfs4_fattr_value_maxsz)
#define decode_getattr_maxsz    (op_decode_hdr_maxsz + nfs4_fattr_maxsz)
#define encode_attrs_maxsz	(nfs4_fattr_bitmap_maxsz + \
				 1 + 2 + 1 + \
				nfs4_owner_maxsz + \
				nfs4_group_maxsz + \
				4 + 4)
#define encode_savefh_maxsz     (op_encode_hdr_maxsz)
#define decode_savefh_maxsz     (op_decode_hdr_maxsz)
#define encode_restorefh_maxsz  (op_encode_hdr_maxsz)
#define decode_restorefh_maxsz  (op_decode_hdr_maxsz)
#define encode_fsinfo_maxsz	(encode_getattr_maxsz)
/* The 5 accounts for the PNFS attributes, and assumes that at most three
 * layout types will be returned.
 */
#define decode_fsinfo_maxsz	(op_decode_hdr_maxsz + \
				 nfs4_fattr_bitmap_maxsz + 4 + 8 + 5)
#define encode_renew_maxsz	(op_encode_hdr_maxsz + 3)
#define decode_renew_maxsz	(op_decode_hdr_maxsz)
#define encode_setclientid_maxsz \
				(op_encode_hdr_maxsz + \
				XDR_QUADLEN(NFS4_VERIFIER_SIZE) + \
				XDR_QUADLEN(NFS4_SETCLIENTID_NAMELEN) + \
				1 /* sc_prog */ + \
				XDR_QUADLEN(RPCBIND_MAXNETIDLEN) + \
				XDR_QUADLEN(RPCBIND_MAXUADDRLEN) + \
				1) /* sc_cb_ident */
#define decode_setclientid_maxsz \
				(op_decode_hdr_maxsz + \
				2 + \
				1024) /* large value for CLID_INUSE */
#define encode_setclientid_confirm_maxsz \
				(op_encode_hdr_maxsz + \
				3 + (NFS4_VERIFIER_SIZE >> 2))
#define decode_setclientid_confirm_maxsz \
				(op_decode_hdr_maxsz)
#define encode_lookup_maxsz	(op_encode_hdr_maxsz + nfs4_name_maxsz)
#define decode_lookup_maxsz	(op_decode_hdr_maxsz)
#define encode_share_access_maxsz \
				(2)
#define encode_createmode_maxsz	(1 + encode_attrs_maxsz + encode_verifier_maxsz)
#define encode_opentype_maxsz	(1 + encode_createmode_maxsz)
#define encode_claim_null_maxsz	(1 + nfs4_name_maxsz)
#define encode_open_maxsz	(op_encode_hdr_maxsz + \
				2 + encode_share_access_maxsz + 2 + \
				open_owner_id_maxsz + \
				encode_opentype_maxsz + \
				encode_claim_null_maxsz)
#define decode_ace_maxsz	(3 + nfs4_owner_maxsz)
#define decode_delegation_maxsz	(1 + decode_stateid_maxsz + 1 + \
				decode_ace_maxsz)
#define decode_change_info_maxsz	(5)
#define decode_open_maxsz	(op_decode_hdr_maxsz + \
				decode_stateid_maxsz + \
				decode_change_info_maxsz + 1 + \
				nfs4_fattr_bitmap_maxsz + \
				decode_delegation_maxsz)
#define encode_open_confirm_maxsz \
				(op_encode_hdr_maxsz + \
				 encode_stateid_maxsz + 1)
#define decode_open_confirm_maxsz \
				(op_decode_hdr_maxsz + \
				 decode_stateid_maxsz)
#define encode_open_downgrade_maxsz \
				(op_encode_hdr_maxsz + \
				 encode_stateid_maxsz + 1 + \
				 encode_share_access_maxsz)
#define decode_open_downgrade_maxsz \
				(op_decode_hdr_maxsz + \
				 decode_stateid_maxsz)
#define encode_close_maxsz	(op_encode_hdr_maxsz + \
				 1 + encode_stateid_maxsz)
#define decode_close_maxsz	(op_decode_hdr_maxsz + \
				 decode_stateid_maxsz)
#define encode_setattr_maxsz	(op_encode_hdr_maxsz + \
				 encode_stateid_maxsz + \
				 encode_attrs_maxsz)
#define decode_setattr_maxsz	(op_decode_hdr_maxsz + \
				 nfs4_fattr_bitmap_maxsz)
#define encode_read_maxsz	(op_encode_hdr_maxsz + \
				 encode_stateid_maxsz + 3)
#define decode_read_maxsz	(op_decode_hdr_maxsz + 2)
#define encode_readdir_maxsz	(op_encode_hdr_maxsz + \
				 2 + encode_verifier_maxsz + 5)
#define decode_readdir_maxsz	(op_decode_hdr_maxsz + \
				 decode_verifier_maxsz)
#define encode_readlink_maxsz	(op_encode_hdr_maxsz)
#define decode_readlink_maxsz	(op_decode_hdr_maxsz + 1)
#define encode_write_maxsz	(op_encode_hdr_maxsz + \
				 encode_stateid_maxsz + 4)
#define decode_write_maxsz	(op_decode_hdr_maxsz + \
				 2 + decode_verifier_maxsz)
#define encode_commit_maxsz	(op_encode_hdr_maxsz + 3)
#define decode_commit_maxsz	(op_decode_hdr_maxsz + \
				 decode_verifier_maxsz)
#define encode_remove_maxsz	(op_encode_hdr_maxsz + \
				nfs4_name_maxsz)
#define decode_remove_maxsz	(op_decode_hdr_maxsz + \
				 decode_change_info_maxsz)
#define encode_rename_maxsz	(op_encode_hdr_maxsz + \
				2 * nfs4_name_maxsz)
#define decode_rename_maxsz	(op_decode_hdr_maxsz + \
				 decode_change_info_maxsz + \
				 decode_change_info_maxsz)
#define encode_link_maxsz	(op_encode_hdr_maxsz + \
				nfs4_name_maxsz)
#define decode_link_maxsz	(op_decode_hdr_maxsz + decode_change_info_maxsz)
#define encode_lockowner_maxsz	(7)
#define encode_lock_maxsz	(op_encode_hdr_maxsz + \
				 7 + \
				 1 + encode_stateid_maxsz + 1 + \
				 encode_lockowner_maxsz)
#define decode_lock_denied_maxsz \
				(8 + decode_lockowner_maxsz)
#define decode_lock_maxsz	(op_decode_hdr_maxsz + \
				 decode_lock_denied_maxsz)
#define encode_lockt_maxsz	(op_encode_hdr_maxsz + 5 + \
				encode_lockowner_maxsz)
#define decode_lockt_maxsz	(op_decode_hdr_maxsz + \
				 decode_lock_denied_maxsz)
#define encode_locku_maxsz	(op_encode_hdr_maxsz + 3 + \
				 encode_stateid_maxsz + \
				 4)
#define decode_locku_maxsz	(op_decode_hdr_maxsz + \
				 decode_stateid_maxsz)
#define encode_release_lockowner_maxsz \
				(op_encode_hdr_maxsz + \
				 encode_lockowner_maxsz)
#define decode_release_lockowner_maxsz \
				(op_decode_hdr_maxsz)
#define encode_access_maxsz	(op_encode_hdr_maxsz + 1)
#define decode_access_maxsz	(op_decode_hdr_maxsz + 2)
#define encode_symlink_maxsz	(op_encode_hdr_maxsz + \
				1 + nfs4_name_maxsz + \
				1 + \
				nfs4_fattr_maxsz)
#define decode_symlink_maxsz	(op_decode_hdr_maxsz + 8)
#define encode_create_maxsz	(op_encode_hdr_maxsz + \
				1 + 2 + nfs4_name_maxsz + \
				encode_attrs_maxsz)
#define decode_create_maxsz	(op_decode_hdr_maxsz + \
				decode_change_info_maxsz + \
				nfs4_fattr_bitmap_maxsz)
#define encode_statfs_maxsz	(encode_getattr_maxsz)
#define decode_statfs_maxsz	(decode_getattr_maxsz)
#define encode_delegreturn_maxsz (op_encode_hdr_maxsz + 4)
#define decode_delegreturn_maxsz (op_decode_hdr_maxsz)
#define encode_getacl_maxsz	(encode_getattr_maxsz)
#define decode_getacl_maxsz	(op_decode_hdr_maxsz + \
				 nfs4_fattr_bitmap_maxsz + 1)
#define encode_setacl_maxsz	(op_encode_hdr_maxsz + \
				 encode_stateid_maxsz + 3)
#define decode_setacl_maxsz	(decode_setattr_maxsz)
#define encode_fs_locations_maxsz \
				(encode_getattr_maxsz)
#define decode_fs_locations_maxsz \
				(0)
#define encode_secinfo_maxsz	(op_encode_hdr_maxsz + nfs4_name_maxsz)
#define decode_secinfo_maxsz	(op_decode_hdr_maxsz + 1 + ((NFS_MAX_SECFLAVORS * (16 + GSS_OID_MAX_LEN)) / 4))

#if defined(CONFIG_NFS_V4_1)
#define NFS4_MAX_MACHINE_NAME_LEN (64)

#define encode_exchange_id_maxsz (op_encode_hdr_maxsz + \
				encode_verifier_maxsz + \
				1 /* co_ownerid.len */ + \
				XDR_QUADLEN(NFS4_EXCHANGE_ID_LEN) + \
				1 /* flags */ + \
				1 /* spa_how */ + \
				0 /* SP4_NONE (for now) */ + \
				1 /* implementation id array of size 1 */ + \
				1 /* nii_domain */ + \
				XDR_QUADLEN(NFS4_OPAQUE_LIMIT) + \
				1 /* nii_name */ + \
				XDR_QUADLEN(NFS4_OPAQUE_LIMIT) + \
				3 /* nii_date */)
#define decode_exchange_id_maxsz (op_decode_hdr_maxsz + \
				2 /* eir_clientid */ + \
				1 /* eir_sequenceid */ + \
				1 /* eir_flags */ + \
				1 /* spr_how */ + \
				0 /* SP4_NONE (for now) */ + \
				2 /* eir_server_owner.so_minor_id */ + \
				/* eir_server_owner.so_major_id<> */ \
				XDR_QUADLEN(NFS4_OPAQUE_LIMIT) + 1 + \
				/* eir_server_scope<> */ \
				XDR_QUADLEN(NFS4_OPAQUE_LIMIT) + 1 + \
				1 /* eir_server_impl_id array length */ + \
				1 /* nii_domain */ + \
				XDR_QUADLEN(NFS4_OPAQUE_LIMIT) + \
				1 /* nii_name */ + \
				XDR_QUADLEN(NFS4_OPAQUE_LIMIT) + \
				3 /* nii_date */)
#define encode_channel_attrs_maxsz  (6 + 1 /* ca_rdma_ird.len (0) */)
#define decode_channel_attrs_maxsz  (6 + \
				     1 /* ca_rdma_ird.len */ + \
				     1 /* ca_rdma_ird */)
#define encode_create_session_maxsz  (op_encode_hdr_maxsz + \
				     2 /* csa_clientid */ + \
				     1 /* csa_sequence */ + \
				     1 /* csa_flags */ + \
				     encode_channel_attrs_maxsz + \
				     encode_channel_attrs_maxsz + \
				     1 /* csa_cb_program */ + \
				     1 /* csa_sec_parms.len (1) */ + \
				     1 /* cb_secflavor (AUTH_SYS) */ + \
				     1 /* stamp */ + \
				     1 /* machinename.len */ + \
				     XDR_QUADLEN(NFS4_MAX_MACHINE_NAME_LEN) + \
				     1 /* uid */ + \
				     1 /* gid */ + \
				     1 /* gids.len (0) */)
#define decode_create_session_maxsz  (op_decode_hdr_maxsz +	\
				     XDR_QUADLEN(NFS4_MAX_SESSIONID_LEN) + \
				     1 /* csr_sequence */ + \
				     1 /* csr_flags */ + \
				     decode_channel_attrs_maxsz + \
				     decode_channel_attrs_maxsz)
#define encode_bind_conn_to_session_maxsz  (op_encode_hdr_maxsz + \
				     /* bctsa_sessid */ \
				     XDR_QUADLEN(NFS4_MAX_SESSIONID_LEN) + \
				     1 /* bctsa_dir */ + \
				     1 /* bctsa_use_conn_in_rdma_mode */)
#define decode_bind_conn_to_session_maxsz  (op_decode_hdr_maxsz +	\
				     /* bctsr_sessid */ \
				     XDR_QUADLEN(NFS4_MAX_SESSIONID_LEN) + \
				     1 /* bctsr_dir */ + \
				     1 /* bctsr_use_conn_in_rdma_mode */)
#define encode_destroy_session_maxsz    (op_encode_hdr_maxsz + 4)
#define decode_destroy_session_maxsz    (op_decode_hdr_maxsz)
#define encode_destroy_clientid_maxsz   (op_encode_hdr_maxsz + 2)
#define decode_destroy_clientid_maxsz   (op_decode_hdr_maxsz)
#define encode_sequence_maxsz	(op_encode_hdr_maxsz + \
				XDR_QUADLEN(NFS4_MAX_SESSIONID_LEN) + 4)
#define decode_sequence_maxsz	(op_decode_hdr_maxsz + \
				XDR_QUADLEN(NFS4_MAX_SESSIONID_LEN) + 5)
#define encode_reclaim_complete_maxsz	(op_encode_hdr_maxsz + 4)
#define decode_reclaim_complete_maxsz	(op_decode_hdr_maxsz + 4)
#define encode_getdevicelist_maxsz (op_encode_hdr_maxsz + 4 + \
				encode_verifier_maxsz)
#define decode_getdevicelist_maxsz (op_decode_hdr_maxsz + \
				2 /* nfs_cookie4 gdlr_cookie */ + \
				decode_verifier_maxsz \
				  /* verifier4 gdlr_verifier */ + \
				1 /* gdlr_deviceid_list count */ + \
				XDR_QUADLEN(NFS4_PNFS_GETDEVLIST_MAXNUM * \
					    NFS4_DEVICEID4_SIZE) \
				  /* gdlr_deviceid_list */ + \
				1 /* bool gdlr_eof */)
#define encode_getdeviceinfo_maxsz (op_encode_hdr_maxsz + 4 + \
				XDR_QUADLEN(NFS4_DEVICEID4_SIZE))
#define decode_getdeviceinfo_maxsz (op_decode_hdr_maxsz + \
				1 /* layout type */ + \
				1 /* opaque devaddr4 length */ + \
				  /* devaddr4 payload is read into page */ \
				1 /* notification bitmap length */ + \
				1 /* notification bitmap */)
#define encode_layoutget_maxsz	(op_encode_hdr_maxsz + 10 + \
				encode_stateid_maxsz)
#define decode_layoutget_maxsz	(op_decode_hdr_maxsz + 8 + \
				decode_stateid_maxsz + \
				XDR_QUADLEN(PNFS_LAYOUT_MAXSIZE))
#define encode_layoutcommit_maxsz (op_encode_hdr_maxsz +          \
				2 /* offset */ + \
				2 /* length */ + \
				1 /* reclaim */ + \
				encode_stateid_maxsz + \
				1 /* new offset (true) */ + \
				2 /* last byte written */ + \
				1 /* nt_timechanged (false) */ + \
				1 /* layoutupdate4 layout type */ + \
				1 /* NULL filelayout layoutupdate4 payload */)
#define decode_layoutcommit_maxsz (op_decode_hdr_maxsz + 3)
#define encode_layoutreturn_maxsz (8 + op_encode_hdr_maxsz + \
				encode_stateid_maxsz + \
				1 /* FIXME: opaque lrf_body always empty at the moment */)
#define decode_layoutreturn_maxsz (op_decode_hdr_maxsz + \
				1 + decode_stateid_maxsz)
#define encode_secinfo_no_name_maxsz (op_encode_hdr_maxsz + 1)
#define decode_secinfo_no_name_maxsz decode_secinfo_maxsz
#define encode_test_stateid_maxsz	(op_encode_hdr_maxsz + 2 + \
					 XDR_QUADLEN(NFS4_STATEID_SIZE))
#define decode_test_stateid_maxsz	(op_decode_hdr_maxsz + 2 + 1)
#define encode_free_stateid_maxsz	(op_encode_hdr_maxsz + 1 + \
					 XDR_QUADLEN(NFS4_STATEID_SIZE))
#define decode_free_stateid_maxsz	(op_decode_hdr_maxsz + 1)
#else /* CONFIG_NFS_V4_1 */
#define encode_sequence_maxsz	0
#define decode_sequence_maxsz	0
#endif /* CONFIG_NFS_V4_1 */

#define NFS4_enc_compound_sz	(1024)  /* XXX: large enough? */
#define NFS4_dec_compound_sz	(1024)  /* XXX: large enough? */
#define NFS4_enc_read_sz	(compound_encode_hdr_maxsz + \
				encode_sequence_maxsz + \
				encode_putfh_maxsz + \
				encode_read_maxsz)
#define NFS4_dec_read_sz	(compound_decode_hdr_maxsz + \
				decode_sequence_maxsz + \
				decode_putfh_maxsz + \
				decode_read_maxsz)
#define NFS4_enc_readlink_sz	(compound_encode_hdr_maxsz + \
				encode_sequence_maxsz + \
				encode_putfh_maxsz + \
				encode_readlink_maxsz)
#define NFS4_dec_readlink_sz	(compound_decode_hdr_maxsz + \
				decode_sequence_maxsz + \
				decode_putfh_maxsz + \
				decode_readlink_maxsz)
#define NFS4_enc_readdir_sz	(compound_encode_hdr_maxsz + \
				encode_sequence_maxsz + \
				encode_putfh_maxsz + \
				encode_readdir_maxsz)
#define NFS4_dec_readdir_sz	(compound_decode_hdr_maxsz + \
				decode_sequence_maxsz + \
				decode_putfh_maxsz + \
				decode_readdir_maxsz)
#define NFS4_enc_write_sz	(compound_encode_hdr_maxsz + \
				encode_sequence_maxsz + \
				encode_putfh_maxsz + \
				encode_write_maxsz + \
				encode_getattr_maxsz)
#define NFS4_dec_write_sz	(compound_decode_hdr_maxsz + \
				decode_sequence_maxsz + \
				decode_putfh_maxsz + \
				decode_write_maxsz + \
				decode_getattr_maxsz)
#define NFS4_enc_commit_sz	(compound_encode_hdr_maxsz + \
				encode_sequence_maxsz + \
				encode_putfh_maxsz + \
				encode_commit_maxsz)
#define NFS4_dec_commit_sz	(compound_decode_hdr_maxsz + \
				decode_sequence_maxsz + \
				decode_putfh_maxsz + \
				decode_commit_maxsz)
#define NFS4_enc_open_sz        (compound_encode_hdr_maxsz + \
				encode_sequence_maxsz + \
				encode_putfh_maxsz + \
				encode_open_maxsz + \
				encode_getfh_maxsz + \
				encode_getattr_maxsz)
#define NFS4_dec_open_sz        (compound_decode_hdr_maxsz + \
				decode_sequence_maxsz + \
				decode_putfh_maxsz + \
				decode_open_maxsz + \
				decode_getfh_maxsz + \
				decode_getattr_maxsz)
#define NFS4_enc_open_confirm_sz \
				(compound_encode_hdr_maxsz + \
				 encode_putfh_maxsz + \
				 encode_open_confirm_maxsz)
#define NFS4_dec_open_confirm_sz \
				(compound_decode_hdr_maxsz + \
				 decode_putfh_maxsz + \
				 decode_open_confirm_maxsz)
#define NFS4_enc_open_noattr_sz	(compound_encode_hdr_maxsz + \
					encode_sequence_maxsz + \
					encode_putfh_maxsz + \
					encode_open_maxsz + \
					encode_getattr_maxsz)
#define NFS4_dec_open_noattr_sz	(compound_decode_hdr_maxsz + \
					decode_sequence_maxsz + \
					decode_putfh_maxsz + \
					decode_open_maxsz + \
					decode_getattr_maxsz)
#define NFS4_enc_open_downgrade_sz \
				(compound_encode_hdr_maxsz + \
				 encode_sequence_maxsz + \
				 encode_putfh_maxsz + \
				 encode_open_downgrade_maxsz + \
				 encode_getattr_maxsz)
#define NFS4_dec_open_downgrade_sz \
				(compound_decode_hdr_maxsz + \
				 decode_sequence_maxsz + \
				 decode_putfh_maxsz + \
				 decode_open_downgrade_maxsz + \
				 decode_getattr_maxsz)
#define NFS4_enc_close_sz	(compound_encode_hdr_maxsz + \
				 encode_sequence_maxsz + \
				 encode_putfh_maxsz + \
				 encode_close_maxsz + \
				 encode_getattr_maxsz)
#define NFS4_dec_close_sz	(compound_decode_hdr_maxsz + \
				 decode_sequence_maxsz + \
				 decode_putfh_maxsz + \
				 decode_close_maxsz + \
				 decode_getattr_maxsz)
#define NFS4_enc_setattr_sz	(compound_encode_hdr_maxsz + \
				 encode_sequence_maxsz + \
				 encode_putfh_maxsz + \
				 encode_setattr_maxsz + \
				 encode_getattr_maxsz)
#define NFS4_dec_setattr_sz	(compound_decode_hdr_maxsz + \
				 decode_sequence_maxsz + \
				 decode_putfh_maxsz + \
				 decode_setattr_maxsz + \
				 decode_getattr_maxsz)
#define NFS4_enc_fsinfo_sz	(compound_encode_hdr_maxsz + \
				encode_sequence_maxsz + \
				encode_putfh_maxsz + \
				encode_fsinfo_maxsz)
#define NFS4_dec_fsinfo_sz	(compound_decode_hdr_maxsz + \
				decode_sequence_maxsz + \
				decode_putfh_maxsz + \
				decode_fsinfo_maxsz)
#define NFS4_enc_renew_sz	(compound_encode_hdr_maxsz + \
				encode_renew_maxsz)
#define NFS4_dec_renew_sz	(compound_decode_hdr_maxsz + \
				decode_renew_maxsz)
#define NFS4_enc_setclientid_sz	(compound_encode_hdr_maxsz + \
				encode_setclientid_maxsz)
#define NFS4_dec_setclientid_sz	(compound_decode_hdr_maxsz + \
				decode_setclientid_maxsz)
#define NFS4_enc_setclientid_confirm_sz \
				(compound_encode_hdr_maxsz + \
				encode_setclientid_confirm_maxsz + \
				encode_putrootfh_maxsz + \
				encode_fsinfo_maxsz)
#define NFS4_dec_setclientid_confirm_sz \
				(compound_decode_hdr_maxsz + \
				decode_setclientid_confirm_maxsz + \
				decode_putrootfh_maxsz + \
				decode_fsinfo_maxsz)
#define NFS4_enc_lock_sz        (compound_encode_hdr_maxsz + \
				encode_sequence_maxsz + \
				encode_putfh_maxsz + \
				encode_lock_maxsz)
#define NFS4_dec_lock_sz        (compound_decode_hdr_maxsz + \
				decode_sequence_maxsz + \
				decode_putfh_maxsz + \
				decode_lock_maxsz)
#define NFS4_enc_lockt_sz       (compound_encode_hdr_maxsz + \
				encode_sequence_maxsz + \
				encode_putfh_maxsz + \
				encode_lockt_maxsz)
#define NFS4_dec_lockt_sz       (compound_decode_hdr_maxsz + \
				 decode_sequence_maxsz + \
				 decode_putfh_maxsz + \
				 decode_lockt_maxsz)
#define NFS4_enc_locku_sz       (compound_encode_hdr_maxsz + \
				encode_sequence_maxsz + \
				encode_putfh_maxsz + \
				encode_locku_maxsz)
#define NFS4_dec_locku_sz       (compound_decode_hdr_maxsz + \
				decode_sequence_maxsz + \
				decode_putfh_maxsz + \
				decode_locku_maxsz)
#define NFS4_enc_release_lockowner_sz \
				(compound_encode_hdr_maxsz + \
				 encode_lockowner_maxsz)
#define NFS4_dec_release_lockowner_sz \
				(compound_decode_hdr_maxsz + \
				 decode_lockowner_maxsz)
#define NFS4_enc_access_sz	(compound_encode_hdr_maxsz + \
				encode_sequence_maxsz + \
				encode_putfh_maxsz + \
				encode_access_maxsz + \
				encode_getattr_maxsz)
#define NFS4_dec_access_sz	(compound_decode_hdr_maxsz + \
				decode_sequence_maxsz + \
				decode_putfh_maxsz + \
				decode_access_maxsz + \
				decode_getattr_maxsz)
#define NFS4_enc_getattr_sz	(compound_encode_hdr_maxsz + \
				encode_sequence_maxsz + \
				encode_putfh_maxsz + \
				encode_getattr_maxsz)
#define NFS4_dec_getattr_sz	(compound_decode_hdr_maxsz + \
				decode_sequence_maxsz + \
				decode_putfh_maxsz + \
				decode_getattr_maxsz)
#define NFS4_enc_lookup_sz	(compound_encode_hdr_maxsz + \
				encode_sequence_maxsz + \
				encode_putfh_maxsz + \
				encode_lookup_maxsz + \
				encode_getattr_maxsz + \
				encode_getfh_maxsz)
#define NFS4_dec_lookup_sz	(compound_decode_hdr_maxsz + \
				decode_sequence_maxsz + \
				decode_putfh_maxsz + \
				decode_lookup_maxsz + \
				decode_getattr_maxsz + \
				decode_getfh_maxsz)
#define NFS4_enc_lookup_root_sz (compound_encode_hdr_maxsz + \
				encode_sequence_maxsz + \
				encode_putrootfh_maxsz + \
				encode_getattr_maxsz + \
				encode_getfh_maxsz)
#define NFS4_dec_lookup_root_sz (compound_decode_hdr_maxsz + \
				decode_sequence_maxsz + \
				decode_putrootfh_maxsz + \
				decode_getattr_maxsz + \
				decode_getfh_maxsz)
#define NFS4_enc_remove_sz	(compound_encode_hdr_maxsz + \
				encode_sequence_maxsz + \
				encode_putfh_maxsz + \
				encode_remove_maxsz)
#define NFS4_dec_remove_sz	(compound_decode_hdr_maxsz + \
				decode_sequence_maxsz + \
				decode_putfh_maxsz + \
				decode_remove_maxsz)
#define NFS4_enc_rename_sz	(compound_encode_hdr_maxsz + \
				encode_sequence_maxsz + \
				encode_putfh_maxsz + \
				encode_savefh_maxsz + \
				encode_putfh_maxsz + \
				encode_rename_maxsz)
#define NFS4_dec_rename_sz	(compound_decode_hdr_maxsz + \
				decode_sequence_maxsz + \
				decode_putfh_maxsz + \
				decode_savefh_maxsz + \
				decode_putfh_maxsz + \
				decode_rename_maxsz)
#define NFS4_enc_link_sz	(compound_encode_hdr_maxsz + \
				encode_sequence_maxsz + \
				encode_putfh_maxsz + \
				encode_savefh_maxsz + \
				encode_putfh_maxsz + \
				encode_link_maxsz + \
				encode_restorefh_maxsz + \
				encode_getattr_maxsz)
#define NFS4_dec_link_sz	(compound_decode_hdr_maxsz + \
				decode_sequence_maxsz + \
				decode_putfh_maxsz + \
				decode_savefh_maxsz + \
				decode_putfh_maxsz + \
				decode_link_maxsz + \
				decode_restorefh_maxsz + \
				decode_getattr_maxsz)
#define NFS4_enc_symlink_sz	(compound_encode_hdr_maxsz + \
				encode_sequence_maxsz + \
				encode_putfh_maxsz + \
				encode_symlink_maxsz + \
				encode_getattr_maxsz + \
				encode_getfh_maxsz)
#define NFS4_dec_symlink_sz	(compound_decode_hdr_maxsz + \
				decode_sequence_maxsz + \
				decode_putfh_maxsz + \
				decode_symlink_maxsz + \
				decode_getattr_maxsz + \
				decode_getfh_maxsz)
#define NFS4_enc_create_sz	(compound_encode_hdr_maxsz + \
				encode_sequence_maxsz + \
				encode_putfh_maxsz + \
				encode_create_maxsz + \
				encode_getfh_maxsz + \
				encode_getattr_maxsz)
#define NFS4_dec_create_sz	(compound_decode_hdr_maxsz + \
				decode_sequence_maxsz + \
				decode_putfh_maxsz + \
				decode_create_maxsz + \
				decode_getfh_maxsz + \
				decode_getattr_maxsz)
#define NFS4_enc_pathconf_sz	(compound_encode_hdr_maxsz + \
				encode_sequence_maxsz + \
				encode_putfh_maxsz + \
				encode_getattr_maxsz)
#define NFS4_dec_pathconf_sz	(compound_decode_hdr_maxsz + \
				decode_sequence_maxsz + \
				decode_putfh_maxsz + \
				decode_getattr_maxsz)
#define NFS4_enc_statfs_sz	(compound_encode_hdr_maxsz + \
				encode_sequence_maxsz + \
				encode_putfh_maxsz + \
				encode_statfs_maxsz)
#define NFS4_dec_statfs_sz	(compound_decode_hdr_maxsz + \
				decode_sequence_maxsz + \
				decode_putfh_maxsz + \
				decode_statfs_maxsz)
#define NFS4_enc_server_caps_sz (compound_encode_hdr_maxsz + \
				encode_sequence_maxsz + \
				encode_putfh_maxsz + \
				encode_getattr_maxsz)
#define NFS4_dec_server_caps_sz (compound_decode_hdr_maxsz + \
				decode_sequence_maxsz + \
				decode_putfh_maxsz + \
				decode_getattr_maxsz)
#define NFS4_enc_delegreturn_sz	(compound_encode_hdr_maxsz + \
				encode_sequence_maxsz + \
				encode_putfh_maxsz + \
				encode_delegreturn_maxsz + \
				encode_getattr_maxsz)
#define NFS4_dec_delegreturn_sz (compound_decode_hdr_maxsz + \
				decode_sequence_maxsz + \
				decode_delegreturn_maxsz + \
				decode_getattr_maxsz)
#define NFS4_enc_getacl_sz	(compound_encode_hdr_maxsz + \
				encode_sequence_maxsz + \
				encode_putfh_maxsz + \
				encode_getacl_maxsz)
#define NFS4_dec_getacl_sz	(compound_decode_hdr_maxsz + \
				decode_sequence_maxsz + \
				decode_putfh_maxsz + \
				decode_getacl_maxsz)
#define NFS4_enc_setacl_sz	(compound_encode_hdr_maxsz + \
				encode_sequence_maxsz + \
				encode_putfh_maxsz + \
				encode_setacl_maxsz)
#define NFS4_dec_setacl_sz	(compound_decode_hdr_maxsz + \
				decode_sequence_maxsz + \
				decode_putfh_maxsz + \
				decode_setacl_maxsz)
#define NFS4_enc_fs_locations_sz \
				(compound_encode_hdr_maxsz + \
				 encode_sequence_maxsz + \
				 encode_putfh_maxsz + \
				 encode_lookup_maxsz + \
				 encode_fs_locations_maxsz)
#define NFS4_dec_fs_locations_sz \
				(compound_decode_hdr_maxsz + \
				 decode_sequence_maxsz + \
				 decode_putfh_maxsz + \
				 decode_lookup_maxsz + \
				 decode_fs_locations_maxsz)
#define NFS4_enc_secinfo_sz 	(compound_encode_hdr_maxsz + \
				encode_sequence_maxsz + \
				encode_putfh_maxsz + \
				encode_secinfo_maxsz)
#define NFS4_dec_secinfo_sz	(compound_decode_hdr_maxsz + \
				decode_sequence_maxsz + \
				decode_putfh_maxsz + \
				decode_secinfo_maxsz)
#if defined(CONFIG_NFS_V4_1)
#define NFS4_enc_bind_conn_to_session_sz \
				(compound_encode_hdr_maxsz + \
				 encode_bind_conn_to_session_maxsz)
#define NFS4_dec_bind_conn_to_session_sz \
				(compound_decode_hdr_maxsz + \
				 decode_bind_conn_to_session_maxsz)
#define NFS4_enc_exchange_id_sz \
				(compound_encode_hdr_maxsz + \
				 encode_exchange_id_maxsz)
#define NFS4_dec_exchange_id_sz \
				(compound_decode_hdr_maxsz + \
				 decode_exchange_id_maxsz)
#define NFS4_enc_create_session_sz \
				(compound_encode_hdr_maxsz + \
				 encode_create_session_maxsz)
#define NFS4_dec_create_session_sz \
				(compound_decode_hdr_maxsz + \
				 decode_create_session_maxsz)
#define NFS4_enc_destroy_session_sz	(compound_encode_hdr_maxsz + \
					 encode_destroy_session_maxsz)
#define NFS4_dec_destroy_session_sz	(compound_decode_hdr_maxsz + \
					 decode_destroy_session_maxsz)
#define NFS4_enc_destroy_clientid_sz	(compound_encode_hdr_maxsz + \
					 encode_destroy_clientid_maxsz)
#define NFS4_dec_destroy_clientid_sz	(compound_decode_hdr_maxsz + \
					 decode_destroy_clientid_maxsz)
#define NFS4_enc_sequence_sz \
				(compound_decode_hdr_maxsz + \
				 encode_sequence_maxsz)
#define NFS4_dec_sequence_sz \
				(compound_decode_hdr_maxsz + \
				 decode_sequence_maxsz)
#define NFS4_enc_get_lease_time_sz	(compound_encode_hdr_maxsz + \
					 encode_sequence_maxsz + \
					 encode_putrootfh_maxsz + \
					 encode_fsinfo_maxsz)
#define NFS4_dec_get_lease_time_sz	(compound_decode_hdr_maxsz + \
					 decode_sequence_maxsz + \
					 decode_putrootfh_maxsz + \
					 decode_fsinfo_maxsz)
#define NFS4_enc_reclaim_complete_sz	(compound_encode_hdr_maxsz + \
					 encode_sequence_maxsz + \
					 encode_reclaim_complete_maxsz)
#define NFS4_dec_reclaim_complete_sz	(compound_decode_hdr_maxsz + \
					 decode_sequence_maxsz + \
					 decode_reclaim_complete_maxsz)
#define NFS4_enc_getdevicelist_sz (compound_encode_hdr_maxsz + \
				encode_sequence_maxsz + \
				encode_putfh_maxsz + \
				encode_getdevicelist_maxsz)
#define NFS4_dec_getdevicelist_sz (compound_decode_hdr_maxsz + \
				decode_sequence_maxsz + \
				decode_putfh_maxsz + \
				decode_getdevicelist_maxsz)
#define NFS4_enc_getdeviceinfo_sz (compound_encode_hdr_maxsz +    \
				encode_sequence_maxsz +\
				encode_getdeviceinfo_maxsz)
#define NFS4_dec_getdeviceinfo_sz (compound_decode_hdr_maxsz +    \
				decode_sequence_maxsz + \
				decode_getdeviceinfo_maxsz)
#define NFS4_enc_layoutget_sz	(compound_encode_hdr_maxsz + \
				encode_sequence_maxsz + \
				encode_putfh_maxsz +        \
				encode_layoutget_maxsz)
#define NFS4_dec_layoutget_sz	(compound_decode_hdr_maxsz + \
				decode_sequence_maxsz + \
				decode_putfh_maxsz +        \
				decode_layoutget_maxsz)
#define NFS4_enc_layoutcommit_sz (compound_encode_hdr_maxsz + \
				encode_sequence_maxsz +\
				encode_putfh_maxsz + \
				encode_layoutcommit_maxsz + \
				encode_getattr_maxsz)
#define NFS4_dec_layoutcommit_sz (compound_decode_hdr_maxsz + \
				decode_sequence_maxsz + \
				decode_putfh_maxsz + \
				decode_layoutcommit_maxsz + \
				decode_getattr_maxsz)
#define NFS4_enc_layoutreturn_sz (compound_encode_hdr_maxsz + \
				encode_sequence_maxsz + \
				encode_putfh_maxsz + \
				encode_layoutreturn_maxsz)
#define NFS4_dec_layoutreturn_sz (compound_decode_hdr_maxsz + \
				decode_sequence_maxsz + \
				decode_putfh_maxsz + \
				decode_layoutreturn_maxsz)
#define NFS4_enc_secinfo_no_name_sz	(compound_encode_hdr_maxsz + \
					encode_sequence_maxsz + \
					encode_putrootfh_maxsz +\
					encode_secinfo_no_name_maxsz)
#define NFS4_dec_secinfo_no_name_sz	(compound_decode_hdr_maxsz + \
					decode_sequence_maxsz + \
					decode_putrootfh_maxsz + \
					decode_secinfo_no_name_maxsz)
#define NFS4_enc_test_stateid_sz	(compound_encode_hdr_maxsz + \
					 encode_sequence_maxsz + \
					 encode_test_stateid_maxsz)
#define NFS4_dec_test_stateid_sz	(compound_decode_hdr_maxsz + \
					 decode_sequence_maxsz + \
					 decode_test_stateid_maxsz)
#define NFS4_enc_free_stateid_sz	(compound_encode_hdr_maxsz + \
					 encode_sequence_maxsz + \
					 encode_free_stateid_maxsz)
#define NFS4_dec_free_stateid_sz	(compound_decode_hdr_maxsz + \
					 decode_sequence_maxsz + \
					 decode_free_stateid_maxsz)

const u32 nfs41_maxwrite_overhead = ((RPC_MAX_HEADER_WITH_AUTH +
				      compound_encode_hdr_maxsz +
				      encode_sequence_maxsz +
				      encode_putfh_maxsz +
				      encode_getattr_maxsz) *
				     XDR_UNIT);

const u32 nfs41_maxread_overhead = ((RPC_MAX_HEADER_WITH_AUTH +
				     compound_decode_hdr_maxsz +
				     decode_sequence_maxsz +
				     decode_putfh_maxsz) *
				    XDR_UNIT);
#endif /* CONFIG_NFS_V4_1 */

static const umode_t nfs_type2fmt[] = {
	[NF4BAD] = 0,
	[NF4REG] = S_IFREG,
	[NF4DIR] = S_IFDIR,
	[NF4BLK] = S_IFBLK,
	[NF4CHR] = S_IFCHR,
	[NF4LNK] = S_IFLNK,
	[NF4SOCK] = S_IFSOCK,
	[NF4FIFO] = S_IFIFO,
	[NF4ATTRDIR] = 0,
	[NF4NAMEDATTR] = 0,
};

struct compound_hdr {
	int32_t		status;
	uint32_t	nops;
	__be32 *	nops_p;
	uint32_t	taglen;
	char *		tag;
	uint32_t	replen;		/* expected reply words */
	u32		minorversion;
};

static __be32 *reserve_space(struct xdr_stream *xdr, size_t nbytes)
{
	__be32 *p = xdr_reserve_space(xdr, nbytes);
	BUG_ON(!p);
	return p;
}

static void encode_opaque_fixed(struct xdr_stream *xdr, const void *buf, size_t len)
{
	__be32 *p;

	p = xdr_reserve_space(xdr, len);
	xdr_encode_opaque_fixed(p, buf, len);
}

static void encode_string(struct xdr_stream *xdr, unsigned int len, const char *str)
{
	__be32 *p;

	p = reserve_space(xdr, 4 + len);
	xdr_encode_opaque(p, str, len);
}

static void encode_uint32(struct xdr_stream *xdr, u32 n)
{
	__be32 *p;

	p = reserve_space(xdr, 4);
	*p = cpu_to_be32(n);
}

static void encode_uint64(struct xdr_stream *xdr, u64 n)
{
	__be32 *p;

	p = reserve_space(xdr, 8);
	xdr_encode_hyper(p, n);
}

static void encode_nfs4_seqid(struct xdr_stream *xdr,
		const struct nfs_seqid *seqid)
{
	encode_uint32(xdr, seqid->sequence->counter);
}

static void encode_compound_hdr(struct xdr_stream *xdr,
				struct rpc_rqst *req,
				struct compound_hdr *hdr)
{
	__be32 *p;
	struct rpc_auth *auth = req->rq_cred->cr_auth;

	/* initialize running count of expected bytes in reply.
	 * NOTE: the replied tag SHOULD be the same is the one sent,
	 * but this is not required as a MUST for the server to do so. */
	hdr->replen = RPC_REPHDRSIZE + auth->au_rslack + 3 + hdr->taglen;

	BUG_ON(hdr->taglen > NFS4_MAXTAGLEN);
	encode_string(xdr, hdr->taglen, hdr->tag);
	p = reserve_space(xdr, 8);
	*p++ = cpu_to_be32(hdr->minorversion);
	hdr->nops_p = p;
	*p = cpu_to_be32(hdr->nops);
}

static void encode_op_hdr(struct xdr_stream *xdr, enum nfs_opnum4 op,
		uint32_t replen,
		struct compound_hdr *hdr)
{
	encode_uint32(xdr, op);
	hdr->nops++;
	hdr->replen += replen;
}

static void encode_nops(struct compound_hdr *hdr)
{
	BUG_ON(hdr->nops > NFS4_MAX_OPS);
	*hdr->nops_p = htonl(hdr->nops);
}

static void encode_nfs4_stateid(struct xdr_stream *xdr, const nfs4_stateid *stateid)
{
	encode_opaque_fixed(xdr, stateid, NFS4_STATEID_SIZE);
}

static void encode_nfs4_verifier(struct xdr_stream *xdr, const nfs4_verifier *verf)
{
	encode_opaque_fixed(xdr, verf->data, NFS4_VERIFIER_SIZE);
}

static void encode_attrs(struct xdr_stream *xdr, const struct iattr *iap, const struct nfs_server *server)
{
	char owner_name[IDMAP_NAMESZ];
	char owner_group[IDMAP_NAMESZ];
	int owner_namelen = 0;
	int owner_grouplen = 0;
	__be32 *p;
	__be32 *q;
	int len;
	uint32_t bmval0 = 0;
	uint32_t bmval1 = 0;

	/*
	 * We reserve enough space to write the entire attribute buffer at once.
	 * In the worst-case, this would be
	 *   12(bitmap) + 4(attrlen) + 8(size) + 4(mode) + 4(atime) + 4(mtime)
	 *          = 36 bytes, plus any contribution from variable-length fields
	 *            such as owner/group.
	 */
	len = 16;

	/* Sigh */
	if (iap->ia_valid & ATTR_SIZE)
		len += 8;
	if (iap->ia_valid & ATTR_MODE)
		len += 4;
	if (iap->ia_valid & ATTR_UID) {
		owner_namelen = nfs_map_uid_to_name(server, iap->ia_uid, owner_name, IDMAP_NAMESZ);
		if (owner_namelen < 0) {
			dprintk("nfs: couldn't resolve uid %d to string\n",
					iap->ia_uid);
			/* XXX */
			strcpy(owner_name, "nobody");
			owner_namelen = sizeof("nobody") - 1;
			/* goto out; */
		}
		len += 4 + (XDR_QUADLEN(owner_namelen) << 2);
	}
	if (iap->ia_valid & ATTR_GID) {
		owner_grouplen = nfs_map_gid_to_group(server, iap->ia_gid, owner_group, IDMAP_NAMESZ);
		if (owner_grouplen < 0) {
			dprintk("nfs: couldn't resolve gid %d to string\n",
					iap->ia_gid);
			strcpy(owner_group, "nobody");
			owner_grouplen = sizeof("nobody") - 1;
			/* goto out; */
		}
		len += 4 + (XDR_QUADLEN(owner_grouplen) << 2);
	}
	if (iap->ia_valid & ATTR_ATIME_SET)
		len += 16;
	else if (iap->ia_valid & ATTR_ATIME)
		len += 4;
	if (iap->ia_valid & ATTR_MTIME_SET)
		len += 16;
	else if (iap->ia_valid & ATTR_MTIME)
		len += 4;
	p = reserve_space(xdr, len);

	/*
	 * We write the bitmap length now, but leave the bitmap and the attribute
	 * buffer length to be backfilled at the end of this routine.
	 */
	*p++ = cpu_to_be32(2);
	q = p;
	p += 3;

	if (iap->ia_valid & ATTR_SIZE) {
		bmval0 |= FATTR4_WORD0_SIZE;
		p = xdr_encode_hyper(p, iap->ia_size);
	}
	if (iap->ia_valid & ATTR_MODE) {
		bmval1 |= FATTR4_WORD1_MODE;
		*p++ = cpu_to_be32(iap->ia_mode & S_IALLUGO);
	}
	if (iap->ia_valid & ATTR_UID) {
		bmval1 |= FATTR4_WORD1_OWNER;
		p = xdr_encode_opaque(p, owner_name, owner_namelen);
	}
	if (iap->ia_valid & ATTR_GID) {
		bmval1 |= FATTR4_WORD1_OWNER_GROUP;
		p = xdr_encode_opaque(p, owner_group, owner_grouplen);
	}
	if (iap->ia_valid & ATTR_ATIME_SET) {
		bmval1 |= FATTR4_WORD1_TIME_ACCESS_SET;
		*p++ = cpu_to_be32(NFS4_SET_TO_CLIENT_TIME);
		*p++ = cpu_to_be32(0);
		*p++ = cpu_to_be32(iap->ia_atime.tv_sec);
		*p++ = cpu_to_be32(iap->ia_atime.tv_nsec);
	}
	else if (iap->ia_valid & ATTR_ATIME) {
		bmval1 |= FATTR4_WORD1_TIME_ACCESS_SET;
		*p++ = cpu_to_be32(NFS4_SET_TO_SERVER_TIME);
	}
	if (iap->ia_valid & ATTR_MTIME_SET) {
		bmval1 |= FATTR4_WORD1_TIME_MODIFY_SET;
		*p++ = cpu_to_be32(NFS4_SET_TO_CLIENT_TIME);
		*p++ = cpu_to_be32(0);
		*p++ = cpu_to_be32(iap->ia_mtime.tv_sec);
		*p++ = cpu_to_be32(iap->ia_mtime.tv_nsec);
	}
	else if (iap->ia_valid & ATTR_MTIME) {
		bmval1 |= FATTR4_WORD1_TIME_MODIFY_SET;
		*p++ = cpu_to_be32(NFS4_SET_TO_SERVER_TIME);
	}

	/*
	 * Now we backfill the bitmap and the attribute buffer length.
	 */
	if (len != ((char *)p - (char *)q) + 4) {
		printk(KERN_ERR "NFS: Attr length error, %u != %Zu\n",
				len, ((char *)p - (char *)q) + 4);
		BUG();
	}
	len = (char *)p - (char *)q - 12;
	*q++ = htonl(bmval0);
	*q++ = htonl(bmval1);
	*q = htonl(len);

/* out: */
}

static void encode_access(struct xdr_stream *xdr, u32 access, struct compound_hdr *hdr)
{
	encode_op_hdr(xdr, OP_ACCESS, decode_access_maxsz, hdr);
	encode_uint32(xdr, access);
}

static void encode_close(struct xdr_stream *xdr, const struct nfs_closeargs *arg, struct compound_hdr *hdr)
{
	encode_op_hdr(xdr, OP_CLOSE, decode_close_maxsz, hdr);
	encode_nfs4_seqid(xdr, arg->seqid);
	encode_nfs4_stateid(xdr, arg->stateid);
}

static void encode_commit(struct xdr_stream *xdr, const struct nfs_commitargs *args, struct compound_hdr *hdr)
{
	__be32 *p;

	encode_op_hdr(xdr, OP_COMMIT, decode_commit_maxsz, hdr);
	p = reserve_space(xdr, 12);
	p = xdr_encode_hyper(p, args->offset);
	*p = cpu_to_be32(args->count);
}

static void encode_create(struct xdr_stream *xdr, const struct nfs4_create_arg *create, struct compound_hdr *hdr)
{
	__be32 *p;

	encode_op_hdr(xdr, OP_CREATE, decode_create_maxsz, hdr);
	encode_uint32(xdr, create->ftype);

	switch (create->ftype) {
	case NF4LNK:
		p = reserve_space(xdr, 4);
		*p = cpu_to_be32(create->u.symlink.len);
		xdr_write_pages(xdr, create->u.symlink.pages, 0, create->u.symlink.len);
		break;

	case NF4BLK: case NF4CHR:
		p = reserve_space(xdr, 8);
		*p++ = cpu_to_be32(create->u.device.specdata1);
		*p = cpu_to_be32(create->u.device.specdata2);
		break;

	default:
		break;
	}

	encode_string(xdr, create->name->len, create->name->name);
	encode_attrs(xdr, create->attrs, create->server);
}

static void encode_getattr_one(struct xdr_stream *xdr, uint32_t bitmap, struct compound_hdr *hdr)
{
	__be32 *p;

	encode_op_hdr(xdr, OP_GETATTR, decode_getattr_maxsz, hdr);
	p = reserve_space(xdr, 8);
	*p++ = cpu_to_be32(1);
	*p = cpu_to_be32(bitmap);
}

static void encode_getattr_two(struct xdr_stream *xdr, uint32_t bm0, uint32_t bm1, struct compound_hdr *hdr)
{
	__be32 *p;

	encode_op_hdr(xdr, OP_GETATTR, decode_getattr_maxsz, hdr);
	p = reserve_space(xdr, 12);
	*p++ = cpu_to_be32(2);
	*p++ = cpu_to_be32(bm0);
	*p = cpu_to_be32(bm1);
}

static void
encode_getattr_three(struct xdr_stream *xdr,
		     uint32_t bm0, uint32_t bm1, uint32_t bm2,
		     struct compound_hdr *hdr)
{
	__be32 *p;

	encode_op_hdr(xdr, OP_GETATTR, decode_getattr_maxsz, hdr);
	if (bm2) {
		p = reserve_space(xdr, 16);
		*p++ = cpu_to_be32(3);
		*p++ = cpu_to_be32(bm0);
		*p++ = cpu_to_be32(bm1);
		*p = cpu_to_be32(bm2);
	} else if (bm1) {
		p = reserve_space(xdr, 12);
		*p++ = cpu_to_be32(2);
		*p++ = cpu_to_be32(bm0);
		*p = cpu_to_be32(bm1);
	} else {
		p = reserve_space(xdr, 8);
		*p++ = cpu_to_be32(1);
		*p = cpu_to_be32(bm0);
	}
}

static void encode_getfattr(struct xdr_stream *xdr, const u32* bitmask, struct compound_hdr *hdr)
{
	encode_getattr_two(xdr, bitmask[0] & nfs4_fattr_bitmap[0],
			   bitmask[1] & nfs4_fattr_bitmap[1], hdr);
}

static void encode_getfattr_open(struct xdr_stream *xdr, const u32 *bitmask,
				 const u32 *open_bitmap,
				 struct compound_hdr *hdr)
{
	encode_getattr_three(xdr,
			     bitmask[0] & open_bitmap[0],
			     bitmask[1] & open_bitmap[1],
			     bitmask[2] & open_bitmap[2],
			     hdr);
}

static void encode_fsinfo(struct xdr_stream *xdr, const u32* bitmask, struct compound_hdr *hdr)
{
	encode_getattr_three(xdr,
			     bitmask[0] & nfs4_fsinfo_bitmap[0],
			     bitmask[1] & nfs4_fsinfo_bitmap[1],
			     bitmask[2] & nfs4_fsinfo_bitmap[2],
			     hdr);
}

static void encode_fs_locations(struct xdr_stream *xdr, const u32* bitmask, struct compound_hdr *hdr)
{
	encode_getattr_two(xdr, bitmask[0] & nfs4_fs_locations_bitmap[0],
			   bitmask[1] & nfs4_fs_locations_bitmap[1], hdr);
}

static void encode_getfh(struct xdr_stream *xdr, struct compound_hdr *hdr)
{
	encode_op_hdr(xdr, OP_GETFH, decode_getfh_maxsz, hdr);
}

static void encode_link(struct xdr_stream *xdr, const struct qstr *name, struct compound_hdr *hdr)
{
	encode_op_hdr(xdr, OP_LINK, decode_link_maxsz, hdr);
	encode_string(xdr, name->len, name->name);
}

static inline int nfs4_lock_type(struct file_lock *fl, int block)
{
	if (fl->fl_type == F_RDLCK)
		return block ? NFS4_READW_LT : NFS4_READ_LT;
	return block ? NFS4_WRITEW_LT : NFS4_WRITE_LT;
}

static inline uint64_t nfs4_lock_length(struct file_lock *fl)
{
	if (fl->fl_end == OFFSET_MAX)
		return ~(uint64_t)0;
	return fl->fl_end - fl->fl_start + 1;
}

static void encode_lockowner(struct xdr_stream *xdr, const struct nfs_lowner *lowner)
{
	__be32 *p;

	p = reserve_space(xdr, 32);
	p = xdr_encode_hyper(p, lowner->clientid);
	*p++ = cpu_to_be32(20);
	p = xdr_encode_opaque_fixed(p, "lock id:", 8);
	*p++ = cpu_to_be32(lowner->s_dev);
	xdr_encode_hyper(p, lowner->id);
}

/*
 * opcode,type,reclaim,offset,length,new_lock_owner = 32
 * open_seqid,open_stateid,lock_seqid,lock_owner.clientid, lock_owner.id = 40
 */
static void encode_lock(struct xdr_stream *xdr, const struct nfs_lock_args *args, struct compound_hdr *hdr)
{
	__be32 *p;

	encode_op_hdr(xdr, OP_LOCK, decode_lock_maxsz, hdr);
	p = reserve_space(xdr, 28);
	*p++ = cpu_to_be32(nfs4_lock_type(args->fl, args->block));
	*p++ = cpu_to_be32(args->reclaim);
	p = xdr_encode_hyper(p, args->fl->fl_start);
	p = xdr_encode_hyper(p, nfs4_lock_length(args->fl));
	*p = cpu_to_be32(args->new_lock_owner);
	if (args->new_lock_owner){
		encode_nfs4_seqid(xdr, args->open_seqid);
		encode_nfs4_stateid(xdr, args->open_stateid);
		encode_nfs4_seqid(xdr, args->lock_seqid);
		encode_lockowner(xdr, &args->lock_owner);
	}
	else {
		encode_nfs4_stateid(xdr, args->lock_stateid);
		encode_nfs4_seqid(xdr, args->lock_seqid);
	}
}

static void encode_lockt(struct xdr_stream *xdr, const struct nfs_lockt_args *args, struct compound_hdr *hdr)
{
	__be32 *p;

	encode_op_hdr(xdr, OP_LOCKT, decode_lockt_maxsz, hdr);
	p = reserve_space(xdr, 20);
	*p++ = cpu_to_be32(nfs4_lock_type(args->fl, 0));
	p = xdr_encode_hyper(p, args->fl->fl_start);
	p = xdr_encode_hyper(p, nfs4_lock_length(args->fl));
	encode_lockowner(xdr, &args->lock_owner);
}

static void encode_locku(struct xdr_stream *xdr, const struct nfs_locku_args *args, struct compound_hdr *hdr)
{
	__be32 *p;

	encode_op_hdr(xdr, OP_LOCKU, decode_locku_maxsz, hdr);
	encode_uint32(xdr, nfs4_lock_type(args->fl, 0));
	encode_nfs4_seqid(xdr, args->seqid);
	encode_nfs4_stateid(xdr, args->stateid);
	p = reserve_space(xdr, 16);
	p = xdr_encode_hyper(p, args->fl->fl_start);
	xdr_encode_hyper(p, nfs4_lock_length(args->fl));
}

static void encode_release_lockowner(struct xdr_stream *xdr, const struct nfs_lowner *lowner, struct compound_hdr *hdr)
{
	encode_op_hdr(xdr, OP_RELEASE_LOCKOWNER, decode_release_lockowner_maxsz, hdr);
	encode_lockowner(xdr, lowner);
}

static void encode_lookup(struct xdr_stream *xdr, const struct qstr *name, struct compound_hdr *hdr)
{
	encode_op_hdr(xdr, OP_LOOKUP, decode_lookup_maxsz, hdr);
	encode_string(xdr, name->len, name->name);
}

static void encode_share_access(struct xdr_stream *xdr, fmode_t fmode)
{
	__be32 *p;

	p = reserve_space(xdr, 8);
	switch (fmode & (FMODE_READ|FMODE_WRITE)) {
	case FMODE_READ:
		*p++ = cpu_to_be32(NFS4_SHARE_ACCESS_READ);
		break;
	case FMODE_WRITE:
		*p++ = cpu_to_be32(NFS4_SHARE_ACCESS_WRITE);
		break;
	case FMODE_READ|FMODE_WRITE:
		*p++ = cpu_to_be32(NFS4_SHARE_ACCESS_BOTH);
		break;
	default:
		*p++ = cpu_to_be32(0);
	}
	*p = cpu_to_be32(0);		/* for linux, share_deny = 0 always */
}

static inline void encode_openhdr(struct xdr_stream *xdr, const struct nfs_openargs *arg)
{
	__be32 *p;
 /*
 * opcode 4, seqid 4, share_access 4, share_deny 4, clientid 8, ownerlen 4,
 * owner 4 = 32
 */
	encode_nfs4_seqid(xdr, arg->seqid);
	encode_share_access(xdr, arg->fmode);
	p = reserve_space(xdr, 36);
	p = xdr_encode_hyper(p, arg->clientid);
	*p++ = cpu_to_be32(24);
	p = xdr_encode_opaque_fixed(p, "open id:", 8);
	*p++ = cpu_to_be32(arg->server->s_dev);
	*p++ = cpu_to_be32(arg->id.uniquifier);
	xdr_encode_hyper(p, arg->id.create_time);
}

static inline void encode_createmode(struct xdr_stream *xdr, const struct nfs_openargs *arg)
{
	__be32 *p;
	struct nfs_client *clp;

	p = reserve_space(xdr, 4);
	switch(arg->open_flags & O_EXCL) {
	case 0:
		*p = cpu_to_be32(NFS4_CREATE_UNCHECKED);
		encode_attrs(xdr, arg->u.attrs, arg->server);
		break;
	default:
		clp = arg->server->nfs_client;
		if (clp->cl_mvops->minor_version > 0) {
			if (nfs4_has_persistent_session(clp)) {
				*p = cpu_to_be32(NFS4_CREATE_GUARDED);
				encode_attrs(xdr, arg->u.attrs, arg->server);
			} else {
				struct iattr dummy;

				*p = cpu_to_be32(NFS4_CREATE_EXCLUSIVE4_1);
				encode_nfs4_verifier(xdr, &arg->u.verifier);
				dummy.ia_valid = 0;
				encode_attrs(xdr, &dummy, arg->server);
			}
		} else {
			*p = cpu_to_be32(NFS4_CREATE_EXCLUSIVE);
			encode_nfs4_verifier(xdr, &arg->u.verifier);
		}
	}
}

static void encode_opentype(struct xdr_stream *xdr, const struct nfs_openargs *arg)
{
	__be32 *p;

	p = reserve_space(xdr, 4);
	switch (arg->open_flags & O_CREAT) {
	case 0:
		*p = cpu_to_be32(NFS4_OPEN_NOCREATE);
		break;
	default:
		BUG_ON(arg->claim != NFS4_OPEN_CLAIM_NULL);
		*p = cpu_to_be32(NFS4_OPEN_CREATE);
		encode_createmode(xdr, arg);
	}
}

static inline void encode_delegation_type(struct xdr_stream *xdr, fmode_t delegation_type)
{
	__be32 *p;

	p = reserve_space(xdr, 4);
	switch (delegation_type) {
	case 0:
		*p = cpu_to_be32(NFS4_OPEN_DELEGATE_NONE);
		break;
	case FMODE_READ:
		*p = cpu_to_be32(NFS4_OPEN_DELEGATE_READ);
		break;
	case FMODE_WRITE|FMODE_READ:
		*p = cpu_to_be32(NFS4_OPEN_DELEGATE_WRITE);
		break;
	default:
		BUG();
	}
}

static inline void encode_claim_null(struct xdr_stream *xdr, const struct qstr *name)
{
	__be32 *p;

	p = reserve_space(xdr, 4);
	*p = cpu_to_be32(NFS4_OPEN_CLAIM_NULL);
	encode_string(xdr, name->len, name->name);
}

static inline void encode_claim_previous(struct xdr_stream *xdr, fmode_t type)
{
	__be32 *p;

	p = reserve_space(xdr, 4);
	*p = cpu_to_be32(NFS4_OPEN_CLAIM_PREVIOUS);
	encode_delegation_type(xdr, type);
}

static inline void encode_claim_delegate_cur(struct xdr_stream *xdr, const struct qstr *name, const nfs4_stateid *stateid)
{
	__be32 *p;

	p = reserve_space(xdr, 4);
	*p = cpu_to_be32(NFS4_OPEN_CLAIM_DELEGATE_CUR);
	encode_nfs4_stateid(xdr, stateid);
	encode_string(xdr, name->len, name->name);
}

static void encode_open(struct xdr_stream *xdr, const struct nfs_openargs *arg, struct compound_hdr *hdr)
{
	encode_op_hdr(xdr, OP_OPEN, decode_open_maxsz, hdr);
	encode_openhdr(xdr, arg);
	encode_opentype(xdr, arg);
	switch (arg->claim) {
	case NFS4_OPEN_CLAIM_NULL:
		encode_claim_null(xdr, arg->name);
		break;
	case NFS4_OPEN_CLAIM_PREVIOUS:
		encode_claim_previous(xdr, arg->u.delegation_type);
		break;
	case NFS4_OPEN_CLAIM_DELEGATE_CUR:
		encode_claim_delegate_cur(xdr, arg->name, &arg->u.delegation);
		break;
	default:
		BUG();
	}
}

static void encode_open_confirm(struct xdr_stream *xdr, const struct nfs_open_confirmargs *arg, struct compound_hdr *hdr)
{
	encode_op_hdr(xdr, OP_OPEN_CONFIRM, decode_open_confirm_maxsz, hdr);
	encode_nfs4_stateid(xdr, arg->stateid);
	encode_nfs4_seqid(xdr, arg->seqid);
}

static void encode_open_downgrade(struct xdr_stream *xdr, const struct nfs_closeargs *arg, struct compound_hdr *hdr)
{
	encode_op_hdr(xdr, OP_OPEN_DOWNGRADE, decode_open_downgrade_maxsz, hdr);
	encode_nfs4_stateid(xdr, arg->stateid);
	encode_nfs4_seqid(xdr, arg->seqid);
	encode_share_access(xdr, arg->fmode);
}

static void
encode_putfh(struct xdr_stream *xdr, const struct nfs_fh *fh, struct compound_hdr *hdr)
{
	encode_op_hdr(xdr, OP_PUTFH, decode_putfh_maxsz, hdr);
	encode_string(xdr, fh->size, fh->data);
}

static void encode_putrootfh(struct xdr_stream *xdr, struct compound_hdr *hdr)
{
	encode_op_hdr(xdr, OP_PUTROOTFH, decode_putrootfh_maxsz, hdr);
}

static void encode_open_stateid(struct xdr_stream *xdr,
		const struct nfs_open_context *ctx,
		const struct nfs_lock_context *l_ctx,
		fmode_t fmode,
		int zero_seqid)
{
	nfs4_stateid stateid;

	if (ctx->state != NULL) {
		nfs4_select_rw_stateid(&stateid, ctx->state,
				fmode, l_ctx->lockowner, l_ctx->pid);
		if (zero_seqid)
			stateid.seqid = 0;
		encode_nfs4_stateid(xdr, &stateid);
	} else
		encode_nfs4_stateid(xdr, &zero_stateid);
}

static void encode_read(struct xdr_stream *xdr, const struct nfs_readargs *args, struct compound_hdr *hdr)
{
	__be32 *p;

	encode_op_hdr(xdr, OP_READ, decode_read_maxsz, hdr);
	encode_open_stateid(xdr, args->context, args->lock_context,
			FMODE_READ, hdr->minorversion);

	p = reserve_space(xdr, 12);
	p = xdr_encode_hyper(p, args->offset);
	*p = cpu_to_be32(args->count);
}

static void encode_readdir(struct xdr_stream *xdr, const struct nfs4_readdir_arg *readdir, struct rpc_rqst *req, struct compound_hdr *hdr)
{
	uint32_t attrs[2] = {
		FATTR4_WORD0_RDATTR_ERROR,
		FATTR4_WORD1_MOUNTED_ON_FILEID,
	};
	uint32_t dircount = readdir->count >> 1;
	__be32 *p, verf[2];

	if (readdir->plus) {
		attrs[0] |= FATTR4_WORD0_TYPE|FATTR4_WORD0_CHANGE|FATTR4_WORD0_SIZE|
			FATTR4_WORD0_FSID|FATTR4_WORD0_FILEHANDLE|FATTR4_WORD0_FILEID;
		attrs[1] |= FATTR4_WORD1_MODE|FATTR4_WORD1_NUMLINKS|FATTR4_WORD1_OWNER|
			FATTR4_WORD1_OWNER_GROUP|FATTR4_WORD1_RAWDEV|
			FATTR4_WORD1_SPACE_USED|FATTR4_WORD1_TIME_ACCESS|
			FATTR4_WORD1_TIME_METADATA|FATTR4_WORD1_TIME_MODIFY;
		dircount >>= 1;
	}
	/* Use mounted_on_fileid only if the server supports it */
	if (!(readdir->bitmask[1] & FATTR4_WORD1_MOUNTED_ON_FILEID))
		attrs[0] |= FATTR4_WORD0_FILEID;

	encode_op_hdr(xdr, OP_READDIR, decode_readdir_maxsz, hdr);
	encode_uint64(xdr, readdir->cookie);
	encode_nfs4_verifier(xdr, &readdir->verifier);
	p = reserve_space(xdr, 20);
	*p++ = cpu_to_be32(dircount);
	*p++ = cpu_to_be32(readdir->count);
	*p++ = cpu_to_be32(2);

	*p++ = cpu_to_be32(attrs[0] & readdir->bitmask[0]);
	*p = cpu_to_be32(attrs[1] & readdir->bitmask[1]);
	memcpy(verf, readdir->verifier.data, sizeof(verf));
	dprintk("%s: cookie = %Lu, verifier = %08x:%08x, bitmap = %08x:%08x\n",
			__func__,
			(unsigned long long)readdir->cookie,
			verf[0], verf[1],
			attrs[0] & readdir->bitmask[0],
			attrs[1] & readdir->bitmask[1]);
}

static void encode_readlink(struct xdr_stream *xdr, const struct nfs4_readlink *readlink, struct rpc_rqst *req, struct compound_hdr *hdr)
{
	encode_op_hdr(xdr, OP_READLINK, decode_readlink_maxsz, hdr);
}

static void encode_remove(struct xdr_stream *xdr, const struct qstr *name, struct compound_hdr *hdr)
{
	encode_op_hdr(xdr, OP_REMOVE, decode_remove_maxsz, hdr);
	encode_string(xdr, name->len, name->name);
}

static void encode_rename(struct xdr_stream *xdr, const struct qstr *oldname, const struct qstr *newname, struct compound_hdr *hdr)
{
	encode_op_hdr(xdr, OP_RENAME, decode_rename_maxsz, hdr);
	encode_string(xdr, oldname->len, oldname->name);
	encode_string(xdr, newname->len, newname->name);
}

static void encode_renew(struct xdr_stream *xdr, clientid4 clid,
			 struct compound_hdr *hdr)
{
	encode_op_hdr(xdr, OP_RENEW, decode_renew_maxsz, hdr);
	encode_uint64(xdr, clid);
}

static void
encode_restorefh(struct xdr_stream *xdr, struct compound_hdr *hdr)
{
	encode_op_hdr(xdr, OP_RESTOREFH, decode_restorefh_maxsz, hdr);
}

static void
encode_setacl(struct xdr_stream *xdr, struct nfs_setaclargs *arg, struct compound_hdr *hdr)
{
	__be32 *p;

	encode_op_hdr(xdr, OP_SETATTR, decode_setacl_maxsz, hdr);
	encode_nfs4_stateid(xdr, &zero_stateid);
	p = reserve_space(xdr, 2*4);
	*p++ = cpu_to_be32(1);
	*p = cpu_to_be32(FATTR4_WORD0_ACL);
	BUG_ON(arg->acl_len % 4);
	p = reserve_space(xdr, 4);
	*p = cpu_to_be32(arg->acl_len);
	xdr_write_pages(xdr, arg->acl_pages, arg->acl_pgbase, arg->acl_len);
}

static void
encode_savefh(struct xdr_stream *xdr, struct compound_hdr *hdr)
{
	encode_op_hdr(xdr, OP_SAVEFH, decode_savefh_maxsz, hdr);
}

static void encode_setattr(struct xdr_stream *xdr, const struct nfs_setattrargs *arg, const struct nfs_server *server, struct compound_hdr *hdr)
{
	encode_op_hdr(xdr, OP_SETATTR, decode_setattr_maxsz, hdr);
	encode_nfs4_stateid(xdr, &arg->stateid);
	encode_attrs(xdr, arg->iap, server);
}

static void encode_setclientid(struct xdr_stream *xdr, const struct nfs4_setclientid *setclientid, struct compound_hdr *hdr)
{
	__be32 *p;

	encode_op_hdr(xdr, OP_SETCLIENTID, decode_setclientid_maxsz, hdr);
	encode_nfs4_verifier(xdr, setclientid->sc_verifier);

	encode_string(xdr, setclientid->sc_name_len, setclientid->sc_name);
	p = reserve_space(xdr, 4);
	*p = cpu_to_be32(setclientid->sc_prog);
	encode_string(xdr, setclientid->sc_netid_len, setclientid->sc_netid);
	encode_string(xdr, setclientid->sc_uaddr_len, setclientid->sc_uaddr);
	p = reserve_space(xdr, 4);
	*p = cpu_to_be32(setclientid->sc_cb_ident);
}

static void encode_setclientid_confirm(struct xdr_stream *xdr, const struct nfs4_setclientid_res *arg, struct compound_hdr *hdr)
{
	encode_op_hdr(xdr, OP_SETCLIENTID_CONFIRM,
			decode_setclientid_confirm_maxsz, hdr);
	encode_uint64(xdr, arg->clientid);
	encode_nfs4_verifier(xdr, &arg->confirm);
}

static void encode_write(struct xdr_stream *xdr, const struct nfs_writeargs *args, struct compound_hdr *hdr)
{
	__be32 *p;

	encode_op_hdr(xdr, OP_WRITE, decode_write_maxsz, hdr);
	encode_open_stateid(xdr, args->context, args->lock_context,
			FMODE_WRITE, hdr->minorversion);

	p = reserve_space(xdr, 16);
	p = xdr_encode_hyper(p, args->offset);
	*p++ = cpu_to_be32(args->stable);
	*p = cpu_to_be32(args->count);

	xdr_write_pages(xdr, args->pages, args->pgbase, args->count);
}

static void encode_delegreturn(struct xdr_stream *xdr, const nfs4_stateid *stateid, struct compound_hdr *hdr)
{
	encode_op_hdr(xdr, OP_DELEGRETURN, decode_delegreturn_maxsz, hdr);
	encode_nfs4_stateid(xdr, stateid);
}

static void encode_secinfo(struct xdr_stream *xdr, const struct qstr *name, struct compound_hdr *hdr)
{
	encode_op_hdr(xdr, OP_SECINFO, decode_secinfo_maxsz, hdr);
	encode_string(xdr, name->len, name->name);
}

#if defined(CONFIG_NFS_V4_1)
/* NFSv4.1 operations */
static void encode_bind_conn_to_session(struct xdr_stream *xdr,
				   struct nfs4_session *session,
				   struct compound_hdr *hdr)
{
	__be32 *p;

	encode_op_hdr(xdr, OP_BIND_CONN_TO_SESSION,
		decode_bind_conn_to_session_maxsz, hdr);
	encode_opaque_fixed(xdr, session->sess_id.data, NFS4_MAX_SESSIONID_LEN);
	p = xdr_reserve_space(xdr, 8);
	*p++ = cpu_to_be32(NFS4_CDFC4_BACK_OR_BOTH);
	*p = 0;	/* use_conn_in_rdma_mode = False */
}

static void encode_exchange_id(struct xdr_stream *xdr,
			       struct nfs41_exchange_id_args *args,
			       struct compound_hdr *hdr)
{
	__be32 *p;
	char impl_name[NFS4_OPAQUE_LIMIT];
	int len = 0;

	encode_op_hdr(xdr, OP_EXCHANGE_ID, decode_exchange_id_maxsz, hdr);
	encode_nfs4_verifier(xdr, args->verifier);

	encode_string(xdr, args->id_len, args->id);

	p = reserve_space(xdr, 12);
	*p++ = cpu_to_be32(args->flags);
	*p++ = cpu_to_be32(0);	/* zero length state_protect4_a */

	if (send_implementation_id &&
	    sizeof(CONFIG_NFS_V4_1_IMPLEMENTATION_ID_DOMAIN) > 1 &&
	    sizeof(CONFIG_NFS_V4_1_IMPLEMENTATION_ID_DOMAIN)
		<= NFS4_OPAQUE_LIMIT + 1)
		len = snprintf(impl_name, sizeof(impl_name), "%s %s %s %s",
			       utsname()->sysname, utsname()->release,
			       utsname()->version, utsname()->machine);

	if (len > 0) {
		*p = cpu_to_be32(1);	/* implementation id array length=1 */

		encode_string(xdr,
			sizeof(CONFIG_NFS_V4_1_IMPLEMENTATION_ID_DOMAIN) - 1,
			CONFIG_NFS_V4_1_IMPLEMENTATION_ID_DOMAIN);
		encode_string(xdr, len, impl_name);
		/* just send zeros for nii_date - the date is in nii_name */
		p = reserve_space(xdr, 12);
		p = xdr_encode_hyper(p, 0);
		*p = cpu_to_be32(0);
	} else
		*p = cpu_to_be32(0);	/* implementation id array length=0 */
}

static void encode_create_session(struct xdr_stream *xdr,
				  struct nfs41_create_session_args *args,
				  struct compound_hdr *hdr)
{
	__be32 *p;
	char machine_name[NFS4_MAX_MACHINE_NAME_LEN];
	uint32_t len;
	struct nfs_client *clp = args->client;
	struct nfs_net *nn = net_generic(clp->cl_net, nfs_net_id);
	u32 max_resp_sz_cached;

	/*
	 * Assumes OPEN is the biggest non-idempotent compound.
	 * 2 is the verifier.
	 */
	max_resp_sz_cached = (NFS4_dec_open_sz + RPC_REPHDRSIZE +
			      RPC_MAX_AUTH_SIZE + 2) * XDR_UNIT;

	len = scnprintf(machine_name, sizeof(machine_name), "%s",
			clp->cl_ipaddr);

	encode_op_hdr(xdr, OP_CREATE_SESSION, decode_create_session_maxsz, hdr);
	p = reserve_space(xdr, 16 + 2*28 + 20 + len + 12);
	p = xdr_encode_hyper(p, clp->cl_clientid);
	*p++ = cpu_to_be32(clp->cl_seqid);			/*Sequence id */
	*p++ = cpu_to_be32(args->flags);			/*flags */

	/* Fore Channel */
	*p++ = cpu_to_be32(0);				/* header padding size */
	*p++ = cpu_to_be32(args->fc_attrs.max_rqst_sz);	/* max req size */
	*p++ = cpu_to_be32(args->fc_attrs.max_resp_sz);	/* max resp size */
	*p++ = cpu_to_be32(max_resp_sz_cached);		/* Max resp sz cached */
	*p++ = cpu_to_be32(args->fc_attrs.max_ops);	/* max operations */
	*p++ = cpu_to_be32(args->fc_attrs.max_reqs);	/* max requests */
	*p++ = cpu_to_be32(0);				/* rdmachannel_attrs */

	/* Back Channel */
	*p++ = cpu_to_be32(0);				/* header padding size */
	*p++ = cpu_to_be32(args->bc_attrs.max_rqst_sz);	/* max req size */
	*p++ = cpu_to_be32(args->bc_attrs.max_resp_sz);	/* max resp size */
	*p++ = cpu_to_be32(args->bc_attrs.max_resp_sz_cached);	/* Max resp sz cached */
	*p++ = cpu_to_be32(args->bc_attrs.max_ops);	/* max operations */
	*p++ = cpu_to_be32(args->bc_attrs.max_reqs);	/* max requests */
	*p++ = cpu_to_be32(0);				/* rdmachannel_attrs */

	*p++ = cpu_to_be32(args->cb_program);		/* cb_program */
	*p++ = cpu_to_be32(1);
	*p++ = cpu_to_be32(RPC_AUTH_UNIX);			/* auth_sys */

	/* authsys_parms rfc1831 */
	*p++ = (__be32)nn->boot_time.tv_nsec;		/* stamp */
	p = xdr_encode_opaque(p, machine_name, len);
	*p++ = cpu_to_be32(0);				/* UID */
	*p++ = cpu_to_be32(0);				/* GID */
	*p = cpu_to_be32(0);				/* No more gids */
}

static void encode_destroy_session(struct xdr_stream *xdr,
				   struct nfs4_session *session,
				   struct compound_hdr *hdr)
{
	encode_op_hdr(xdr, OP_DESTROY_SESSION, decode_destroy_session_maxsz, hdr);
	encode_opaque_fixed(xdr, session->sess_id.data, NFS4_MAX_SESSIONID_LEN);
}

static void encode_destroy_clientid(struct xdr_stream *xdr,
				   uint64_t clientid,
				   struct compound_hdr *hdr)
{
	encode_op_hdr(xdr, OP_DESTROY_CLIENTID, decode_destroy_clientid_maxsz, hdr);
	encode_uint64(xdr, clientid);
}

static void encode_reclaim_complete(struct xdr_stream *xdr,
				    struct nfs41_reclaim_complete_args *args,
				    struct compound_hdr *hdr)
{
	encode_op_hdr(xdr, OP_RECLAIM_COMPLETE, decode_reclaim_complete_maxsz, hdr);
	encode_uint32(xdr, args->one_fs);
}
#endif /* CONFIG_NFS_V4_1 */

static void encode_sequence(struct xdr_stream *xdr,
			    const struct nfs4_sequence_args *args,
			    struct compound_hdr *hdr)
{
#if defined(CONFIG_NFS_V4_1)
	struct nfs4_session *session = args->sa_session;
	struct nfs4_slot_table *tp;
	struct nfs4_slot *slot;
	__be32 *p;

	if (!session)
		return;

	tp = &session->fc_slot_table;

	WARN_ON(args->sa_slotid == NFS4_MAX_SLOT_TABLE);
	slot = tp->slots + args->sa_slotid;

	encode_op_hdr(xdr, OP_SEQUENCE, decode_sequence_maxsz, hdr);

	/*
	 * Sessionid + seqid + slotid + max slotid + cache_this
	 */
	dprintk("%s: sessionid=%u:%u:%u:%u seqid=%d slotid=%d "
		"max_slotid=%d cache_this=%d\n",
		__func__,
		((u32 *)session->sess_id.data)[0],
		((u32 *)session->sess_id.data)[1],
		((u32 *)session->sess_id.data)[2],
		((u32 *)session->sess_id.data)[3],
		slot->seq_nr, args->sa_slotid,
		tp->highest_used_slotid, args->sa_cache_this);
	p = reserve_space(xdr, NFS4_MAX_SESSIONID_LEN + 16);
	p = xdr_encode_opaque_fixed(p, session->sess_id.data, NFS4_MAX_SESSIONID_LEN);
	*p++ = cpu_to_be32(slot->seq_nr);
	*p++ = cpu_to_be32(args->sa_slotid);
	*p++ = cpu_to_be32(tp->highest_used_slotid);
	*p = cpu_to_be32(args->sa_cache_this);
#endif /* CONFIG_NFS_V4_1 */
}

#ifdef CONFIG_NFS_V4_1
static void
encode_getdevicelist(struct xdr_stream *xdr,
		     const struct nfs4_getdevicelist_args *args,
		     struct compound_hdr *hdr)
{
	__be32 *p;
	nfs4_verifier dummy = {
		.data = "dummmmmy",
	};

	encode_op_hdr(xdr, OP_GETDEVICELIST, decode_getdevicelist_maxsz, hdr);
	p = reserve_space(xdr, 16);
	*p++ = cpu_to_be32(args->layoutclass);
	*p++ = cpu_to_be32(NFS4_PNFS_GETDEVLIST_MAXNUM);
	xdr_encode_hyper(p, 0ULL);                          /* cookie */
	encode_nfs4_verifier(xdr, &dummy);
}

static void
encode_getdeviceinfo(struct xdr_stream *xdr,
		     const struct nfs4_getdeviceinfo_args *args,
		     struct compound_hdr *hdr)
{
	__be32 *p;

	encode_op_hdr(xdr, OP_GETDEVICEINFO, decode_getdeviceinfo_maxsz, hdr);
	p = reserve_space(xdr, 12 + NFS4_DEVICEID4_SIZE);
	p = xdr_encode_opaque_fixed(p, args->pdev->dev_id.data,
				    NFS4_DEVICEID4_SIZE);
	*p++ = cpu_to_be32(args->pdev->layout_type);
	*p++ = cpu_to_be32(args->pdev->pglen);		/* gdia_maxcount */
	*p++ = cpu_to_be32(0);				/* bitmap length 0 */
}

static void
encode_layoutget(struct xdr_stream *xdr,
		      const struct nfs4_layoutget_args *args,
		      struct compound_hdr *hdr)
{
	__be32 *p;

	encode_op_hdr(xdr, OP_LAYOUTGET, decode_layoutget_maxsz, hdr);
	p = reserve_space(xdr, 36);
	*p++ = cpu_to_be32(0);     /* Signal layout available */
	*p++ = cpu_to_be32(args->type);
	*p++ = cpu_to_be32(args->range.iomode);
	p = xdr_encode_hyper(p, args->range.offset);
	p = xdr_encode_hyper(p, args->range.length);
	p = xdr_encode_hyper(p, args->minlength);
	encode_nfs4_stateid(xdr, &args->stateid);
	encode_uint32(xdr, args->maxcount);

	dprintk("%s: 1st type:0x%x iomode:%d off:%lu len:%lu mc:%d\n",
		__func__,
		args->type,
		args->range.iomode,
		(unsigned long)args->range.offset,
		(unsigned long)args->range.length,
		args->maxcount);
}

static int
encode_layoutcommit(struct xdr_stream *xdr,
		    struct inode *inode,
		    const struct nfs4_layoutcommit_args *args,
		    struct compound_hdr *hdr)
{
	__be32 *p;

	dprintk("%s: lbw: %llu type: %d\n", __func__, args->lastbytewritten,
		NFS_SERVER(args->inode)->pnfs_curr_ld->id);

	encode_op_hdr(xdr, OP_LAYOUTCOMMIT, decode_layoutcommit_maxsz, hdr);
	p = reserve_space(xdr, 20);
	/* Only whole file layouts */
	p = xdr_encode_hyper(p, 0); /* offset */
	p = xdr_encode_hyper(p, args->lastbytewritten + 1);	/* length */
	*p = cpu_to_be32(0); /* reclaim */
	encode_nfs4_stateid(xdr, &args->stateid);
	p = reserve_space(xdr, 20);
	*p++ = cpu_to_be32(1); /* newoffset = TRUE */
	p = xdr_encode_hyper(p, args->lastbytewritten);
	*p++ = cpu_to_be32(0); /* Never send time_modify_changed */
	*p++ = cpu_to_be32(NFS_SERVER(args->inode)->pnfs_curr_ld->id);/* type */

	if (NFS_SERVER(inode)->pnfs_curr_ld->encode_layoutcommit)
		NFS_SERVER(inode)->pnfs_curr_ld->encode_layoutcommit(
			NFS_I(inode)->layout, xdr, args);
	else
		encode_uint32(xdr, 0); /* no layout-type payload */

	return 0;
}

static void
encode_layoutreturn(struct xdr_stream *xdr,
		    const struct nfs4_layoutreturn_args *args,
		    struct compound_hdr *hdr)
{
	__be32 *p;

	encode_op_hdr(xdr, OP_LAYOUTRETURN, decode_layoutreturn_maxsz, hdr);
	p = reserve_space(xdr, 16);
	*p++ = cpu_to_be32(0);		/* reclaim. always 0 for now */
	*p++ = cpu_to_be32(args->layout_type);
	*p++ = cpu_to_be32(IOMODE_ANY);
	*p = cpu_to_be32(RETURN_FILE);
	p = reserve_space(xdr, 16);
	p = xdr_encode_hyper(p, 0);
	p = xdr_encode_hyper(p, NFS4_MAX_UINT64);
	spin_lock(&args->inode->i_lock);
	encode_nfs4_stateid(xdr, &args->stateid);
	spin_unlock(&args->inode->i_lock);
	if (NFS_SERVER(args->inode)->pnfs_curr_ld->encode_layoutreturn) {
		NFS_SERVER(args->inode)->pnfs_curr_ld->encode_layoutreturn(
			NFS_I(args->inode)->layout, xdr, args);
	} else
		encode_uint32(xdr, 0);
}

static int
encode_secinfo_no_name(struct xdr_stream *xdr,
		       const struct nfs41_secinfo_no_name_args *args,
		       struct compound_hdr *hdr)
{
	encode_op_hdr(xdr, OP_SECINFO_NO_NAME, decode_secinfo_no_name_maxsz, hdr);
	encode_uint32(xdr, args->style);
	return 0;
}

static void encode_test_stateid(struct xdr_stream *xdr,
				struct nfs41_test_stateid_args *args,
				struct compound_hdr *hdr)
{
	encode_op_hdr(xdr, OP_TEST_STATEID, decode_test_stateid_maxsz, hdr);
	encode_uint32(xdr, 1);
	encode_nfs4_stateid(xdr, args->stateid);
}

static void encode_free_stateid(struct xdr_stream *xdr,
				struct nfs41_free_stateid_args *args,
				struct compound_hdr *hdr)
{
	encode_op_hdr(xdr, OP_FREE_STATEID, decode_free_stateid_maxsz, hdr);
	encode_nfs4_stateid(xdr, args->stateid);
}
#endif /* CONFIG_NFS_V4_1 */

/*
 * END OF "GENERIC" ENCODE ROUTINES.
 */

static u32 nfs4_xdr_minorversion(const struct nfs4_sequence_args *args)
{
#if defined(CONFIG_NFS_V4_1)
	if (args->sa_session)
		return args->sa_session->clp->cl_mvops->minor_version;
#endif /* CONFIG_NFS_V4_1 */
	return 0;
}

/*
 * Encode an ACCESS request
 */
static void nfs4_xdr_enc_access(struct rpc_rqst *req, struct xdr_stream *xdr,
				const struct nfs4_accessargs *args)
{
	struct compound_hdr hdr = {
		.minorversion = nfs4_xdr_minorversion(&args->seq_args),
	};

	encode_compound_hdr(xdr, req, &hdr);
	encode_sequence(xdr, &args->seq_args, &hdr);
	encode_putfh(xdr, args->fh, &hdr);
	encode_access(xdr, args->access, &hdr);
	encode_getfattr(xdr, args->bitmask, &hdr);
	encode_nops(&hdr);
}

/*
 * Encode LOOKUP request
 */
static void nfs4_xdr_enc_lookup(struct rpc_rqst *req, struct xdr_stream *xdr,
				const struct nfs4_lookup_arg *args)
{
	struct compound_hdr hdr = {
		.minorversion = nfs4_xdr_minorversion(&args->seq_args),
	};

	encode_compound_hdr(xdr, req, &hdr);
	encode_sequence(xdr, &args->seq_args, &hdr);
	encode_putfh(xdr, args->dir_fh, &hdr);
	encode_lookup(xdr, args->name, &hdr);
	encode_getfh(xdr, &hdr);
	encode_getfattr(xdr, args->bitmask, &hdr);
	encode_nops(&hdr);
}

/*
 * Encode LOOKUP_ROOT request
 */
static void nfs4_xdr_enc_lookup_root(struct rpc_rqst *req,
				     struct xdr_stream *xdr,
				     const struct nfs4_lookup_root_arg *args)
{
	struct compound_hdr hdr = {
		.minorversion = nfs4_xdr_minorversion(&args->seq_args),
	};

	encode_compound_hdr(xdr, req, &hdr);
	encode_sequence(xdr, &args->seq_args, &hdr);
	encode_putrootfh(xdr, &hdr);
	encode_getfh(xdr, &hdr);
	encode_getfattr(xdr, args->bitmask, &hdr);
	encode_nops(&hdr);
}

/*
 * Encode REMOVE request
 */
static void nfs4_xdr_enc_remove(struct rpc_rqst *req, struct xdr_stream *xdr,
				const struct nfs_removeargs *args)
{
	struct compound_hdr hdr = {
		.minorversion = nfs4_xdr_minorversion(&args->seq_args),
	};

	encode_compound_hdr(xdr, req, &hdr);
	encode_sequence(xdr, &args->seq_args, &hdr);
	encode_putfh(xdr, args->fh, &hdr);
	encode_remove(xdr, &args->name, &hdr);
	encode_nops(&hdr);
}

/*
 * Encode RENAME request
 */
static void nfs4_xdr_enc_rename(struct rpc_rqst *req, struct xdr_stream *xdr,
				const struct nfs_renameargs *args)
{
	struct compound_hdr hdr = {
		.minorversion = nfs4_xdr_minorversion(&args->seq_args),
	};

	encode_compound_hdr(xdr, req, &hdr);
	encode_sequence(xdr, &args->seq_args, &hdr);
	encode_putfh(xdr, args->old_dir, &hdr);
	encode_savefh(xdr, &hdr);
	encode_putfh(xdr, args->new_dir, &hdr);
	encode_rename(xdr, args->old_name, args->new_name, &hdr);
	encode_nops(&hdr);
}

/*
 * Encode LINK request
 */
static void nfs4_xdr_enc_link(struct rpc_rqst *req, struct xdr_stream *xdr,
			     const struct nfs4_link_arg *args)
{
	struct compound_hdr hdr = {
		.minorversion = nfs4_xdr_minorversion(&args->seq_args),
	};

	encode_compound_hdr(xdr, req, &hdr);
	encode_sequence(xdr, &args->seq_args, &hdr);
	encode_putfh(xdr, args->fh, &hdr);
	encode_savefh(xdr, &hdr);
	encode_putfh(xdr, args->dir_fh, &hdr);
	encode_link(xdr, args->name, &hdr);
	encode_restorefh(xdr, &hdr);
	encode_getfattr(xdr, args->bitmask, &hdr);
	encode_nops(&hdr);
}

/*
 * Encode CREATE request
 */
static void nfs4_xdr_enc_create(struct rpc_rqst *req, struct xdr_stream *xdr,
				const struct nfs4_create_arg *args)
{
	struct compound_hdr hdr = {
		.minorversion = nfs4_xdr_minorversion(&args->seq_args),
	};

	encode_compound_hdr(xdr, req, &hdr);
	encode_sequence(xdr, &args->seq_args, &hdr);
	encode_putfh(xdr, args->dir_fh, &hdr);
	encode_create(xdr, args, &hdr);
	encode_getfh(xdr, &hdr);
	encode_getfattr(xdr, args->bitmask, &hdr);
	encode_nops(&hdr);
}

/*
 * Encode SYMLINK request
 */
static void nfs4_xdr_enc_symlink(struct rpc_rqst *req, struct xdr_stream *xdr,
				 const struct nfs4_create_arg *args)
{
	nfs4_xdr_enc_create(req, xdr, args);
}

/*
 * Encode GETATTR request
 */
static void nfs4_xdr_enc_getattr(struct rpc_rqst *req, struct xdr_stream *xdr,
				 const struct nfs4_getattr_arg *args)
{
	struct compound_hdr hdr = {
		.minorversion = nfs4_xdr_minorversion(&args->seq_args),
	};

	encode_compound_hdr(xdr, req, &hdr);
	encode_sequence(xdr, &args->seq_args, &hdr);
	encode_putfh(xdr, args->fh, &hdr);
	encode_getfattr(xdr, args->bitmask, &hdr);
	encode_nops(&hdr);
}

/*
 * Encode a CLOSE request
 */
static void nfs4_xdr_enc_close(struct rpc_rqst *req, struct xdr_stream *xdr,
			       struct nfs_closeargs *args)
{
	struct compound_hdr hdr = {
		.minorversion = nfs4_xdr_minorversion(&args->seq_args),
	};

	encode_compound_hdr(xdr, req, &hdr);
	encode_sequence(xdr, &args->seq_args, &hdr);
	encode_putfh(xdr, args->fh, &hdr);
	encode_close(xdr, args, &hdr);
	encode_getfattr(xdr, args->bitmask, &hdr);
	encode_nops(&hdr);
}

/*
 * Encode an OPEN request
 */
static void nfs4_xdr_enc_open(struct rpc_rqst *req, struct xdr_stream *xdr,
			      struct nfs_openargs *args)
{
	struct compound_hdr hdr = {
		.minorversion = nfs4_xdr_minorversion(&args->seq_args),
	};

	encode_compound_hdr(xdr, req, &hdr);
	encode_sequence(xdr, &args->seq_args, &hdr);
	encode_putfh(xdr, args->fh, &hdr);
	encode_open(xdr, args, &hdr);
	encode_getfh(xdr, &hdr);
	encode_getfattr_open(xdr, args->bitmask, args->open_bitmap, &hdr);
	encode_nops(&hdr);
}

/*
 * Encode an OPEN_CONFIRM request
 */
static void nfs4_xdr_enc_open_confirm(struct rpc_rqst *req,
				      struct xdr_stream *xdr,
				      struct nfs_open_confirmargs *args)
{
	struct compound_hdr hdr = {
		.nops   = 0,
	};

	encode_compound_hdr(xdr, req, &hdr);
	encode_putfh(xdr, args->fh, &hdr);
	encode_open_confirm(xdr, args, &hdr);
	encode_nops(&hdr);
}

/*
 * Encode an OPEN request with no attributes.
 */
static void nfs4_xdr_enc_open_noattr(struct rpc_rqst *req,
				     struct xdr_stream *xdr,
				     struct nfs_openargs *args)
{
	struct compound_hdr hdr = {
		.minorversion = nfs4_xdr_minorversion(&args->seq_args),
	};

	encode_compound_hdr(xdr, req, &hdr);
	encode_sequence(xdr, &args->seq_args, &hdr);
	encode_putfh(xdr, args->fh, &hdr);
	encode_open(xdr, args, &hdr);
	encode_getfattr(xdr, args->bitmask, &hdr);
	encode_nops(&hdr);
}

/*
 * Encode an OPEN_DOWNGRADE request
 */
static void nfs4_xdr_enc_open_downgrade(struct rpc_rqst *req,
					struct xdr_stream *xdr,
					struct nfs_closeargs *args)
{
	struct compound_hdr hdr = {
		.minorversion = nfs4_xdr_minorversion(&args->seq_args),
	};

	encode_compound_hdr(xdr, req, &hdr);
	encode_sequence(xdr, &args->seq_args, &hdr);
	encode_putfh(xdr, args->fh, &hdr);
	encode_open_downgrade(xdr, args, &hdr);
	encode_getfattr(xdr, args->bitmask, &hdr);
	encode_nops(&hdr);
}

/*
 * Encode a LOCK request
 */
static void nfs4_xdr_enc_lock(struct rpc_rqst *req, struct xdr_stream *xdr,
			      struct nfs_lock_args *args)
{
	struct compound_hdr hdr = {
		.minorversion = nfs4_xdr_minorversion(&args->seq_args),
	};

	encode_compound_hdr(xdr, req, &hdr);
	encode_sequence(xdr, &args->seq_args, &hdr);
	encode_putfh(xdr, args->fh, &hdr);
	encode_lock(xdr, args, &hdr);
	encode_nops(&hdr);
}

/*
 * Encode a LOCKT request
 */
static void nfs4_xdr_enc_lockt(struct rpc_rqst *req, struct xdr_stream *xdr,
			       struct nfs_lockt_args *args)
{
	struct compound_hdr hdr = {
		.minorversion = nfs4_xdr_minorversion(&args->seq_args),
	};

	encode_compound_hdr(xdr, req, &hdr);
	encode_sequence(xdr, &args->seq_args, &hdr);
	encode_putfh(xdr, args->fh, &hdr);
	encode_lockt(xdr, args, &hdr);
	encode_nops(&hdr);
}

/*
 * Encode a LOCKU request
 */
static void nfs4_xdr_enc_locku(struct rpc_rqst *req, struct xdr_stream *xdr,
			       struct nfs_locku_args *args)
{
	struct compound_hdr hdr = {
		.minorversion = nfs4_xdr_minorversion(&args->seq_args),
	};

	encode_compound_hdr(xdr, req, &hdr);
	encode_sequence(xdr, &args->seq_args, &hdr);
	encode_putfh(xdr, args->fh, &hdr);
	encode_locku(xdr, args, &hdr);
	encode_nops(&hdr);
}

static void nfs4_xdr_enc_release_lockowner(struct rpc_rqst *req,
					   struct xdr_stream *xdr,
					struct nfs_release_lockowner_args *args)
{
	struct compound_hdr hdr = {
		.minorversion = 0,
	};

	encode_compound_hdr(xdr, req, &hdr);
	encode_release_lockowner(xdr, &args->lock_owner, &hdr);
	encode_nops(&hdr);
}

/*
 * Encode a READLINK request
 */
static void nfs4_xdr_enc_readlink(struct rpc_rqst *req, struct xdr_stream *xdr,
				  const struct nfs4_readlink *args)
{
	struct compound_hdr hdr = {
		.minorversion = nfs4_xdr_minorversion(&args->seq_args),
	};

	encode_compound_hdr(xdr, req, &hdr);
	encode_sequence(xdr, &args->seq_args, &hdr);
	encode_putfh(xdr, args->fh, &hdr);
	encode_readlink(xdr, args, req, &hdr);

	xdr_inline_pages(&req->rq_rcv_buf, hdr.replen << 2, args->pages,
			args->pgbase, args->pglen);
	encode_nops(&hdr);
}

/*
 * Encode a READDIR request
 */
static void nfs4_xdr_enc_readdir(struct rpc_rqst *req, struct xdr_stream *xdr,
				 const struct nfs4_readdir_arg *args)
{
	struct compound_hdr hdr = {
		.minorversion = nfs4_xdr_minorversion(&args->seq_args),
	};

	encode_compound_hdr(xdr, req, &hdr);
	encode_sequence(xdr, &args->seq_args, &hdr);
	encode_putfh(xdr, args->fh, &hdr);
	encode_readdir(xdr, args, req, &hdr);

	xdr_inline_pages(&req->rq_rcv_buf, hdr.replen << 2, args->pages,
			 args->pgbase, args->count);
	dprintk("%s: inlined page args = (%u, %p, %u, %u)\n",
			__func__, hdr.replen << 2, args->pages,
			args->pgbase, args->count);
	encode_nops(&hdr);
}

/*
 * Encode a READ request
 */
static void nfs4_xdr_enc_read(struct rpc_rqst *req, struct xdr_stream *xdr,
			      struct nfs_readargs *args)
{
	struct compound_hdr hdr = {
		.minorversion = nfs4_xdr_minorversion(&args->seq_args),
	};

	encode_compound_hdr(xdr, req, &hdr);
	encode_sequence(xdr, &args->seq_args, &hdr);
	encode_putfh(xdr, args->fh, &hdr);
	encode_read(xdr, args, &hdr);

	xdr_inline_pages(&req->rq_rcv_buf, hdr.replen << 2,
			 args->pages, args->pgbase, args->count);
	req->rq_rcv_buf.flags |= XDRBUF_READ;
	encode_nops(&hdr);
}

/*
 * Encode an SETATTR request
 */
static void nfs4_xdr_enc_setattr(struct rpc_rqst *req, struct xdr_stream *xdr,
				 struct nfs_setattrargs *args)
{
	struct compound_hdr hdr = {
		.minorversion = nfs4_xdr_minorversion(&args->seq_args),
	};

	encode_compound_hdr(xdr, req, &hdr);
	encode_sequence(xdr, &args->seq_args, &hdr);
	encode_putfh(xdr, args->fh, &hdr);
	encode_setattr(xdr, args, args->server, &hdr);
	encode_getfattr(xdr, args->bitmask, &hdr);
	encode_nops(&hdr);
}

/*
 * Encode a GETACL request
 */
static void nfs4_xdr_enc_getacl(struct rpc_rqst *req, struct xdr_stream *xdr,
				struct nfs_getaclargs *args)
{
	struct compound_hdr hdr = {
		.minorversion = nfs4_xdr_minorversion(&args->seq_args),
	};
	uint32_t replen;

	encode_compound_hdr(xdr, req, &hdr);
	encode_sequence(xdr, &args->seq_args, &hdr);
	encode_putfh(xdr, args->fh, &hdr);
	replen = hdr.replen + op_decode_hdr_maxsz + 1;
	encode_getattr_two(xdr, FATTR4_WORD0_ACL, 0, &hdr);

	xdr_inline_pages(&req->rq_rcv_buf, replen << 2,
		args->acl_pages, args->acl_pgbase, args->acl_len);

	encode_nops(&hdr);
}

/*
 * Encode a WRITE request
 */
static void nfs4_xdr_enc_write(struct rpc_rqst *req, struct xdr_stream *xdr,
			       struct nfs_writeargs *args)
{
	struct compound_hdr hdr = {
		.minorversion = nfs4_xdr_minorversion(&args->seq_args),
	};

	encode_compound_hdr(xdr, req, &hdr);
	encode_sequence(xdr, &args->seq_args, &hdr);
	encode_putfh(xdr, args->fh, &hdr);
	encode_write(xdr, args, &hdr);
	req->rq_snd_buf.flags |= XDRBUF_WRITE;
	if (args->bitmask)
		encode_getfattr(xdr, args->bitmask, &hdr);
	encode_nops(&hdr);
}

/*
 *  a COMMIT request
 */
static void nfs4_xdr_enc_commit(struct rpc_rqst *req, struct xdr_stream *xdr,
				struct nfs_commitargs *args)
{
	struct compound_hdr hdr = {
		.minorversion = nfs4_xdr_minorversion(&args->seq_args),
	};

	encode_compound_hdr(xdr, req, &hdr);
	encode_sequence(xdr, &args->seq_args, &hdr);
	encode_putfh(xdr, args->fh, &hdr);
	encode_commit(xdr, args, &hdr);
	encode_nops(&hdr);
}

/*
 * FSINFO request
 */
static void nfs4_xdr_enc_fsinfo(struct rpc_rqst *req, struct xdr_stream *xdr,
				struct nfs4_fsinfo_arg *args)
{
	struct compound_hdr hdr = {
		.minorversion = nfs4_xdr_minorversion(&args->seq_args),
	};

	encode_compound_hdr(xdr, req, &hdr);
	encode_sequence(xdr, &args->seq_args, &hdr);
	encode_putfh(xdr, args->fh, &hdr);
	encode_fsinfo(xdr, args->bitmask, &hdr);
	encode_nops(&hdr);
}

/*
 * a PATHCONF request
 */
static void nfs4_xdr_enc_pathconf(struct rpc_rqst *req, struct xdr_stream *xdr,
				  const struct nfs4_pathconf_arg *args)
{
	struct compound_hdr hdr = {
		.minorversion = nfs4_xdr_minorversion(&args->seq_args),
	};

	encode_compound_hdr(xdr, req, &hdr);
	encode_sequence(xdr, &args->seq_args, &hdr);
	encode_putfh(xdr, args->fh, &hdr);
	encode_getattr_one(xdr, args->bitmask[0] & nfs4_pathconf_bitmap[0],
			   &hdr);
	encode_nops(&hdr);
}

/*
 * a STATFS request
 */
static void nfs4_xdr_enc_statfs(struct rpc_rqst *req, struct xdr_stream *xdr,
				const struct nfs4_statfs_arg *args)
{
	struct compound_hdr hdr = {
		.minorversion = nfs4_xdr_minorversion(&args->seq_args),
	};

	encode_compound_hdr(xdr, req, &hdr);
	encode_sequence(xdr, &args->seq_args, &hdr);
	encode_putfh(xdr, args->fh, &hdr);
	encode_getattr_two(xdr, args->bitmask[0] & nfs4_statfs_bitmap[0],
			   args->bitmask[1] & nfs4_statfs_bitmap[1], &hdr);
	encode_nops(&hdr);
}

/*
 * GETATTR_BITMAP request
 */
static void nfs4_xdr_enc_server_caps(struct rpc_rqst *req,
				     struct xdr_stream *xdr,
				     struct nfs4_server_caps_arg *args)
{
	struct compound_hdr hdr = {
		.minorversion = nfs4_xdr_minorversion(&args->seq_args),
	};

	encode_compound_hdr(xdr, req, &hdr);
	encode_sequence(xdr, &args->seq_args, &hdr);
	encode_putfh(xdr, args->fhandle, &hdr);
	encode_getattr_one(xdr, FATTR4_WORD0_SUPPORTED_ATTRS|
			   FATTR4_WORD0_FH_EXPIRE_TYPE|
			   FATTR4_WORD0_LINK_SUPPORT|
			   FATTR4_WORD0_SYMLINK_SUPPORT|
			   FATTR4_WORD0_ACLSUPPORT, &hdr);
	encode_nops(&hdr);
}

/*
 * a RENEW request
 */
static void nfs4_xdr_enc_renew(struct rpc_rqst *req, struct xdr_stream *xdr,
			       struct nfs_client *clp)
{
	struct compound_hdr hdr = {
		.nops	= 0,
	};

	encode_compound_hdr(xdr, req, &hdr);
	encode_renew(xdr, clp->cl_clientid, &hdr);
	encode_nops(&hdr);
}

/*
 * a SETCLIENTID request
 */
static void nfs4_xdr_enc_setclientid(struct rpc_rqst *req,
				     struct xdr_stream *xdr,
				     struct nfs4_setclientid *sc)
{
	struct compound_hdr hdr = {
		.nops	= 0,
	};

	encode_compound_hdr(xdr, req, &hdr);
	encode_setclientid(xdr, sc, &hdr);
	encode_nops(&hdr);
}

/*
 * a SETCLIENTID_CONFIRM request
 */
static void nfs4_xdr_enc_setclientid_confirm(struct rpc_rqst *req,
					     struct xdr_stream *xdr,
					     struct nfs4_setclientid_res *arg)
{
	struct compound_hdr hdr = {
		.nops	= 0,
	};
	const u32 lease_bitmap[3] = { FATTR4_WORD0_LEASE_TIME };

	encode_compound_hdr(xdr, req, &hdr);
	encode_setclientid_confirm(xdr, arg, &hdr);
	encode_putrootfh(xdr, &hdr);
	encode_fsinfo(xdr, lease_bitmap, &hdr);
	encode_nops(&hdr);
}

/*
 * DELEGRETURN request
 */
static void nfs4_xdr_enc_delegreturn(struct rpc_rqst *req,
				     struct xdr_stream *xdr,
				     const struct nfs4_delegreturnargs *args)
{
	struct compound_hdr hdr = {
		.minorversion = nfs4_xdr_minorversion(&args->seq_args),
	};

	encode_compound_hdr(xdr, req, &hdr);
	encode_sequence(xdr, &args->seq_args, &hdr);
	encode_putfh(xdr, args->fhandle, &hdr);
	encode_getfattr(xdr, args->bitmask, &hdr);
	encode_delegreturn(xdr, args->stateid, &hdr);
	encode_nops(&hdr);
}

/*
 * Encode FS_LOCATIONS request
 */
static void nfs4_xdr_enc_fs_locations(struct rpc_rqst *req,
				      struct xdr_stream *xdr,
				      struct nfs4_fs_locations_arg *args)
{
	struct compound_hdr hdr = {
		.minorversion = nfs4_xdr_minorversion(&args->seq_args),
	};
	uint32_t replen;

	encode_compound_hdr(xdr, req, &hdr);
	encode_sequence(xdr, &args->seq_args, &hdr);
	encode_putfh(xdr, args->dir_fh, &hdr);
	encode_lookup(xdr, args->name, &hdr);
	replen = hdr.replen;	/* get the attribute into args->page */
	encode_fs_locations(xdr, args->bitmask, &hdr);

	xdr_inline_pages(&req->rq_rcv_buf, replen << 2, &args->page,
			0, PAGE_SIZE);
	encode_nops(&hdr);
}

/*
 * Encode SECINFO request
 */
static void nfs4_xdr_enc_secinfo(struct rpc_rqst *req,
				struct xdr_stream *xdr,
				struct nfs4_secinfo_arg *args)
{
	struct compound_hdr hdr = {
		.minorversion = nfs4_xdr_minorversion(&args->seq_args),
	};

	encode_compound_hdr(xdr, req, &hdr);
	encode_sequence(xdr, &args->seq_args, &hdr);
	encode_putfh(xdr, args->dir_fh, &hdr);
	encode_secinfo(xdr, args->name, &hdr);
	encode_nops(&hdr);
}

#if defined(CONFIG_NFS_V4_1)
/*
 * BIND_CONN_TO_SESSION request
 */
static void nfs4_xdr_enc_bind_conn_to_session(struct rpc_rqst *req,
				struct xdr_stream *xdr,
				struct nfs_client *clp)
{
	struct compound_hdr hdr = {
		.minorversion = clp->cl_mvops->minor_version,
	};

	encode_compound_hdr(xdr, req, &hdr);
	encode_bind_conn_to_session(xdr, clp->cl_session, &hdr);
	encode_nops(&hdr);
}

/*
 * EXCHANGE_ID request
 */
static void nfs4_xdr_enc_exchange_id(struct rpc_rqst *req,
				     struct xdr_stream *xdr,
				     struct nfs41_exchange_id_args *args)
{
	struct compound_hdr hdr = {
		.minorversion = args->client->cl_mvops->minor_version,
	};

	encode_compound_hdr(xdr, req, &hdr);
	encode_exchange_id(xdr, args, &hdr);
	encode_nops(&hdr);
}

/*
 * a CREATE_SESSION request
 */
static void nfs4_xdr_enc_create_session(struct rpc_rqst *req,
					struct xdr_stream *xdr,
					struct nfs41_create_session_args *args)
{
	struct compound_hdr hdr = {
		.minorversion = args->client->cl_mvops->minor_version,
	};

	encode_compound_hdr(xdr, req, &hdr);
	encode_create_session(xdr, args, &hdr);
	encode_nops(&hdr);
}

/*
 * a DESTROY_SESSION request
 */
static void nfs4_xdr_enc_destroy_session(struct rpc_rqst *req,
					 struct xdr_stream *xdr,
					 struct nfs4_session *session)
{
	struct compound_hdr hdr = {
		.minorversion = session->clp->cl_mvops->minor_version,
	};

	encode_compound_hdr(xdr, req, &hdr);
	encode_destroy_session(xdr, session, &hdr);
	encode_nops(&hdr);
}

/*
 * a DESTROY_CLIENTID request
 */
static void nfs4_xdr_enc_destroy_clientid(struct rpc_rqst *req,
					 struct xdr_stream *xdr,
					 struct nfs_client *clp)
{
	struct compound_hdr hdr = {
		.minorversion = clp->cl_mvops->minor_version,
	};

	encode_compound_hdr(xdr, req, &hdr);
	encode_destroy_clientid(xdr, clp->cl_clientid, &hdr);
	encode_nops(&hdr);
}

/*
 * a SEQUENCE request
 */
static void nfs4_xdr_enc_sequence(struct rpc_rqst *req, struct xdr_stream *xdr,
				  struct nfs4_sequence_args *args)
{
	struct compound_hdr hdr = {
		.minorversion = nfs4_xdr_minorversion(args),
	};

	encode_compound_hdr(xdr, req, &hdr);
	encode_sequence(xdr, args, &hdr);
	encode_nops(&hdr);
}

/*
 * a GET_LEASE_TIME request
 */
static void nfs4_xdr_enc_get_lease_time(struct rpc_rqst *req,
					struct xdr_stream *xdr,
					struct nfs4_get_lease_time_args *args)
{
	struct compound_hdr hdr = {
		.minorversion = nfs4_xdr_minorversion(&args->la_seq_args),
	};
	const u32 lease_bitmap[3] = { FATTR4_WORD0_LEASE_TIME };

	encode_compound_hdr(xdr, req, &hdr);
	encode_sequence(xdr, &args->la_seq_args, &hdr);
	encode_putrootfh(xdr, &hdr);
	encode_fsinfo(xdr, lease_bitmap, &hdr);
	encode_nops(&hdr);
}

/*
 * a RECLAIM_COMPLETE request
 */
static void nfs4_xdr_enc_reclaim_complete(struct rpc_rqst *req,
					  struct xdr_stream *xdr,
				struct nfs41_reclaim_complete_args *args)
{
	struct compound_hdr hdr = {
		.minorversion = nfs4_xdr_minorversion(&args->seq_args)
	};

	encode_compound_hdr(xdr, req, &hdr);
	encode_sequence(xdr, &args->seq_args, &hdr);
	encode_reclaim_complete(xdr, args, &hdr);
	encode_nops(&hdr);
}

/*
 * Encode GETDEVICELIST request
 */
static void nfs4_xdr_enc_getdevicelist(struct rpc_rqst *req,
				       struct xdr_stream *xdr,
				       struct nfs4_getdevicelist_args *args)
{
	struct compound_hdr hdr = {
		.minorversion = nfs4_xdr_minorversion(&args->seq_args),
	};

	encode_compound_hdr(xdr, req, &hdr);
	encode_sequence(xdr, &args->seq_args, &hdr);
	encode_putfh(xdr, args->fh, &hdr);
	encode_getdevicelist(xdr, args, &hdr);
	encode_nops(&hdr);
}

/*
 * Encode GETDEVICEINFO request
 */
static void nfs4_xdr_enc_getdeviceinfo(struct rpc_rqst *req,
				       struct xdr_stream *xdr,
				       struct nfs4_getdeviceinfo_args *args)
{
	struct compound_hdr hdr = {
		.minorversion = nfs4_xdr_minorversion(&args->seq_args),
	};

	encode_compound_hdr(xdr, req, &hdr);
	encode_sequence(xdr, &args->seq_args, &hdr);
	encode_getdeviceinfo(xdr, args, &hdr);

	/* set up reply kvec. Subtract notification bitmap max size (2)
	 * so that notification bitmap is put in xdr_buf tail */
	xdr_inline_pages(&req->rq_rcv_buf, (hdr.replen - 2) << 2,
			 args->pdev->pages, args->pdev->pgbase,
			 args->pdev->pglen);

	encode_nops(&hdr);
}

/*
 *  Encode LAYOUTGET request
 */
static void nfs4_xdr_enc_layoutget(struct rpc_rqst *req,
				   struct xdr_stream *xdr,
				   struct nfs4_layoutget_args *args)
{
	struct compound_hdr hdr = {
		.minorversion = nfs4_xdr_minorversion(&args->seq_args),
	};

	encode_compound_hdr(xdr, req, &hdr);
	encode_sequence(xdr, &args->seq_args, &hdr);
	encode_putfh(xdr, NFS_FH(args->inode), &hdr);
	encode_layoutget(xdr, args, &hdr);

	xdr_inline_pages(&req->rq_rcv_buf, hdr.replen << 2,
	    args->layout.pages, 0, args->layout.pglen);

	encode_nops(&hdr);
}

/*
 *  Encode LAYOUTCOMMIT request
 */
static void nfs4_xdr_enc_layoutcommit(struct rpc_rqst *req,
				      struct xdr_stream *xdr,
				      struct nfs4_layoutcommit_args *args)
{
	struct nfs4_layoutcommit_data *data =
		container_of(args, struct nfs4_layoutcommit_data, args);
	struct compound_hdr hdr = {
		.minorversion = nfs4_xdr_minorversion(&args->seq_args),
	};

	encode_compound_hdr(xdr, req, &hdr);
	encode_sequence(xdr, &args->seq_args, &hdr);
	encode_putfh(xdr, NFS_FH(args->inode), &hdr);
	encode_layoutcommit(xdr, data->args.inode, args, &hdr);
	encode_getfattr(xdr, args->bitmask, &hdr);
	encode_nops(&hdr);
}

/*
 * Encode LAYOUTRETURN request
 */
static void nfs4_xdr_enc_layoutreturn(struct rpc_rqst *req,
				      struct xdr_stream *xdr,
				      struct nfs4_layoutreturn_args *args)
{
	struct compound_hdr hdr = {
		.minorversion = nfs4_xdr_minorversion(&args->seq_args),
	};

	encode_compound_hdr(xdr, req, &hdr);
	encode_sequence(xdr, &args->seq_args, &hdr);
	encode_putfh(xdr, NFS_FH(args->inode), &hdr);
	encode_layoutreturn(xdr, args, &hdr);
	encode_nops(&hdr);
}

/*
 * Encode SECINFO_NO_NAME request
 */
static int nfs4_xdr_enc_secinfo_no_name(struct rpc_rqst *req,
					struct xdr_stream *xdr,
					struct nfs41_secinfo_no_name_args *args)
{
	struct compound_hdr hdr = {
		.minorversion = nfs4_xdr_minorversion(&args->seq_args),
	};

	encode_compound_hdr(xdr, req, &hdr);
	encode_sequence(xdr, &args->seq_args, &hdr);
	encode_putrootfh(xdr, &hdr);
	encode_secinfo_no_name(xdr, args, &hdr);
	encode_nops(&hdr);
	return 0;
}

/*
 *  Encode TEST_STATEID request
 */
static void nfs4_xdr_enc_test_stateid(struct rpc_rqst *req,
				      struct xdr_stream *xdr,
				      struct nfs41_test_stateid_args *args)
{
	struct compound_hdr hdr = {
		.minorversion = nfs4_xdr_minorversion(&args->seq_args),
	};

	encode_compound_hdr(xdr, req, &hdr);
	encode_sequence(xdr, &args->seq_args, &hdr);
	encode_test_stateid(xdr, args, &hdr);
	encode_nops(&hdr);
}

/*
 *  Encode FREE_STATEID request
 */
static void nfs4_xdr_enc_free_stateid(struct rpc_rqst *req,
				     struct xdr_stream *xdr,
				     struct nfs41_free_stateid_args *args)
{
	struct compound_hdr hdr = {
		.minorversion = nfs4_xdr_minorversion(&args->seq_args),
	};

	encode_compound_hdr(xdr, req, &hdr);
	encode_sequence(xdr, &args->seq_args, &hdr);
	encode_free_stateid(xdr, args, &hdr);
	encode_nops(&hdr);
}
#endif /* CONFIG_NFS_V4_1 */

static void print_overflow_msg(const char *func, const struct xdr_stream *xdr)
{
	dprintk("nfs: %s: prematurely hit end of receive buffer. "
		"Remaining buffer length is %tu words.\n",
		func, xdr->end - xdr->p);
}

static int decode_opaque_inline(struct xdr_stream *xdr, unsigned int *len, char **string)
{
	__be32 *p;

	p = xdr_inline_decode(xdr, 4);
	if (unlikely(!p))
		goto out_overflow;
	*len = be32_to_cpup(p);
	p = xdr_inline_decode(xdr, *len);
	if (unlikely(!p))
		goto out_overflow;
	*string = (char *)p;
	return 0;
out_overflow:
	print_overflow_msg(__func__, xdr);
	return -EIO;
}

static int decode_compound_hdr(struct xdr_stream *xdr, struct compound_hdr *hdr)
{
	__be32 *p;

	p = xdr_inline_decode(xdr, 8);
	if (unlikely(!p))
		goto out_overflow;
	hdr->status = be32_to_cpup(p++);
	hdr->taglen = be32_to_cpup(p);

	p = xdr_inline_decode(xdr, hdr->taglen + 4);
	if (unlikely(!p))
		goto out_overflow;
	hdr->tag = (char *)p;
	p += XDR_QUADLEN(hdr->taglen);
	hdr->nops = be32_to_cpup(p);
	if (unlikely(hdr->nops < 1))
		return nfs4_stat_to_errno(hdr->status);
	return 0;
out_overflow:
	print_overflow_msg(__func__, xdr);
	return -EIO;
}

static int decode_op_hdr(struct xdr_stream *xdr, enum nfs_opnum4 expected)
{
	__be32 *p;
	uint32_t opnum;
	int32_t nfserr;

	p = xdr_inline_decode(xdr, 8);
	if (unlikely(!p))
		goto out_overflow;
	opnum = be32_to_cpup(p++);
	if (opnum != expected) {
		dprintk("nfs: Server returned operation"
			" %d but we issued a request for %d\n",
				opnum, expected);
		return -EIO;
	}
	nfserr = be32_to_cpup(p);
	if (nfserr != NFS_OK)
		return nfs4_stat_to_errno(nfserr);
	return 0;
out_overflow:
	print_overflow_msg(__func__, xdr);
	return -EIO;
}

/* Dummy routine */
static int decode_ace(struct xdr_stream *xdr, void *ace, struct nfs_client *clp)
{
	__be32 *p;
	unsigned int strlen;
	char *str;

	p = xdr_inline_decode(xdr, 12);
	if (likely(p))
		return decode_opaque_inline(xdr, &strlen, &str);
	print_overflow_msg(__func__, xdr);
	return -EIO;
}

static int decode_attr_bitmap(struct xdr_stream *xdr, uint32_t *bitmap)
{
	uint32_t bmlen;
	__be32 *p;

	p = xdr_inline_decode(xdr, 4);
	if (unlikely(!p))
		goto out_overflow;
	bmlen = be32_to_cpup(p);

	bitmap[0] = bitmap[1] = bitmap[2] = 0;
	p = xdr_inline_decode(xdr, (bmlen << 2));
	if (unlikely(!p))
		goto out_overflow;
	if (bmlen > 0) {
		bitmap[0] = be32_to_cpup(p++);
		if (bmlen > 1) {
			bitmap[1] = be32_to_cpup(p++);
			if (bmlen > 2)
				bitmap[2] = be32_to_cpup(p);
		}
	}
	return 0;
out_overflow:
	print_overflow_msg(__func__, xdr);
	return -EIO;
}

static int decode_attr_length(struct xdr_stream *xdr, uint32_t *attrlen, unsigned int *savep)
{
	__be32 *p;

	p = xdr_inline_decode(xdr, 4);
	if (unlikely(!p))
		goto out_overflow;
	*attrlen = be32_to_cpup(p);
	*savep = xdr_stream_pos(xdr);
	return 0;
out_overflow:
	print_overflow_msg(__func__, xdr);
	return -EIO;
}

static int decode_attr_supported(struct xdr_stream *xdr, uint32_t *bitmap, uint32_t *bitmask)
{
	if (likely(bitmap[0] & FATTR4_WORD0_SUPPORTED_ATTRS)) {
		int ret;
		ret = decode_attr_bitmap(xdr, bitmask);
		if (unlikely(ret < 0))
			return ret;
		bitmap[0] &= ~FATTR4_WORD0_SUPPORTED_ATTRS;
	} else
		bitmask[0] = bitmask[1] = bitmask[2] = 0;
	dprintk("%s: bitmask=%08x:%08x:%08x\n", __func__,
		bitmask[0], bitmask[1], bitmask[2]);
	return 0;
}

static int decode_attr_type(struct xdr_stream *xdr, uint32_t *bitmap, uint32_t *type)
{
	__be32 *p;
	int ret = 0;

	*type = 0;
	if (unlikely(bitmap[0] & (FATTR4_WORD0_TYPE - 1U)))
		return -EIO;
	if (likely(bitmap[0] & FATTR4_WORD0_TYPE)) {
		p = xdr_inline_decode(xdr, 4);
		if (unlikely(!p))
			goto out_overflow;
		*type = be32_to_cpup(p);
		if (*type < NF4REG || *type > NF4NAMEDATTR) {
			dprintk("%s: bad type %d\n", __func__, *type);
			return -EIO;
		}
		bitmap[0] &= ~FATTR4_WORD0_TYPE;
		ret = NFS_ATTR_FATTR_TYPE;
	}
	dprintk("%s: type=0%o\n", __func__, nfs_type2fmt[*type]);
	return ret;
out_overflow:
	print_overflow_msg(__func__, xdr);
	return -EIO;
}

static int decode_attr_fh_expire_type(struct xdr_stream *xdr,
				      uint32_t *bitmap, uint32_t *type)
{
	__be32 *p;

	*type = 0;
	if (unlikely(bitmap[0] & (FATTR4_WORD0_FH_EXPIRE_TYPE - 1U)))
		return -EIO;
	if (likely(bitmap[0] & FATTR4_WORD0_FH_EXPIRE_TYPE)) {
		p = xdr_inline_decode(xdr, 4);
		if (unlikely(!p))
			goto out_overflow;
		*type = be32_to_cpup(p);
		bitmap[0] &= ~FATTR4_WORD0_FH_EXPIRE_TYPE;
	}
	dprintk("%s: expire type=0x%x\n", __func__, *type);
	return 0;
out_overflow:
	print_overflow_msg(__func__, xdr);
	return -EIO;
}

static int decode_attr_change(struct xdr_stream *xdr, uint32_t *bitmap, uint64_t *change)
{
	__be32 *p;
	int ret = 0;

	*change = 0;
	if (unlikely(bitmap[0] & (FATTR4_WORD0_CHANGE - 1U)))
		return -EIO;
	if (likely(bitmap[0] & FATTR4_WORD0_CHANGE)) {
		p = xdr_inline_decode(xdr, 8);
		if (unlikely(!p))
			goto out_overflow;
		xdr_decode_hyper(p, change);
		bitmap[0] &= ~FATTR4_WORD0_CHANGE;
		ret = NFS_ATTR_FATTR_CHANGE;
	}
	dprintk("%s: change attribute=%Lu\n", __func__,
			(unsigned long long)*change);
	return ret;
out_overflow:
	print_overflow_msg(__func__, xdr);
	return -EIO;
}

static int decode_attr_size(struct xdr_stream *xdr, uint32_t *bitmap, uint64_t *size)
{
	__be32 *p;
	int ret = 0;

	*size = 0;
	if (unlikely(bitmap[0] & (FATTR4_WORD0_SIZE - 1U)))
		return -EIO;
	if (likely(bitmap[0] & FATTR4_WORD0_SIZE)) {
		p = xdr_inline_decode(xdr, 8);
		if (unlikely(!p))
			goto out_overflow;
		xdr_decode_hyper(p, size);
		bitmap[0] &= ~FATTR4_WORD0_SIZE;
		ret = NFS_ATTR_FATTR_SIZE;
	}
	dprintk("%s: file size=%Lu\n", __func__, (unsigned long long)*size);
	return ret;
out_overflow:
	print_overflow_msg(__func__, xdr);
	return -EIO;
}

static int decode_attr_link_support(struct xdr_stream *xdr, uint32_t *bitmap, uint32_t *res)
{
	__be32 *p;

	*res = 0;
	if (unlikely(bitmap[0] & (FATTR4_WORD0_LINK_SUPPORT - 1U)))
		return -EIO;
	if (likely(bitmap[0] & FATTR4_WORD0_LINK_SUPPORT)) {
		p = xdr_inline_decode(xdr, 4);
		if (unlikely(!p))
			goto out_overflow;
		*res = be32_to_cpup(p);
		bitmap[0] &= ~FATTR4_WORD0_LINK_SUPPORT;
	}
	dprintk("%s: link support=%s\n", __func__, *res == 0 ? "false" : "true");
	return 0;
out_overflow:
	print_overflow_msg(__func__, xdr);
	return -EIO;
}

static int decode_attr_symlink_support(struct xdr_stream *xdr, uint32_t *bitmap, uint32_t *res)
{
	__be32 *p;

	*res = 0;
	if (unlikely(bitmap[0] & (FATTR4_WORD0_SYMLINK_SUPPORT - 1U)))
		return -EIO;
	if (likely(bitmap[0] & FATTR4_WORD0_SYMLINK_SUPPORT)) {
		p = xdr_inline_decode(xdr, 4);
		if (unlikely(!p))
			goto out_overflow;
		*res = be32_to_cpup(p);
		bitmap[0] &= ~FATTR4_WORD0_SYMLINK_SUPPORT;
	}
	dprintk("%s: symlink support=%s\n", __func__, *res == 0 ? "false" : "true");
	return 0;
out_overflow:
	print_overflow_msg(__func__, xdr);
	return -EIO;
}

static int decode_attr_fsid(struct xdr_stream *xdr, uint32_t *bitmap, struct nfs_fsid *fsid)
{
	__be32 *p;
	int ret = 0;

	fsid->major = 0;
	fsid->minor = 0;
	if (unlikely(bitmap[0] & (FATTR4_WORD0_FSID - 1U)))
		return -EIO;
	if (likely(bitmap[0] & FATTR4_WORD0_FSID)) {
		p = xdr_inline_decode(xdr, 16);
		if (unlikely(!p))
			goto out_overflow;
		p = xdr_decode_hyper(p, &fsid->major);
		xdr_decode_hyper(p, &fsid->minor);
		bitmap[0] &= ~FATTR4_WORD0_FSID;
		ret = NFS_ATTR_FATTR_FSID;
	}
	dprintk("%s: fsid=(0x%Lx/0x%Lx)\n", __func__,
			(unsigned long long)fsid->major,
			(unsigned long long)fsid->minor);
	return ret;
out_overflow:
	print_overflow_msg(__func__, xdr);
	return -EIO;
}

static int decode_attr_lease_time(struct xdr_stream *xdr, uint32_t *bitmap, uint32_t *res)
{
	__be32 *p;

	*res = 60;
	if (unlikely(bitmap[0] & (FATTR4_WORD0_LEASE_TIME - 1U)))
		return -EIO;
	if (likely(bitmap[0] & FATTR4_WORD0_LEASE_TIME)) {
		p = xdr_inline_decode(xdr, 4);
		if (unlikely(!p))
			goto out_overflow;
		*res = be32_to_cpup(p);
		bitmap[0] &= ~FATTR4_WORD0_LEASE_TIME;
	}
	dprintk("%s: file size=%u\n", __func__, (unsigned int)*res);
	return 0;
out_overflow:
	print_overflow_msg(__func__, xdr);
	return -EIO;
}

static int decode_attr_error(struct xdr_stream *xdr, uint32_t *bitmap, int32_t *res)
{
	__be32 *p;

	if (unlikely(bitmap[0] & (FATTR4_WORD0_RDATTR_ERROR - 1U)))
		return -EIO;
	if (likely(bitmap[0] & FATTR4_WORD0_RDATTR_ERROR)) {
		p = xdr_inline_decode(xdr, 4);
		if (unlikely(!p))
			goto out_overflow;
		bitmap[0] &= ~FATTR4_WORD0_RDATTR_ERROR;
		*res = -be32_to_cpup(p);
	}
	return 0;
out_overflow:
	print_overflow_msg(__func__, xdr);
	return -EIO;
}

static int decode_attr_filehandle(struct xdr_stream *xdr, uint32_t *bitmap, struct nfs_fh *fh)
{
	__be32 *p;
	int len;

	if (fh != NULL)
		memset(fh, 0, sizeof(*fh));

	if (unlikely(bitmap[0] & (FATTR4_WORD0_FILEHANDLE - 1U)))
		return -EIO;
	if (likely(bitmap[0] & FATTR4_WORD0_FILEHANDLE)) {
		p = xdr_inline_decode(xdr, 4);
		if (unlikely(!p))
			goto out_overflow;
		len = be32_to_cpup(p);
		if (len > NFS4_FHSIZE)
			return -EIO;
		p = xdr_inline_decode(xdr, len);
		if (unlikely(!p))
			goto out_overflow;
		if (fh != NULL) {
			memcpy(fh->data, p, len);
			fh->size = len;
		}
		bitmap[0] &= ~FATTR4_WORD0_FILEHANDLE;
	}
	return 0;
out_overflow:
	print_overflow_msg(__func__, xdr);
	return -EIO;
}

static int decode_attr_aclsupport(struct xdr_stream *xdr, uint32_t *bitmap, uint32_t *res)
{
	__be32 *p;

	*res = ACL4_SUPPORT_ALLOW_ACL|ACL4_SUPPORT_DENY_ACL;
	if (unlikely(bitmap[0] & (FATTR4_WORD0_ACLSUPPORT - 1U)))
		return -EIO;
	if (likely(bitmap[0] & FATTR4_WORD0_ACLSUPPORT)) {
		p = xdr_inline_decode(xdr, 4);
		if (unlikely(!p))
			goto out_overflow;
		*res = be32_to_cpup(p);
		bitmap[0] &= ~FATTR4_WORD0_ACLSUPPORT;
	}
	dprintk("%s: ACLs supported=%u\n", __func__, (unsigned int)*res);
	return 0;
out_overflow:
	print_overflow_msg(__func__, xdr);
	return -EIO;
}

static int decode_attr_fileid(struct xdr_stream *xdr, uint32_t *bitmap, uint64_t *fileid)
{
	__be32 *p;
	int ret = 0;

	*fileid = 0;
	if (unlikely(bitmap[0] & (FATTR4_WORD0_FILEID - 1U)))
		return -EIO;
	if (likely(bitmap[0] & FATTR4_WORD0_FILEID)) {
		p = xdr_inline_decode(xdr, 8);
		if (unlikely(!p))
			goto out_overflow;
		xdr_decode_hyper(p, fileid);
		bitmap[0] &= ~FATTR4_WORD0_FILEID;
		ret = NFS_ATTR_FATTR_FILEID;
	}
	dprintk("%s: fileid=%Lu\n", __func__, (unsigned long long)*fileid);
	return ret;
out_overflow:
	print_overflow_msg(__func__, xdr);
	return -EIO;
}

static int decode_attr_mounted_on_fileid(struct xdr_stream *xdr, uint32_t *bitmap, uint64_t *fileid)
{
	__be32 *p;
	int ret = 0;

	*fileid = 0;
	if (unlikely(bitmap[1] & (FATTR4_WORD1_MOUNTED_ON_FILEID - 1U)))
		return -EIO;
	if (likely(bitmap[1] & FATTR4_WORD1_MOUNTED_ON_FILEID)) {
		p = xdr_inline_decode(xdr, 8);
		if (unlikely(!p))
			goto out_overflow;
		xdr_decode_hyper(p, fileid);
		bitmap[1] &= ~FATTR4_WORD1_MOUNTED_ON_FILEID;
		ret = NFS_ATTR_FATTR_MOUNTED_ON_FILEID;
	}
	dprintk("%s: fileid=%Lu\n", __func__, (unsigned long long)*fileid);
	return ret;
out_overflow:
	print_overflow_msg(__func__, xdr);
	return -EIO;
}

static int decode_attr_files_avail(struct xdr_stream *xdr, uint32_t *bitmap, uint64_t *res)
{
	__be32 *p;
	int status = 0;

	*res = 0;
	if (unlikely(bitmap[0] & (FATTR4_WORD0_FILES_AVAIL - 1U)))
		return -EIO;
	if (likely(bitmap[0] & FATTR4_WORD0_FILES_AVAIL)) {
		p = xdr_inline_decode(xdr, 8);
		if (unlikely(!p))
			goto out_overflow;
		xdr_decode_hyper(p, res);
		bitmap[0] &= ~FATTR4_WORD0_FILES_AVAIL;
	}
	dprintk("%s: files avail=%Lu\n", __func__, (unsigned long long)*res);
	return status;
out_overflow:
	print_overflow_msg(__func__, xdr);
	return -EIO;
}

static int decode_attr_files_free(struct xdr_stream *xdr, uint32_t *bitmap, uint64_t *res)
{
	__be32 *p;
	int status = 0;

	*res = 0;
	if (unlikely(bitmap[0] & (FATTR4_WORD0_FILES_FREE - 1U)))
		return -EIO;
	if (likely(bitmap[0] & FATTR4_WORD0_FILES_FREE)) {
		p = xdr_inline_decode(xdr, 8);
		if (unlikely(!p))
			goto out_overflow;
		xdr_decode_hyper(p, res);
		bitmap[0] &= ~FATTR4_WORD0_FILES_FREE;
	}
	dprintk("%s: files free=%Lu\n", __func__, (unsigned long long)*res);
	return status;
out_overflow:
	print_overflow_msg(__func__, xdr);
	return -EIO;
}

static int decode_attr_files_total(struct xdr_stream *xdr, uint32_t *bitmap, uint64_t *res)
{
	__be32 *p;
	int status = 0;

	*res = 0;
	if (unlikely(bitmap[0] & (FATTR4_WORD0_FILES_TOTAL - 1U)))
		return -EIO;
	if (likely(bitmap[0] & FATTR4_WORD0_FILES_TOTAL)) {
		p = xdr_inline_decode(xdr, 8);
		if (unlikely(!p))
			goto out_overflow;
		xdr_decode_hyper(p, res);
		bitmap[0] &= ~FATTR4_WORD0_FILES_TOTAL;
	}
	dprintk("%s: files total=%Lu\n", __func__, (unsigned long long)*res);
	return status;
out_overflow:
	print_overflow_msg(__func__, xdr);
	return -EIO;
}

static int decode_pathname(struct xdr_stream *xdr, struct nfs4_pathname *path)
{
	u32 n;
	__be32 *p;
	int status = 0;

	p = xdr_inline_decode(xdr, 4);
	if (unlikely(!p))
		goto out_overflow;
	n = be32_to_cpup(p);
	if (n == 0)
		goto root_path;
	dprintk("pathname4: ");
	path->ncomponents = 0;
	while (path->ncomponents < n) {
		struct nfs4_string *component = &path->components[path->ncomponents];
		status = decode_opaque_inline(xdr, &component->len, &component->data);
		if (unlikely(status != 0))
			goto out_eio;
		ifdebug (XDR)
			pr_cont("%s%.*s ",
				(path->ncomponents != n ? "/ " : ""),
				component->len, component->data);
		if (path->ncomponents < NFS4_PATHNAME_MAXCOMPONENTS)
			path->ncomponents++;
		else {
			dprintk("cannot parse %d components in path\n", n);
			goto out_eio;
		}
	}
out:
	return status;
root_path:
/* a root pathname is sent as a zero component4 */
	path->ncomponents = 1;
	path->components[0].len=0;
	path->components[0].data=NULL;
	dprintk("pathname4: /\n");
	goto out;
out_eio:
	dprintk(" status %d", status);
	status = -EIO;
	goto out;
out_overflow:
	print_overflow_msg(__func__, xdr);
	return -EIO;
}

static int decode_attr_fs_locations(struct xdr_stream *xdr, uint32_t *bitmap, struct nfs4_fs_locations *res)
{
	int n;
	__be32 *p;
	int status = -EIO;

	if (unlikely(bitmap[0] & (FATTR4_WORD0_FS_LOCATIONS -1U)))
		goto out;
	status = 0;
	if (unlikely(!(bitmap[0] & FATTR4_WORD0_FS_LOCATIONS)))
		goto out;
	status = -EIO;
	/* Ignore borken servers that return unrequested attrs */
	if (unlikely(res == NULL))
		goto out;
	dprintk("%s: fsroot:\n", __func__);
	status = decode_pathname(xdr, &res->fs_path);
	if (unlikely(status != 0))
		goto out;
	p = xdr_inline_decode(xdr, 4);
	if (unlikely(!p))
		goto out_overflow;
	n = be32_to_cpup(p);
	if (n <= 0)
		goto out_eio;
	res->nlocations = 0;
	while (res->nlocations < n) {
		u32 m;
		struct nfs4_fs_location *loc = &res->locations[res->nlocations];

		p = xdr_inline_decode(xdr, 4);
		if (unlikely(!p))
			goto out_overflow;
		m = be32_to_cpup(p);

		loc->nservers = 0;
		dprintk("%s: servers:\n", __func__);
		while (loc->nservers < m) {
			struct nfs4_string *server = &loc->servers[loc->nservers];
			status = decode_opaque_inline(xdr, &server->len, &server->data);
			if (unlikely(status != 0))
				goto out_eio;
			dprintk("%s ", server->data);
			if (loc->nservers < NFS4_FS_LOCATION_MAXSERVERS)
				loc->nservers++;
			else {
				unsigned int i;
				dprintk("%s: using first %u of %u servers "
					"returned for location %u\n",
						__func__,
						NFS4_FS_LOCATION_MAXSERVERS,
						m, res->nlocations);
				for (i = loc->nservers; i < m; i++) {
					unsigned int len;
					char *data;
					status = decode_opaque_inline(xdr, &len, &data);
					if (unlikely(status != 0))
						goto out_eio;
				}
			}
		}
		status = decode_pathname(xdr, &loc->rootpath);
		if (unlikely(status != 0))
			goto out_eio;
		if (res->nlocations < NFS4_FS_LOCATIONS_MAXENTRIES)
			res->nlocations++;
	}
	if (res->nlocations != 0)
		status = NFS_ATTR_FATTR_V4_LOCATIONS;
out:
	dprintk("%s: fs_locations done, error = %d\n", __func__, status);
	return status;
out_overflow:
	print_overflow_msg(__func__, xdr);
out_eio:
	status = -EIO;
	goto out;
}

static int decode_attr_maxfilesize(struct xdr_stream *xdr, uint32_t *bitmap, uint64_t *res)
{
	__be32 *p;
	int status = 0;

	*res = 0;
	if (unlikely(bitmap[0] & (FATTR4_WORD0_MAXFILESIZE - 1U)))
		return -EIO;
	if (likely(bitmap[0] & FATTR4_WORD0_MAXFILESIZE)) {
		p = xdr_inline_decode(xdr, 8);
		if (unlikely(!p))
			goto out_overflow;
		xdr_decode_hyper(p, res);
		bitmap[0] &= ~FATTR4_WORD0_MAXFILESIZE;
	}
	dprintk("%s: maxfilesize=%Lu\n", __func__, (unsigned long long)*res);
	return status;
out_overflow:
	print_overflow_msg(__func__, xdr);
	return -EIO;
}

static int decode_attr_maxlink(struct xdr_stream *xdr, uint32_t *bitmap, uint32_t *maxlink)
{
	__be32 *p;
	int status = 0;

	*maxlink = 1;
	if (unlikely(bitmap[0] & (FATTR4_WORD0_MAXLINK - 1U)))
		return -EIO;
	if (likely(bitmap[0] & FATTR4_WORD0_MAXLINK)) {
		p = xdr_inline_decode(xdr, 4);
		if (unlikely(!p))
			goto out_overflow;
		*maxlink = be32_to_cpup(p);
		bitmap[0] &= ~FATTR4_WORD0_MAXLINK;
	}
	dprintk("%s: maxlink=%u\n", __func__, *maxlink);
	return status;
out_overflow:
	print_overflow_msg(__func__, xdr);
	return -EIO;
}

static int decode_attr_maxname(struct xdr_stream *xdr, uint32_t *bitmap, uint32_t *maxname)
{
	__be32 *p;
	int status = 0;

	*maxname = 1024;
	if (unlikely(bitmap[0] & (FATTR4_WORD0_MAXNAME - 1U)))
		return -EIO;
	if (likely(bitmap[0] & FATTR4_WORD0_MAXNAME)) {
		p = xdr_inline_decode(xdr, 4);
		if (unlikely(!p))
			goto out_overflow;
		*maxname = be32_to_cpup(p);
		bitmap[0] &= ~FATTR4_WORD0_MAXNAME;
	}
	dprintk("%s: maxname=%u\n", __func__, *maxname);
	return status;
out_overflow:
	print_overflow_msg(__func__, xdr);
	return -EIO;
}

static int decode_attr_maxread(struct xdr_stream *xdr, uint32_t *bitmap, uint32_t *res)
{
	__be32 *p;
	int status = 0;

	*res = 1024;
	if (unlikely(bitmap[0] & (FATTR4_WORD0_MAXREAD - 1U)))
		return -EIO;
	if (likely(bitmap[0] & FATTR4_WORD0_MAXREAD)) {
		uint64_t maxread;
		p = xdr_inline_decode(xdr, 8);
		if (unlikely(!p))
			goto out_overflow;
		xdr_decode_hyper(p, &maxread);
		if (maxread > 0x7FFFFFFF)
			maxread = 0x7FFFFFFF;
		*res = (uint32_t)maxread;
		bitmap[0] &= ~FATTR4_WORD0_MAXREAD;
	}
	dprintk("%s: maxread=%lu\n", __func__, (unsigned long)*res);
	return status;
out_overflow:
	print_overflow_msg(__func__, xdr);
	return -EIO;
}

static int decode_attr_maxwrite(struct xdr_stream *xdr, uint32_t *bitmap, uint32_t *res)
{
	__be32 *p;
	int status = 0;

	*res = 1024;
	if (unlikely(bitmap[0] & (FATTR4_WORD0_MAXWRITE - 1U)))
		return -EIO;
	if (likely(bitmap[0] & FATTR4_WORD0_MAXWRITE)) {
		uint64_t maxwrite;
		p = xdr_inline_decode(xdr, 8);
		if (unlikely(!p))
			goto out_overflow;
		xdr_decode_hyper(p, &maxwrite);
		if (maxwrite > 0x7FFFFFFF)
			maxwrite = 0x7FFFFFFF;
		*res = (uint32_t)maxwrite;
		bitmap[0] &= ~FATTR4_WORD0_MAXWRITE;
	}
	dprintk("%s: maxwrite=%lu\n", __func__, (unsigned long)*res);
	return status;
out_overflow:
	print_overflow_msg(__func__, xdr);
	return -EIO;
}

static int decode_attr_mode(struct xdr_stream *xdr, uint32_t *bitmap, umode_t *mode)
{
	uint32_t tmp;
	__be32 *p;
	int ret = 0;

	*mode = 0;
	if (unlikely(bitmap[1] & (FATTR4_WORD1_MODE - 1U)))
		return -EIO;
	if (likely(bitmap[1] & FATTR4_WORD1_MODE)) {
		p = xdr_inline_decode(xdr, 4);
		if (unlikely(!p))
			goto out_overflow;
		tmp = be32_to_cpup(p);
		*mode = tmp & ~S_IFMT;
		bitmap[1] &= ~FATTR4_WORD1_MODE;
		ret = NFS_ATTR_FATTR_MODE;
	}
	dprintk("%s: file mode=0%o\n", __func__, (unsigned int)*mode);
	return ret;
out_overflow:
	print_overflow_msg(__func__, xdr);
	return -EIO;
}

static int decode_attr_nlink(struct xdr_stream *xdr, uint32_t *bitmap, uint32_t *nlink)
{
	__be32 *p;
	int ret = 0;

	*nlink = 1;
	if (unlikely(bitmap[1] & (FATTR4_WORD1_NUMLINKS - 1U)))
		return -EIO;
	if (likely(bitmap[1] & FATTR4_WORD1_NUMLINKS)) {
		p = xdr_inline_decode(xdr, 4);
		if (unlikely(!p))
			goto out_overflow;
		*nlink = be32_to_cpup(p);
		bitmap[1] &= ~FATTR4_WORD1_NUMLINKS;
		ret = NFS_ATTR_FATTR_NLINK;
	}
	dprintk("%s: nlink=%u\n", __func__, (unsigned int)*nlink);
	return ret;
out_overflow:
	print_overflow_msg(__func__, xdr);
	return -EIO;
}

static int decode_attr_owner(struct xdr_stream *xdr, uint32_t *bitmap,
		const struct nfs_server *server, uint32_t *uid,
		struct nfs4_string *owner_name)
{
	uint32_t len;
	__be32 *p;
	int ret = 0;

	*uid = -2;
	if (unlikely(bitmap[1] & (FATTR4_WORD1_OWNER - 1U)))
		return -EIO;
	if (likely(bitmap[1] & FATTR4_WORD1_OWNER)) {
		p = xdr_inline_decode(xdr, 4);
		if (unlikely(!p))
			goto out_overflow;
		len = be32_to_cpup(p);
		p = xdr_inline_decode(xdr, len);
		if (unlikely(!p))
			goto out_overflow;
		if (owner_name != NULL) {
			owner_name->data = kmemdup(p, len, GFP_NOWAIT);
			if (owner_name->data != NULL) {
				owner_name->len = len;
				ret = NFS_ATTR_FATTR_OWNER_NAME;
			}
		} else if (len < XDR_MAX_NETOBJ) {
			if (nfs_map_name_to_uid(server, (char *)p, len, uid) == 0)
				ret = NFS_ATTR_FATTR_OWNER;
			else
				dprintk("%s: nfs_map_name_to_uid failed!\n",
						__func__);
		} else
			dprintk("%s: name too long (%u)!\n",
					__func__, len);
		bitmap[1] &= ~FATTR4_WORD1_OWNER;
	}
	dprintk("%s: uid=%d\n", __func__, (int)*uid);
	return ret;
out_overflow:
	print_overflow_msg(__func__, xdr);
	return -EIO;
}

static int decode_attr_group(struct xdr_stream *xdr, uint32_t *bitmap,
		const struct nfs_server *server, uint32_t *gid,
		struct nfs4_string *group_name)
{
	uint32_t len;
	__be32 *p;
	int ret = 0;

	*gid = -2;
	if (unlikely(bitmap[1] & (FATTR4_WORD1_OWNER_GROUP - 1U)))
		return -EIO;
	if (likely(bitmap[1] & FATTR4_WORD1_OWNER_GROUP)) {
		p = xdr_inline_decode(xdr, 4);
		if (unlikely(!p))
			goto out_overflow;
		len = be32_to_cpup(p);
		p = xdr_inline_decode(xdr, len);
		if (unlikely(!p))
			goto out_overflow;
		if (group_name != NULL) {
			group_name->data = kmemdup(p, len, GFP_NOWAIT);
			if (group_name->data != NULL) {
				group_name->len = len;
				ret = NFS_ATTR_FATTR_GROUP_NAME;
			}
		} else if (len < XDR_MAX_NETOBJ) {
			if (nfs_map_group_to_gid(server, (char *)p, len, gid) == 0)
				ret = NFS_ATTR_FATTR_GROUP;
			else
				dprintk("%s: nfs_map_group_to_gid failed!\n",
						__func__);
		} else
			dprintk("%s: name too long (%u)!\n",
					__func__, len);
		bitmap[1] &= ~FATTR4_WORD1_OWNER_GROUP;
	}
	dprintk("%s: gid=%d\n", __func__, (int)*gid);
	return ret;
out_overflow:
	print_overflow_msg(__func__, xdr);
	return -EIO;
}

static int decode_attr_rdev(struct xdr_stream *xdr, uint32_t *bitmap, dev_t *rdev)
{
	uint32_t major = 0, minor = 0;
	__be32 *p;
	int ret = 0;

	*rdev = MKDEV(0,0);
	if (unlikely(bitmap[1] & (FATTR4_WORD1_RAWDEV - 1U)))
		return -EIO;
	if (likely(bitmap[1] & FATTR4_WORD1_RAWDEV)) {
		dev_t tmp;

		p = xdr_inline_decode(xdr, 8);
		if (unlikely(!p))
			goto out_overflow;
		major = be32_to_cpup(p++);
		minor = be32_to_cpup(p);
		tmp = MKDEV(major, minor);
		if (MAJOR(tmp) == major && MINOR(tmp) == minor)
			*rdev = tmp;
		bitmap[1] &= ~ FATTR4_WORD1_RAWDEV;
		ret = NFS_ATTR_FATTR_RDEV;
	}
	dprintk("%s: rdev=(0x%x:0x%x)\n", __func__, major, minor);
	return ret;
out_overflow:
	print_overflow_msg(__func__, xdr);
	return -EIO;
}

static int decode_attr_space_avail(struct xdr_stream *xdr, uint32_t *bitmap, uint64_t *res)
{
	__be32 *p;
	int status = 0;

	*res = 0;
	if (unlikely(bitmap[1] & (FATTR4_WORD1_SPACE_AVAIL - 1U)))
		return -EIO;
	if (likely(bitmap[1] & FATTR4_WORD1_SPACE_AVAIL)) {
		p = xdr_inline_decode(xdr, 8);
		if (unlikely(!p))
			goto out_overflow;
		xdr_decode_hyper(p, res);
		bitmap[1] &= ~FATTR4_WORD1_SPACE_AVAIL;
	}
	dprintk("%s: space avail=%Lu\n", __func__, (unsigned long long)*res);
	return status;
out_overflow:
	print_overflow_msg(__func__, xdr);
	return -EIO;
}

static int decode_attr_space_free(struct xdr_stream *xdr, uint32_t *bitmap, uint64_t *res)
{
	__be32 *p;
	int status = 0;

	*res = 0;
	if (unlikely(bitmap[1] & (FATTR4_WORD1_SPACE_FREE - 1U)))
		return -EIO;
	if (likely(bitmap[1] & FATTR4_WORD1_SPACE_FREE)) {
		p = xdr_inline_decode(xdr, 8);
		if (unlikely(!p))
			goto out_overflow;
		xdr_decode_hyper(p, res);
		bitmap[1] &= ~FATTR4_WORD1_SPACE_FREE;
	}
	dprintk("%s: space free=%Lu\n", __func__, (unsigned long long)*res);
	return status;
out_overflow:
	print_overflow_msg(__func__, xdr);
	return -EIO;
}

static int decode_attr_space_total(struct xdr_stream *xdr, uint32_t *bitmap, uint64_t *res)
{
	__be32 *p;
	int status = 0;

	*res = 0;
	if (unlikely(bitmap[1] & (FATTR4_WORD1_SPACE_TOTAL - 1U)))
		return -EIO;
	if (likely(bitmap[1] & FATTR4_WORD1_SPACE_TOTAL)) {
		p = xdr_inline_decode(xdr, 8);
		if (unlikely(!p))
			goto out_overflow;
		xdr_decode_hyper(p, res);
		bitmap[1] &= ~FATTR4_WORD1_SPACE_TOTAL;
	}
	dprintk("%s: space total=%Lu\n", __func__, (unsigned long long)*res);
	return status;
out_overflow:
	print_overflow_msg(__func__, xdr);
	return -EIO;
}

static int decode_attr_space_used(struct xdr_stream *xdr, uint32_t *bitmap, uint64_t *used)
{
	__be32 *p;
	int ret = 0;

	*used = 0;
	if (unlikely(bitmap[1] & (FATTR4_WORD1_SPACE_USED - 1U)))
		return -EIO;
	if (likely(bitmap[1] & FATTR4_WORD1_SPACE_USED)) {
		p = xdr_inline_decode(xdr, 8);
		if (unlikely(!p))
			goto out_overflow;
		xdr_decode_hyper(p, used);
		bitmap[1] &= ~FATTR4_WORD1_SPACE_USED;
		ret = NFS_ATTR_FATTR_SPACE_USED;
	}
	dprintk("%s: space used=%Lu\n", __func__,
			(unsigned long long)*used);
	return ret;
out_overflow:
	print_overflow_msg(__func__, xdr);
	return -EIO;
}

static int decode_attr_time(struct xdr_stream *xdr, struct timespec *time)
{
	__be32 *p;
	uint64_t sec;
	uint32_t nsec;

	p = xdr_inline_decode(xdr, 12);
	if (unlikely(!p))
		goto out_overflow;
	p = xdr_decode_hyper(p, &sec);
	nsec = be32_to_cpup(p);
	time->tv_sec = (time_t)sec;
	time->tv_nsec = (long)nsec;
	return 0;
out_overflow:
	print_overflow_msg(__func__, xdr);
	return -EIO;
}

static int decode_attr_time_access(struct xdr_stream *xdr, uint32_t *bitmap, struct timespec *time)
{
	int status = 0;

	time->tv_sec = 0;
	time->tv_nsec = 0;
	if (unlikely(bitmap[1] & (FATTR4_WORD1_TIME_ACCESS - 1U)))
		return -EIO;
	if (likely(bitmap[1] & FATTR4_WORD1_TIME_ACCESS)) {
		status = decode_attr_time(xdr, time);
		if (status == 0)
			status = NFS_ATTR_FATTR_ATIME;
		bitmap[1] &= ~FATTR4_WORD1_TIME_ACCESS;
	}
	dprintk("%s: atime=%ld\n", __func__, (long)time->tv_sec);
	return status;
}

static int decode_attr_time_metadata(struct xdr_stream *xdr, uint32_t *bitmap, struct timespec *time)
{
	int status = 0;

	time->tv_sec = 0;
	time->tv_nsec = 0;
	if (unlikely(bitmap[1] & (FATTR4_WORD1_TIME_METADATA - 1U)))
		return -EIO;
	if (likely(bitmap[1] & FATTR4_WORD1_TIME_METADATA)) {
		status = decode_attr_time(xdr, time);
		if (status == 0)
			status = NFS_ATTR_FATTR_CTIME;
		bitmap[1] &= ~FATTR4_WORD1_TIME_METADATA;
	}
	dprintk("%s: ctime=%ld\n", __func__, (long)time->tv_sec);
	return status;
}

static int decode_attr_time_delta(struct xdr_stream *xdr, uint32_t *bitmap,
				  struct timespec *time)
{
	int status = 0;

	time->tv_sec = 0;
	time->tv_nsec = 0;
	if (unlikely(bitmap[1] & (FATTR4_WORD1_TIME_DELTA - 1U)))
		return -EIO;
	if (likely(bitmap[1] & FATTR4_WORD1_TIME_DELTA)) {
		status = decode_attr_time(xdr, time);
		bitmap[1] &= ~FATTR4_WORD1_TIME_DELTA;
	}
	dprintk("%s: time_delta=%ld %ld\n", __func__, (long)time->tv_sec,
		(long)time->tv_nsec);
	return status;
}

static int decode_attr_time_modify(struct xdr_stream *xdr, uint32_t *bitmap, struct timespec *time)
{
	int status = 0;

	time->tv_sec = 0;
	time->tv_nsec = 0;
	if (unlikely(bitmap[1] & (FATTR4_WORD1_TIME_MODIFY - 1U)))
		return -EIO;
	if (likely(bitmap[1] & FATTR4_WORD1_TIME_MODIFY)) {
		status = decode_attr_time(xdr, time);
		if (status == 0)
			status = NFS_ATTR_FATTR_MTIME;
		bitmap[1] &= ~FATTR4_WORD1_TIME_MODIFY;
	}
	dprintk("%s: mtime=%ld\n", __func__, (long)time->tv_sec);
	return status;
}

static int verify_attr_len(struct xdr_stream *xdr, unsigned int savep, uint32_t attrlen)
{
	unsigned int attrwords = XDR_QUADLEN(attrlen);
	unsigned int nwords = (xdr_stream_pos(xdr) - savep) >> 2;

	if (unlikely(attrwords != nwords)) {
		dprintk("%s: server returned incorrect attribute length: "
			"%u %c %u\n",
				__func__,
				attrwords << 2,
				(attrwords < nwords) ? '<' : '>',
				nwords << 2);
		return -EIO;
	}
	return 0;
}

static int decode_change_info(struct xdr_stream *xdr, struct nfs4_change_info *cinfo)
{
	__be32 *p;

	p = xdr_inline_decode(xdr, 20);
	if (unlikely(!p))
		goto out_overflow;
	cinfo->atomic = be32_to_cpup(p++);
	p = xdr_decode_hyper(p, &cinfo->before);
	xdr_decode_hyper(p, &cinfo->after);
	return 0;
out_overflow:
	print_overflow_msg(__func__, xdr);
	return -EIO;
}

static int decode_access(struct xdr_stream *xdr, struct nfs4_accessres *access)
{
	__be32 *p;
	uint32_t supp, acc;
	int status;

	status = decode_op_hdr(xdr, OP_ACCESS);
	if (status)
		return status;
	p = xdr_inline_decode(xdr, 8);
	if (unlikely(!p))
		goto out_overflow;
	supp = be32_to_cpup(p++);
	acc = be32_to_cpup(p);
	access->supported = supp;
	access->access = acc;
	return 0;
out_overflow:
	print_overflow_msg(__func__, xdr);
	return -EIO;
}

static int decode_opaque_fixed(struct xdr_stream *xdr, void *buf, size_t len)
{
	__be32 *p;

	p = xdr_inline_decode(xdr, len);
	if (likely(p)) {
		memcpy(buf, p, len);
		return 0;
	}
	print_overflow_msg(__func__, xdr);
	return -EIO;
}

static int decode_stateid(struct xdr_stream *xdr, nfs4_stateid *stateid)
{
	return decode_opaque_fixed(xdr, stateid, NFS4_STATEID_SIZE);
}

static int decode_close(struct xdr_stream *xdr, struct nfs_closeres *res)
{
	int status;

	status = decode_op_hdr(xdr, OP_CLOSE);
	if (status != -EIO)
		nfs_increment_open_seqid(status, res->seqid);
	if (!status)
		status = decode_stateid(xdr, &res->stateid);
	return status;
}

static int decode_verifier(struct xdr_stream *xdr, void *verifier)
{
	return decode_opaque_fixed(xdr, verifier, NFS4_VERIFIER_SIZE);
}

static int decode_write_verifier(struct xdr_stream *xdr, struct nfs_write_verifier *verifier)
{
	return decode_opaque_fixed(xdr, verifier->data, NFS4_VERIFIER_SIZE);
}

static int decode_commit(struct xdr_stream *xdr, struct nfs_commitres *res)
{
	int status;

	status = decode_op_hdr(xdr, OP_COMMIT);
	if (!status)
		status = decode_write_verifier(xdr, &res->verf->verifier);
	return status;
}

static int decode_create(struct xdr_stream *xdr, struct nfs4_change_info *cinfo)
{
	__be32 *p;
	uint32_t bmlen;
	int status;

	status = decode_op_hdr(xdr, OP_CREATE);
	if (status)
		return status;
	if ((status = decode_change_info(xdr, cinfo)))
		return status;
	p = xdr_inline_decode(xdr, 4);
	if (unlikely(!p))
		goto out_overflow;
	bmlen = be32_to_cpup(p);
	p = xdr_inline_decode(xdr, bmlen << 2);
	if (likely(p))
		return 0;
out_overflow:
	print_overflow_msg(__func__, xdr);
	return -EIO;
}

static int decode_server_caps(struct xdr_stream *xdr, struct nfs4_server_caps_res *res)
{
	unsigned int savep;
	uint32_t attrlen, bitmap[3] = {0};
	int status;

	if ((status = decode_op_hdr(xdr, OP_GETATTR)) != 0)
		goto xdr_error;
	if ((status = decode_attr_bitmap(xdr, bitmap)) != 0)
		goto xdr_error;
	if ((status = decode_attr_length(xdr, &attrlen, &savep)) != 0)
		goto xdr_error;
	if ((status = decode_attr_supported(xdr, bitmap, res->attr_bitmask)) != 0)
		goto xdr_error;
	if ((status = decode_attr_fh_expire_type(xdr, bitmap,
						 &res->fh_expire_type)) != 0)
		goto xdr_error;
	if ((status = decode_attr_link_support(xdr, bitmap, &res->has_links)) != 0)
		goto xdr_error;
	if ((status = decode_attr_symlink_support(xdr, bitmap, &res->has_symlinks)) != 0)
		goto xdr_error;
	if ((status = decode_attr_aclsupport(xdr, bitmap, &res->acl_bitmask)) != 0)
		goto xdr_error;
	status = verify_attr_len(xdr, savep, attrlen);
xdr_error:
	dprintk("%s: xdr returned %d!\n", __func__, -status);
	return status;
}

static int decode_statfs(struct xdr_stream *xdr, struct nfs_fsstat *fsstat)
{
	unsigned int savep;
	uint32_t attrlen, bitmap[3] = {0};
	int status;

	if ((status = decode_op_hdr(xdr, OP_GETATTR)) != 0)
		goto xdr_error;
	if ((status = decode_attr_bitmap(xdr, bitmap)) != 0)
		goto xdr_error;
	if ((status = decode_attr_length(xdr, &attrlen, &savep)) != 0)
		goto xdr_error;

	if ((status = decode_attr_files_avail(xdr, bitmap, &fsstat->afiles)) != 0)
		goto xdr_error;
	if ((status = decode_attr_files_free(xdr, bitmap, &fsstat->ffiles)) != 0)
		goto xdr_error;
	if ((status = decode_attr_files_total(xdr, bitmap, &fsstat->tfiles)) != 0)
		goto xdr_error;
	if ((status = decode_attr_space_avail(xdr, bitmap, &fsstat->abytes)) != 0)
		goto xdr_error;
	if ((status = decode_attr_space_free(xdr, bitmap, &fsstat->fbytes)) != 0)
		goto xdr_error;
	if ((status = decode_attr_space_total(xdr, bitmap, &fsstat->tbytes)) != 0)
		goto xdr_error;

	status = verify_attr_len(xdr, savep, attrlen);
xdr_error:
	dprintk("%s: xdr returned %d!\n", __func__, -status);
	return status;
}

static int decode_pathconf(struct xdr_stream *xdr, struct nfs_pathconf *pathconf)
{
	unsigned int savep;
	uint32_t attrlen, bitmap[3] = {0};
	int status;

	if ((status = decode_op_hdr(xdr, OP_GETATTR)) != 0)
		goto xdr_error;
	if ((status = decode_attr_bitmap(xdr, bitmap)) != 0)
		goto xdr_error;
	if ((status = decode_attr_length(xdr, &attrlen, &savep)) != 0)
		goto xdr_error;

	if ((status = decode_attr_maxlink(xdr, bitmap, &pathconf->max_link)) != 0)
		goto xdr_error;
	if ((status = decode_attr_maxname(xdr, bitmap, &pathconf->max_namelen)) != 0)
		goto xdr_error;

	status = verify_attr_len(xdr, savep, attrlen);
xdr_error:
	dprintk("%s: xdr returned %d!\n", __func__, -status);
	return status;
}

static int decode_threshold_hint(struct xdr_stream *xdr,
				  uint32_t *bitmap,
				  uint64_t *res,
				  uint32_t hint_bit)
{
	__be32 *p;

	*res = 0;
	if (likely(bitmap[0] & hint_bit)) {
		p = xdr_inline_decode(xdr, 8);
		if (unlikely(!p))
			goto out_overflow;
		xdr_decode_hyper(p, res);
	}
	return 0;
out_overflow:
	print_overflow_msg(__func__, xdr);
	return -EIO;
}

static int decode_first_threshold_item4(struct xdr_stream *xdr,
					struct nfs4_threshold *res)
{
	__be32 *p;
	unsigned int savep;
	uint32_t bitmap[3] = {0,}, attrlen;
	int status;

	/* layout type */
	p = xdr_inline_decode(xdr, 4);
	if (unlikely(!p)) {
		print_overflow_msg(__func__, xdr);
		return -EIO;
	}
	res->l_type = be32_to_cpup(p);

	/* thi_hintset bitmap */
	status = decode_attr_bitmap(xdr, bitmap);
	if (status < 0)
		goto xdr_error;

	/* thi_hintlist length */
	status = decode_attr_length(xdr, &attrlen, &savep);
	if (status < 0)
		goto xdr_error;
	/* thi_hintlist */
	status = decode_threshold_hint(xdr, bitmap, &res->rd_sz, THRESHOLD_RD);
	if (status < 0)
		goto xdr_error;
	status = decode_threshold_hint(xdr, bitmap, &res->wr_sz, THRESHOLD_WR);
	if (status < 0)
		goto xdr_error;
	status = decode_threshold_hint(xdr, bitmap, &res->rd_io_sz,
				       THRESHOLD_RD_IO);
	if (status < 0)
		goto xdr_error;
	status = decode_threshold_hint(xdr, bitmap, &res->wr_io_sz,
				       THRESHOLD_WR_IO);
	if (status < 0)
		goto xdr_error;

	status = verify_attr_len(xdr, savep, attrlen);
	res->bm = bitmap[0];

	dprintk("%s bm=0x%x rd_sz=%llu wr_sz=%llu rd_io=%llu wr_io=%llu\n",
		 __func__, res->bm, res->rd_sz, res->wr_sz, res->rd_io_sz,
		res->wr_io_sz);
xdr_error:
	dprintk("%s ret=%d!\n", __func__, status);
	return status;
}

/*
 * Thresholds on pNFS direct I/O vrs MDS I/O
 */
static int decode_attr_mdsthreshold(struct xdr_stream *xdr,
				    uint32_t *bitmap,
				    struct nfs4_threshold *res)
{
	__be32 *p;
	int status = 0;
	uint32_t num;

	if (unlikely(bitmap[2] & (FATTR4_WORD2_MDSTHRESHOLD - 1U)))
		return -EIO;
	if (bitmap[2] & FATTR4_WORD2_MDSTHRESHOLD) {
		/* Did the server return an unrequested attribute? */
		if (unlikely(res == NULL))
			return -EREMOTEIO;
		p = xdr_inline_decode(xdr, 4);
		if (unlikely(!p))
			goto out_overflow;
		num = be32_to_cpup(p);
		if (num == 0)
			return 0;
		if (num > 1)
			printk(KERN_INFO "%s: Warning: Multiple pNFS layout "
				"drivers per filesystem not supported\n",
				__func__);

		status = decode_first_threshold_item4(xdr, res);
		bitmap[2] &= ~FATTR4_WORD2_MDSTHRESHOLD;
	}
	return status;
out_overflow:
	print_overflow_msg(__func__, xdr);
	return -EIO;
}

static int decode_getfattr_attrs(struct xdr_stream *xdr, uint32_t *bitmap,
		struct nfs_fattr *fattr, struct nfs_fh *fh,
		struct nfs4_fs_locations *fs_loc,
		const struct nfs_server *server)
{
	int status;
	umode_t fmode = 0;
	uint32_t type;
	int32_t err;

	status = decode_attr_type(xdr, bitmap, &type);
	if (status < 0)
		goto xdr_error;
	fattr->mode = 0;
	if (status != 0) {
		fattr->mode |= nfs_type2fmt[type];
		fattr->valid |= status;
	}

	status = decode_attr_change(xdr, bitmap, &fattr->change_attr);
	if (status < 0)
		goto xdr_error;
	fattr->valid |= status;

	status = decode_attr_size(xdr, bitmap, &fattr->size);
	if (status < 0)
		goto xdr_error;
	fattr->valid |= status;

	status = decode_attr_fsid(xdr, bitmap, &fattr->fsid);
	if (status < 0)
		goto xdr_error;
	fattr->valid |= status;

	err = 0;
	status = decode_attr_error(xdr, bitmap, &err);
	if (status < 0)
		goto xdr_error;

	status = decode_attr_filehandle(xdr, bitmap, fh);
	if (status < 0)
		goto xdr_error;

	status = decode_attr_fileid(xdr, bitmap, &fattr->fileid);
	if (status < 0)
		goto xdr_error;
	fattr->valid |= status;

	status = decode_attr_fs_locations(xdr, bitmap, fs_loc);
	if (status < 0)
		goto xdr_error;
	fattr->valid |= status;

	status = decode_attr_mode(xdr, bitmap, &fmode);
	if (status < 0)
		goto xdr_error;
	if (status != 0) {
		fattr->mode |= fmode;
		fattr->valid |= status;
	}

	status = decode_attr_nlink(xdr, bitmap, &fattr->nlink);
	if (status < 0)
		goto xdr_error;
	fattr->valid |= status;

	status = decode_attr_owner(xdr, bitmap, server, &fattr->uid, fattr->owner_name);
	if (status < 0)
		goto xdr_error;
	fattr->valid |= status;

	status = decode_attr_group(xdr, bitmap, server, &fattr->gid, fattr->group_name);
	if (status < 0)
		goto xdr_error;
	fattr->valid |= status;

	status = decode_attr_rdev(xdr, bitmap, &fattr->rdev);
	if (status < 0)
		goto xdr_error;
	fattr->valid |= status;

	status = decode_attr_space_used(xdr, bitmap, &fattr->du.nfs3.used);
	if (status < 0)
		goto xdr_error;
	fattr->valid |= status;

	status = decode_attr_time_access(xdr, bitmap, &fattr->atime);
	if (status < 0)
		goto xdr_error;
	fattr->valid |= status;

	status = decode_attr_time_metadata(xdr, bitmap, &fattr->ctime);
	if (status < 0)
		goto xdr_error;
	fattr->valid |= status;

	status = decode_attr_time_modify(xdr, bitmap, &fattr->mtime);
	if (status < 0)
		goto xdr_error;
	fattr->valid |= status;

	status = decode_attr_mounted_on_fileid(xdr, bitmap, &fattr->mounted_on_fileid);
	if (status < 0)
		goto xdr_error;
	fattr->valid |= status;

	status = decode_attr_mdsthreshold(xdr, bitmap, fattr->mdsthreshold);
	if (status < 0)
		goto xdr_error;

xdr_error:
	dprintk("%s: xdr returned %d\n", __func__, -status);
	return status;
}

static int decode_getfattr_generic(struct xdr_stream *xdr, struct nfs_fattr *fattr,
		struct nfs_fh *fh, struct nfs4_fs_locations *fs_loc,
		const struct nfs_server *server)
{
	unsigned int savep;
	uint32_t attrlen,
		 bitmap[3] = {0};
	int status;

	status = decode_op_hdr(xdr, OP_GETATTR);
	if (status < 0)
		goto xdr_error;

	status = decode_attr_bitmap(xdr, bitmap);
	if (status < 0)
		goto xdr_error;

	status = decode_attr_length(xdr, &attrlen, &savep);
	if (status < 0)
		goto xdr_error;

	status = decode_getfattr_attrs(xdr, bitmap, fattr, fh, fs_loc, server);
	if (status < 0)
		goto xdr_error;

	status = verify_attr_len(xdr, savep, attrlen);
xdr_error:
	dprintk("%s: xdr returned %d\n", __func__, -status);
	return status;
}

static int decode_getfattr(struct xdr_stream *xdr, struct nfs_fattr *fattr,
		const struct nfs_server *server)
{
	return decode_getfattr_generic(xdr, fattr, NULL, NULL, server);
}

/*
 * Decode potentially multiple layout types. Currently we only support
 * one layout driver per file system.
 */
static int decode_first_pnfs_layout_type(struct xdr_stream *xdr,
					 uint32_t *layouttype)
{
	uint32_t *p;
	int num;

	p = xdr_inline_decode(xdr, 4);
	if (unlikely(!p))
		goto out_overflow;
	num = be32_to_cpup(p);

	/* pNFS is not supported by the underlying file system */
	if (num == 0) {
		*layouttype = 0;
		return 0;
	}
	if (num > 1)
		printk(KERN_INFO "NFS: %s: Warning: Multiple pNFS layout "
			"drivers per filesystem not supported\n", __func__);

	/* Decode and set first layout type, move xdr->p past unused types */
	p = xdr_inline_decode(xdr, num * 4);
	if (unlikely(!p))
		goto out_overflow;
	*layouttype = be32_to_cpup(p);
	return 0;
out_overflow:
	print_overflow_msg(__func__, xdr);
	return -EIO;
}

/*
 * The type of file system exported.
 * Note we must ensure that layouttype is set in any non-error case.
 */
static int decode_attr_pnfstype(struct xdr_stream *xdr, uint32_t *bitmap,
				uint32_t *layouttype)
{
	int status = 0;

	dprintk("%s: bitmap is %x\n", __func__, bitmap[1]);
	if (unlikely(bitmap[1] & (FATTR4_WORD1_FS_LAYOUT_TYPES - 1U)))
		return -EIO;
	if (bitmap[1] & FATTR4_WORD1_FS_LAYOUT_TYPES) {
		status = decode_first_pnfs_layout_type(xdr, layouttype);
		bitmap[1] &= ~FATTR4_WORD1_FS_LAYOUT_TYPES;
	} else
		*layouttype = 0;
	return status;
}

/*
 * The prefered block size for layout directed io
 */
static int decode_attr_layout_blksize(struct xdr_stream *xdr, uint32_t *bitmap,
				      uint32_t *res)
{
	__be32 *p;

	dprintk("%s: bitmap is %x\n", __func__, bitmap[2]);
	*res = 0;
	if (bitmap[2] & FATTR4_WORD2_LAYOUT_BLKSIZE) {
		p = xdr_inline_decode(xdr, 4);
		if (unlikely(!p)) {
			print_overflow_msg(__func__, xdr);
			return -EIO;
		}
		*res = be32_to_cpup(p);
		bitmap[2] &= ~FATTR4_WORD2_LAYOUT_BLKSIZE;
	}
	return 0;
}

static int decode_fsinfo(struct xdr_stream *xdr, struct nfs_fsinfo *fsinfo)
{
	unsigned int savep;
	uint32_t attrlen, bitmap[3];
	int status;

	if ((status = decode_op_hdr(xdr, OP_GETATTR)) != 0)
		goto xdr_error;
	if ((status = decode_attr_bitmap(xdr, bitmap)) != 0)
		goto xdr_error;
	if ((status = decode_attr_length(xdr, &attrlen, &savep)) != 0)
		goto xdr_error;

	fsinfo->rtmult = fsinfo->wtmult = 512;	/* ??? */

	if ((status = decode_attr_lease_time(xdr, bitmap, &fsinfo->lease_time)) != 0)
		goto xdr_error;
	if ((status = decode_attr_maxfilesize(xdr, bitmap, &fsinfo->maxfilesize)) != 0)
		goto xdr_error;
	if ((status = decode_attr_maxread(xdr, bitmap, &fsinfo->rtmax)) != 0)
		goto xdr_error;
	fsinfo->rtpref = fsinfo->dtpref = fsinfo->rtmax;
	if ((status = decode_attr_maxwrite(xdr, bitmap, &fsinfo->wtmax)) != 0)
		goto xdr_error;
	fsinfo->wtpref = fsinfo->wtmax;
	status = decode_attr_time_delta(xdr, bitmap, &fsinfo->time_delta);
	if (status != 0)
		goto xdr_error;
	status = decode_attr_pnfstype(xdr, bitmap, &fsinfo->layouttype);
	if (status != 0)
		goto xdr_error;
	status = decode_attr_layout_blksize(xdr, bitmap, &fsinfo->blksize);
	if (status)
		goto xdr_error;

	status = verify_attr_len(xdr, savep, attrlen);
xdr_error:
	dprintk("%s: xdr returned %d!\n", __func__, -status);
	return status;
}

static int decode_getfh(struct xdr_stream *xdr, struct nfs_fh *fh)
{
	__be32 *p;
	uint32_t len;
	int status;

	/* Zero handle first to allow comparisons */
	memset(fh, 0, sizeof(*fh));

	status = decode_op_hdr(xdr, OP_GETFH);
	if (status)
		return status;

	p = xdr_inline_decode(xdr, 4);
	if (unlikely(!p))
		goto out_overflow;
	len = be32_to_cpup(p);
	if (len > NFS4_FHSIZE)
		return -EIO;
	fh->size = len;
	p = xdr_inline_decode(xdr, len);
	if (unlikely(!p))
		goto out_overflow;
	memcpy(fh->data, p, len);
	return 0;
out_overflow:
	print_overflow_msg(__func__, xdr);
	return -EIO;
}

static int decode_link(struct xdr_stream *xdr, struct nfs4_change_info *cinfo)
{
	int status;

	status = decode_op_hdr(xdr, OP_LINK);
	if (status)
		return status;
	return decode_change_info(xdr, cinfo);
}

/*
 * We create the owner, so we know a proper owner.id length is 4.
 */
static int decode_lock_denied (struct xdr_stream *xdr, struct file_lock *fl)
{
	uint64_t offset, length, clientid;
	__be32 *p;
	uint32_t namelen, type;

	p = xdr_inline_decode(xdr, 32); /* read 32 bytes */
	if (unlikely(!p))
		goto out_overflow;
	p = xdr_decode_hyper(p, &offset); /* read 2 8-byte long words */
	p = xdr_decode_hyper(p, &length);
	type = be32_to_cpup(p++); /* 4 byte read */
	if (fl != NULL) { /* manipulate file lock */
		fl->fl_start = (loff_t)offset;
		fl->fl_end = fl->fl_start + (loff_t)length - 1;
		if (length == ~(uint64_t)0)
			fl->fl_end = OFFSET_MAX;
		fl->fl_type = F_WRLCK;
		if (type & 1)
			fl->fl_type = F_RDLCK;
		fl->fl_pid = 0;
	}
	p = xdr_decode_hyper(p, &clientid); /* read 8 bytes */
	namelen = be32_to_cpup(p); /* read 4 bytes */  /* have read all 32 bytes now */
	p = xdr_inline_decode(xdr, namelen); /* variable size field */
	if (likely(p))
		return -NFS4ERR_DENIED;
out_overflow:
	print_overflow_msg(__func__, xdr);
	return -EIO;
}

static int decode_lock(struct xdr_stream *xdr, struct nfs_lock_res *res)
{
	int status;

	status = decode_op_hdr(xdr, OP_LOCK);
	if (status == -EIO)
		goto out;
	if (status == 0) {
		status = decode_stateid(xdr, &res->stateid);
		if (unlikely(status))
			goto out;
	} else if (status == -NFS4ERR_DENIED)
		status = decode_lock_denied(xdr, NULL);
	if (res->open_seqid != NULL)
		nfs_increment_open_seqid(status, res->open_seqid);
	nfs_increment_lock_seqid(status, res->lock_seqid);
out:
	return status;
}

static int decode_lockt(struct xdr_stream *xdr, struct nfs_lockt_res *res)
{
	int status;
	status = decode_op_hdr(xdr, OP_LOCKT);
	if (status == -NFS4ERR_DENIED)
		return decode_lock_denied(xdr, res->denied);
	return status;
}

static int decode_locku(struct xdr_stream *xdr, struct nfs_locku_res *res)
{
	int status;

	status = decode_op_hdr(xdr, OP_LOCKU);
	if (status != -EIO)
		nfs_increment_lock_seqid(status, res->seqid);
	if (status == 0)
		status = decode_stateid(xdr, &res->stateid);
	return status;
}

static int decode_release_lockowner(struct xdr_stream *xdr)
{
	return decode_op_hdr(xdr, OP_RELEASE_LOCKOWNER);
}

static int decode_lookup(struct xdr_stream *xdr)
{
	return decode_op_hdr(xdr, OP_LOOKUP);
}

/* This is too sick! */
static int decode_space_limit(struct xdr_stream *xdr, u64 *maxsize)
{
	__be32 *p;
	uint32_t limit_type, nblocks, blocksize;

	p = xdr_inline_decode(xdr, 12);
	if (unlikely(!p))
		goto out_overflow;
	limit_type = be32_to_cpup(p++);
	switch (limit_type) {
	case 1:
		xdr_decode_hyper(p, maxsize);
		break;
	case 2:
		nblocks = be32_to_cpup(p++);
		blocksize = be32_to_cpup(p);
		*maxsize = (uint64_t)nblocks * (uint64_t)blocksize;
	}
	return 0;
out_overflow:
	print_overflow_msg(__func__, xdr);
	return -EIO;
}

static int decode_delegation(struct xdr_stream *xdr, struct nfs_openres *res)
{
	__be32 *p;
	uint32_t delegation_type;
	int status;

	p = xdr_inline_decode(xdr, 4);
	if (unlikely(!p))
		goto out_overflow;
	delegation_type = be32_to_cpup(p);
	if (delegation_type == NFS4_OPEN_DELEGATE_NONE) {
		res->delegation_type = 0;
		return 0;
	}
	status = decode_stateid(xdr, &res->delegation);
	if (unlikely(status))
		return status;
	p = xdr_inline_decode(xdr, 4);
	if (unlikely(!p))
		goto out_overflow;
	res->do_recall = be32_to_cpup(p);

	switch (delegation_type) {
	case NFS4_OPEN_DELEGATE_READ:
		res->delegation_type = FMODE_READ;
		break;
	case NFS4_OPEN_DELEGATE_WRITE:
		res->delegation_type = FMODE_WRITE|FMODE_READ;
		if (decode_space_limit(xdr, &res->maxsize) < 0)
				return -EIO;
	}
	return decode_ace(xdr, NULL, res->server->nfs_client);
out_overflow:
	print_overflow_msg(__func__, xdr);
	return -EIO;
}

static int decode_open(struct xdr_stream *xdr, struct nfs_openres *res)
{
	__be32 *p;
	uint32_t savewords, bmlen, i;
	int status;

	status = decode_op_hdr(xdr, OP_OPEN);
	if (status != -EIO)
		nfs_increment_open_seqid(status, res->seqid);
	if (!status)
		status = decode_stateid(xdr, &res->stateid);
	if (unlikely(status))
		return status;

	decode_change_info(xdr, &res->cinfo);

	p = xdr_inline_decode(xdr, 8);
	if (unlikely(!p))
		goto out_overflow;
	res->rflags = be32_to_cpup(p++);
	bmlen = be32_to_cpup(p);
	if (bmlen > 10)
		goto xdr_error;

	p = xdr_inline_decode(xdr, bmlen << 2);
	if (unlikely(!p))
		goto out_overflow;
	savewords = min_t(uint32_t, bmlen, NFS4_BITMAP_SIZE);
	for (i = 0; i < savewords; ++i)
		res->attrset[i] = be32_to_cpup(p++);
	for (; i < NFS4_BITMAP_SIZE; i++)
		res->attrset[i] = 0;

	return decode_delegation(xdr, res);
xdr_error:
	dprintk("%s: Bitmap too large! Length = %u\n", __func__, bmlen);
	return -EIO;
out_overflow:
	print_overflow_msg(__func__, xdr);
	return -EIO;
}

static int decode_open_confirm(struct xdr_stream *xdr, struct nfs_open_confirmres *res)
{
	int status;

	status = decode_op_hdr(xdr, OP_OPEN_CONFIRM);
	if (status != -EIO)
		nfs_increment_open_seqid(status, res->seqid);
	if (!status)
		status = decode_stateid(xdr, &res->stateid);
	return status;
}

static int decode_open_downgrade(struct xdr_stream *xdr, struct nfs_closeres *res)
{
	int status;

	status = decode_op_hdr(xdr, OP_OPEN_DOWNGRADE);
	if (status != -EIO)
		nfs_increment_open_seqid(status, res->seqid);
	if (!status)
		status = decode_stateid(xdr, &res->stateid);
	return status;
}

static int decode_putfh(struct xdr_stream *xdr)
{
	return decode_op_hdr(xdr, OP_PUTFH);
}

static int decode_putrootfh(struct xdr_stream *xdr)
{
	return decode_op_hdr(xdr, OP_PUTROOTFH);
}

static int decode_read(struct xdr_stream *xdr, struct rpc_rqst *req, struct nfs_readres *res)
{
	__be32 *p;
	uint32_t count, eof, recvd;
	int status;

	status = decode_op_hdr(xdr, OP_READ);
	if (status)
		return status;
	p = xdr_inline_decode(xdr, 8);
	if (unlikely(!p))
		goto out_overflow;
	eof = be32_to_cpup(p++);
	count = be32_to_cpup(p);
	recvd = xdr_read_pages(xdr, count);
	if (count > recvd) {
		dprintk("NFS: server cheating in read reply: "
				"count %u > recvd %u\n", count, recvd);
		count = recvd;
		eof = 0;
	}
	res->eof = eof;
	res->count = count;
	return 0;
out_overflow:
	print_overflow_msg(__func__, xdr);
	return -EIO;
}

static int decode_readdir(struct xdr_stream *xdr, struct rpc_rqst *req, struct nfs4_readdir_res *readdir)
{
	int		status;
	__be32		verf[2];

	status = decode_op_hdr(xdr, OP_READDIR);
	if (!status)
		status = decode_verifier(xdr, readdir->verifier.data);
	if (unlikely(status))
		return status;
	memcpy(verf, readdir->verifier.data, sizeof(verf));
	dprintk("%s: verifier = %08x:%08x\n",
			__func__, verf[0], verf[1]);
	return xdr_read_pages(xdr, xdr->buf->page_len);
}

static int decode_readlink(struct xdr_stream *xdr, struct rpc_rqst *req)
{
	struct xdr_buf *rcvbuf = &req->rq_rcv_buf;
	u32 len, recvd;
	__be32 *p;
	int status;

	status = decode_op_hdr(xdr, OP_READLINK);
	if (status)
		return status;

	/* Convert length of symlink */
	p = xdr_inline_decode(xdr, 4);
	if (unlikely(!p))
		goto out_overflow;
	len = be32_to_cpup(p);
	if (len >= rcvbuf->page_len || len <= 0) {
		dprintk("nfs: server returned giant symlink!\n");
		return -ENAMETOOLONG;
	}
	recvd = xdr_read_pages(xdr, len);
	if (recvd < len) {
		dprintk("NFS: server cheating in readlink reply: "
				"count %u > recvd %u\n", len, recvd);
		return -EIO;
	}
	/*
	 * The XDR encode routine has set things up so that
	 * the link text will be copied directly into the
	 * buffer.  We just have to do overflow-checking,
	 * and and null-terminate the text (the VFS expects
	 * null-termination).
	 */
	xdr_terminate_string(rcvbuf, len);
	return 0;
out_overflow:
	print_overflow_msg(__func__, xdr);
	return -EIO;
}

static int decode_remove(struct xdr_stream *xdr, struct nfs4_change_info *cinfo)
{
	int status;

	status = decode_op_hdr(xdr, OP_REMOVE);
	if (status)
		goto out;
	status = decode_change_info(xdr, cinfo);
out:
	return status;
}

static int decode_rename(struct xdr_stream *xdr, struct nfs4_change_info *old_cinfo,
	      struct nfs4_change_info *new_cinfo)
{
	int status;

	status = decode_op_hdr(xdr, OP_RENAME);
	if (status)
		goto out;
	if ((status = decode_change_info(xdr, old_cinfo)))
		goto out;
	status = decode_change_info(xdr, new_cinfo);
out:
	return status;
}

static int decode_renew(struct xdr_stream *xdr)
{
	return decode_op_hdr(xdr, OP_RENEW);
}

static int
decode_restorefh(struct xdr_stream *xdr)
{
	return decode_op_hdr(xdr, OP_RESTOREFH);
}

static int decode_getacl(struct xdr_stream *xdr, struct rpc_rqst *req,
			 struct nfs_getaclres *res)
{
	unsigned int savep;
<<<<<<< HEAD
	__be32 *bm_p;
=======
>>>>>>> 4a8e43fe
	uint32_t attrlen,
		 bitmap[3] = {0};
	int status;
	unsigned int pg_offset;

	res->acl_len = 0;
	if ((status = decode_op_hdr(xdr, OP_GETATTR)) != 0)
		goto out;

	xdr_enter_page(xdr, xdr->buf->page_len);

	/* Calculate the offset of the page data */
	pg_offset = xdr->buf->head[0].iov_len;

	if ((status = decode_attr_bitmap(xdr, bitmap)) != 0)
		goto out;
	if ((status = decode_attr_length(xdr, &attrlen, &savep)) != 0)
		goto out;

	if (unlikely(bitmap[0] & (FATTR4_WORD0_ACL - 1U)))
		return -EIO;
	if (likely(bitmap[0] & FATTR4_WORD0_ACL)) {

		/* The bitmap (xdr len + bitmaps) and the attr xdr len words
		 * are stored with the acl data to handle the problem of
		 * variable length bitmaps.*/
<<<<<<< HEAD
		xdr->p = bm_p;

		/* We ignore &savep and don't do consistency checks on
		 * the attr length.  Let userspace figure it out.... */
		attrlen += res->acl_data_offset;
		if (attrlen > page_len) {
			if (res->acl_flags & NFS4_ACL_LEN_REQUEST) {
				/* getxattr interface called with a NULL buf */
				res->acl_len = attrlen;
				goto out;
			}
			dprintk("NFS: acl reply: attrlen %u > page_len %zu\n",
					attrlen, page_len);
			return -EINVAL;
		}
		xdr_read_pages(xdr, attrlen);
=======
		res->acl_data_offset = xdr_stream_pos(xdr) - pg_offset;
>>>>>>> 4a8e43fe
		res->acl_len = attrlen;

		/* Check for receive buffer overflow */
		if (res->acl_len > (xdr->nwords << 2) ||
		    res->acl_len + res->acl_data_offset > xdr->buf->page_len) {
			res->acl_flags |= NFS4_ACL_TRUNC;
			dprintk("NFS: acl reply: attrlen %u > page_len %u\n",
					attrlen, xdr->nwords << 2);
		}
	} else
		status = -EOPNOTSUPP;

out:
	return status;
}

static int
decode_savefh(struct xdr_stream *xdr)
{
	return decode_op_hdr(xdr, OP_SAVEFH);
}

static int decode_setattr(struct xdr_stream *xdr)
{
	__be32 *p;
	uint32_t bmlen;
	int status;

	status = decode_op_hdr(xdr, OP_SETATTR);
	if (status)
		return status;
	p = xdr_inline_decode(xdr, 4);
	if (unlikely(!p))
		goto out_overflow;
	bmlen = be32_to_cpup(p);
	p = xdr_inline_decode(xdr, bmlen << 2);
	if (likely(p))
		return 0;
out_overflow:
	print_overflow_msg(__func__, xdr);
	return -EIO;
}

static int decode_setclientid(struct xdr_stream *xdr, struct nfs4_setclientid_res *res)
{
	__be32 *p;
	uint32_t opnum;
	int32_t nfserr;

	p = xdr_inline_decode(xdr, 8);
	if (unlikely(!p))
		goto out_overflow;
	opnum = be32_to_cpup(p++);
	if (opnum != OP_SETCLIENTID) {
		dprintk("nfs: decode_setclientid: Server returned operation"
			" %d\n", opnum);
		return -EIO;
	}
	nfserr = be32_to_cpup(p);
	if (nfserr == NFS_OK) {
		p = xdr_inline_decode(xdr, 8 + NFS4_VERIFIER_SIZE);
		if (unlikely(!p))
			goto out_overflow;
		p = xdr_decode_hyper(p, &res->clientid);
		memcpy(res->confirm.data, p, NFS4_VERIFIER_SIZE);
	} else if (nfserr == NFSERR_CLID_INUSE) {
		uint32_t len;

		/* skip netid string */
		p = xdr_inline_decode(xdr, 4);
		if (unlikely(!p))
			goto out_overflow;
		len = be32_to_cpup(p);
		p = xdr_inline_decode(xdr, len);
		if (unlikely(!p))
			goto out_overflow;

		/* skip uaddr string */
		p = xdr_inline_decode(xdr, 4);
		if (unlikely(!p))
			goto out_overflow;
		len = be32_to_cpup(p);
		p = xdr_inline_decode(xdr, len);
		if (unlikely(!p))
			goto out_overflow;
		return -NFSERR_CLID_INUSE;
	} else
		return nfs4_stat_to_errno(nfserr);

	return 0;
out_overflow:
	print_overflow_msg(__func__, xdr);
	return -EIO;
}

static int decode_setclientid_confirm(struct xdr_stream *xdr)
{
	return decode_op_hdr(xdr, OP_SETCLIENTID_CONFIRM);
}

static int decode_write(struct xdr_stream *xdr, struct nfs_writeres *res)
{
	__be32 *p;
	int status;

	status = decode_op_hdr(xdr, OP_WRITE);
	if (status)
		return status;

	p = xdr_inline_decode(xdr, 8);
	if (unlikely(!p))
		goto out_overflow;
	res->count = be32_to_cpup(p++);
	res->verf->committed = be32_to_cpup(p++);
	return decode_write_verifier(xdr, &res->verf->verifier);
out_overflow:
	print_overflow_msg(__func__, xdr);
	return -EIO;
}

static int decode_delegreturn(struct xdr_stream *xdr)
{
	return decode_op_hdr(xdr, OP_DELEGRETURN);
}

static int decode_secinfo_gss(struct xdr_stream *xdr, struct nfs4_secinfo_flavor *flavor)
{
	__be32 *p;

	p = xdr_inline_decode(xdr, 4);
	if (unlikely(!p))
		goto out_overflow;
	flavor->gss.sec_oid4.len = be32_to_cpup(p);
	if (flavor->gss.sec_oid4.len > GSS_OID_MAX_LEN)
		goto out_err;

	p = xdr_inline_decode(xdr, flavor->gss.sec_oid4.len);
	if (unlikely(!p))
		goto out_overflow;
	memcpy(flavor->gss.sec_oid4.data, p, flavor->gss.sec_oid4.len);

	p = xdr_inline_decode(xdr, 8);
	if (unlikely(!p))
		goto out_overflow;
	flavor->gss.qop4 = be32_to_cpup(p++);
	flavor->gss.service = be32_to_cpup(p);

	return 0;

out_overflow:
	print_overflow_msg(__func__, xdr);
	return -EIO;
out_err:
	return -EINVAL;
}

static int decode_secinfo_common(struct xdr_stream *xdr, struct nfs4_secinfo_res *res)
{
	struct nfs4_secinfo_flavor *sec_flavor;
	int status;
	__be32 *p;
	int i, num_flavors;

	p = xdr_inline_decode(xdr, 4);
	if (unlikely(!p))
		goto out_overflow;

	res->flavors->num_flavors = 0;
	num_flavors = be32_to_cpup(p);

	for (i = 0; i < num_flavors; i++) {
		sec_flavor = &res->flavors->flavors[i];
		if ((char *)&sec_flavor[1] - (char *)res->flavors > PAGE_SIZE)
			break;

		p = xdr_inline_decode(xdr, 4);
		if (unlikely(!p))
			goto out_overflow;
		sec_flavor->flavor = be32_to_cpup(p);

		if (sec_flavor->flavor == RPC_AUTH_GSS) {
			status = decode_secinfo_gss(xdr, sec_flavor);
			if (status)
				goto out;
		}
		res->flavors->num_flavors++;
	}

	status = 0;
out:
	return status;
out_overflow:
	print_overflow_msg(__func__, xdr);
	return -EIO;
}

static int decode_secinfo(struct xdr_stream *xdr, struct nfs4_secinfo_res *res)
{
	int status = decode_op_hdr(xdr, OP_SECINFO);
	if (status)
		return status;
	return decode_secinfo_common(xdr, res);
}

#if defined(CONFIG_NFS_V4_1)
static int decode_secinfo_no_name(struct xdr_stream *xdr, struct nfs4_secinfo_res *res)
{
	int status = decode_op_hdr(xdr, OP_SECINFO_NO_NAME);
	if (status)
		return status;
	return decode_secinfo_common(xdr, res);
}

static int decode_exchange_id(struct xdr_stream *xdr,
			      struct nfs41_exchange_id_res *res)
{
	__be32 *p;
	uint32_t dummy;
	char *dummy_str;
	int status;
	uint32_t impl_id_count;

	status = decode_op_hdr(xdr, OP_EXCHANGE_ID);
	if (status)
		return status;

	p = xdr_inline_decode(xdr, 8);
	if (unlikely(!p))
		goto out_overflow;
	xdr_decode_hyper(p, &res->clientid);
	p = xdr_inline_decode(xdr, 12);
	if (unlikely(!p))
		goto out_overflow;
	res->seqid = be32_to_cpup(p++);
	res->flags = be32_to_cpup(p++);

	/* We ask for SP4_NONE */
	dummy = be32_to_cpup(p);
	if (dummy != SP4_NONE)
		return -EIO;

	/* server_owner4.so_minor_id */
	p = xdr_inline_decode(xdr, 8);
	if (unlikely(!p))
		goto out_overflow;
	p = xdr_decode_hyper(p, &res->server_owner->minor_id);

	/* server_owner4.so_major_id */
	status = decode_opaque_inline(xdr, &dummy, &dummy_str);
	if (unlikely(status))
		return status;
	if (unlikely(dummy > NFS4_OPAQUE_LIMIT))
		return -EIO;
	memcpy(res->server_owner->major_id, dummy_str, dummy);
	res->server_owner->major_id_sz = dummy;

	/* server_scope4 */
	status = decode_opaque_inline(xdr, &dummy, &dummy_str);
	if (unlikely(status))
		return status;
	if (unlikely(dummy > NFS4_OPAQUE_LIMIT))
		return -EIO;
	memcpy(res->server_scope->server_scope, dummy_str, dummy);
	res->server_scope->server_scope_sz = dummy;

	/* Implementation Id */
	p = xdr_inline_decode(xdr, 4);
	if (unlikely(!p))
		goto out_overflow;
	impl_id_count = be32_to_cpup(p++);

	if (impl_id_count) {
		/* nii_domain */
		status = decode_opaque_inline(xdr, &dummy, &dummy_str);
		if (unlikely(status))
			return status;
		if (unlikely(dummy > NFS4_OPAQUE_LIMIT))
			return -EIO;
		memcpy(res->impl_id->domain, dummy_str, dummy);

		/* nii_name */
		status = decode_opaque_inline(xdr, &dummy, &dummy_str);
		if (unlikely(status))
			return status;
		if (unlikely(dummy > NFS4_OPAQUE_LIMIT))
			return -EIO;
		memcpy(res->impl_id->name, dummy_str, dummy);

		/* nii_date */
		p = xdr_inline_decode(xdr, 12);
		if (unlikely(!p))
			goto out_overflow;
		p = xdr_decode_hyper(p, &res->impl_id->date.seconds);
		res->impl_id->date.nseconds = be32_to_cpup(p);

		/* if there's more than one entry, ignore the rest */
	}
	return 0;
out_overflow:
	print_overflow_msg(__func__, xdr);
	return -EIO;
}

static int decode_chan_attrs(struct xdr_stream *xdr,
			     struct nfs4_channel_attrs *attrs)
{
	__be32 *p;
	u32 nr_attrs, val;

	p = xdr_inline_decode(xdr, 28);
	if (unlikely(!p))
		goto out_overflow;
	val = be32_to_cpup(p++);	/* headerpadsz */
	if (val)
		return -EINVAL;		/* no support for header padding yet */
	attrs->max_rqst_sz = be32_to_cpup(p++);
	attrs->max_resp_sz = be32_to_cpup(p++);
	attrs->max_resp_sz_cached = be32_to_cpup(p++);
	attrs->max_ops = be32_to_cpup(p++);
	attrs->max_reqs = be32_to_cpup(p++);
	nr_attrs = be32_to_cpup(p);
	if (unlikely(nr_attrs > 1)) {
		printk(KERN_WARNING "NFS: %s: Invalid rdma channel attrs "
			"count %u\n", __func__, nr_attrs);
		return -EINVAL;
	}
	if (nr_attrs == 1) {
		p = xdr_inline_decode(xdr, 4); /* skip rdma_attrs */
		if (unlikely(!p))
			goto out_overflow;
	}
	return 0;
out_overflow:
	print_overflow_msg(__func__, xdr);
	return -EIO;
}

static int decode_sessionid(struct xdr_stream *xdr, struct nfs4_sessionid *sid)
{
	return decode_opaque_fixed(xdr, sid->data, NFS4_MAX_SESSIONID_LEN);
}

static int decode_bind_conn_to_session(struct xdr_stream *xdr,
				struct nfs41_bind_conn_to_session_res *res)
{
	__be32 *p;
	int status;

	status = decode_op_hdr(xdr, OP_BIND_CONN_TO_SESSION);
	if (!status)
		status = decode_sessionid(xdr, &res->session->sess_id);
	if (unlikely(status))
		return status;

	/* dir flags, rdma mode bool */
	p = xdr_inline_decode(xdr, 8);
	if (unlikely(!p))
		goto out_overflow;

	res->dir = be32_to_cpup(p++);
	if (res->dir == 0 || res->dir > NFS4_CDFS4_BOTH)
		return -EIO;
	if (be32_to_cpup(p) == 0)
		res->use_conn_in_rdma_mode = false;
	else
		res->use_conn_in_rdma_mode = true;

	return 0;
out_overflow:
	print_overflow_msg(__func__, xdr);
	return -EIO;
}

static int decode_create_session(struct xdr_stream *xdr,
				 struct nfs41_create_session_res *res)
{
	__be32 *p;
	int status;
	struct nfs_client *clp = res->client;
	struct nfs4_session *session = clp->cl_session;

	status = decode_op_hdr(xdr, OP_CREATE_SESSION);
	if (!status)
		status = decode_sessionid(xdr, &session->sess_id);
	if (unlikely(status))
		return status;

	/* seqid, flags */
	p = xdr_inline_decode(xdr, 8);
	if (unlikely(!p))
		goto out_overflow;
	clp->cl_seqid = be32_to_cpup(p++);
	session->flags = be32_to_cpup(p);

	/* Channel attributes */
	status = decode_chan_attrs(xdr, &session->fc_attrs);
	if (!status)
		status = decode_chan_attrs(xdr, &session->bc_attrs);
	return status;
out_overflow:
	print_overflow_msg(__func__, xdr);
	return -EIO;
}

static int decode_destroy_session(struct xdr_stream *xdr, void *dummy)
{
	return decode_op_hdr(xdr, OP_DESTROY_SESSION);
}

static int decode_destroy_clientid(struct xdr_stream *xdr, void *dummy)
{
	return decode_op_hdr(xdr, OP_DESTROY_CLIENTID);
}

static int decode_reclaim_complete(struct xdr_stream *xdr, void *dummy)
{
	return decode_op_hdr(xdr, OP_RECLAIM_COMPLETE);
}
#endif /* CONFIG_NFS_V4_1 */

static int decode_sequence(struct xdr_stream *xdr,
			   struct nfs4_sequence_res *res,
			   struct rpc_rqst *rqstp)
{
#if defined(CONFIG_NFS_V4_1)
	struct nfs4_sessionid id;
	u32 dummy;
	int status;
	__be32 *p;

	if (!res->sr_session)
		return 0;

	status = decode_op_hdr(xdr, OP_SEQUENCE);
	if (!status)
		status = decode_sessionid(xdr, &id);
	if (unlikely(status))
		goto out_err;

	/*
	 * If the server returns different values for sessionID, slotID or
	 * sequence number, the server is looney tunes.
	 */
	status = -EREMOTEIO;

	if (memcmp(id.data, res->sr_session->sess_id.data,
		   NFS4_MAX_SESSIONID_LEN)) {
		dprintk("%s Invalid session id\n", __func__);
		goto out_err;
	}

	p = xdr_inline_decode(xdr, 20);
	if (unlikely(!p))
		goto out_overflow;

	/* seqid */
	dummy = be32_to_cpup(p++);
	if (dummy != res->sr_slot->seq_nr) {
		dprintk("%s Invalid sequence number\n", __func__);
		goto out_err;
	}
	/* slot id */
	dummy = be32_to_cpup(p++);
	if (dummy != res->sr_slot - res->sr_session->fc_slot_table.slots) {
		dprintk("%s Invalid slot id\n", __func__);
		goto out_err;
	}
	/* highest slot id - currently not processed */
	dummy = be32_to_cpup(p++);
	/* target highest slot id - currently not processed */
	dummy = be32_to_cpup(p++);
	/* result flags */
	res->sr_status_flags = be32_to_cpup(p);
	status = 0;
out_err:
	res->sr_status = status;
	return status;
out_overflow:
	print_overflow_msg(__func__, xdr);
	status = -EIO;
	goto out_err;
#else  /* CONFIG_NFS_V4_1 */
	return 0;
#endif /* CONFIG_NFS_V4_1 */
}

#if defined(CONFIG_NFS_V4_1)
/*
 * TODO: Need to handle case when EOF != true;
 */
static int decode_getdevicelist(struct xdr_stream *xdr,
				struct pnfs_devicelist *res)
{
	__be32 *p;
	int status, i;
	nfs4_verifier verftemp;

	status = decode_op_hdr(xdr, OP_GETDEVICELIST);
	if (status)
		return status;

	p = xdr_inline_decode(xdr, 8 + 8 + 4);
	if (unlikely(!p))
		goto out_overflow;

	/* TODO: Skip cookie for now */
	p += 2;

	/* Read verifier */
	p = xdr_decode_opaque_fixed(p, verftemp.data, NFS4_VERIFIER_SIZE);

	res->num_devs = be32_to_cpup(p);

	dprintk("%s: num_dev %d\n", __func__, res->num_devs);

	if (res->num_devs > NFS4_PNFS_GETDEVLIST_MAXNUM) {
		printk(KERN_ERR "NFS: %s too many result dev_num %u\n",
				__func__, res->num_devs);
		return -EIO;
	}

	p = xdr_inline_decode(xdr,
			      res->num_devs * NFS4_DEVICEID4_SIZE + 4);
	if (unlikely(!p))
		goto out_overflow;
	for (i = 0; i < res->num_devs; i++)
		p = xdr_decode_opaque_fixed(p, res->dev_id[i].data,
					    NFS4_DEVICEID4_SIZE);
	res->eof = be32_to_cpup(p);
	return 0;
out_overflow:
	print_overflow_msg(__func__, xdr);
	return -EIO;
}

static int decode_getdeviceinfo(struct xdr_stream *xdr,
				struct pnfs_device *pdev)
{
	__be32 *p;
	uint32_t len, type;
	int status;

	status = decode_op_hdr(xdr, OP_GETDEVICEINFO);
	if (status) {
		if (status == -ETOOSMALL) {
			p = xdr_inline_decode(xdr, 4);
			if (unlikely(!p))
				goto out_overflow;
			pdev->mincount = be32_to_cpup(p);
			dprintk("%s: Min count too small. mincnt = %u\n",
				__func__, pdev->mincount);
		}
		return status;
	}

	p = xdr_inline_decode(xdr, 8);
	if (unlikely(!p))
		goto out_overflow;
	type = be32_to_cpup(p++);
	if (type != pdev->layout_type) {
		dprintk("%s: layout mismatch req: %u pdev: %u\n",
			__func__, pdev->layout_type, type);
		return -EINVAL;
	}
	/*
	 * Get the length of the opaque device_addr4. xdr_read_pages places
	 * the opaque device_addr4 in the xdr_buf->pages (pnfs_device->pages)
	 * and places the remaining xdr data in xdr_buf->tail
	 */
	pdev->mincount = be32_to_cpup(p);
	xdr_read_pages(xdr, pdev->mincount); /* include space for the length */

	/* Parse notification bitmap, verifying that it is zero. */
	p = xdr_inline_decode(xdr, 4);
	if (unlikely(!p))
		goto out_overflow;
	len = be32_to_cpup(p);
	if (len) {
		uint32_t i;

		p = xdr_inline_decode(xdr, 4 * len);
		if (unlikely(!p))
			goto out_overflow;
		for (i = 0; i < len; i++, p++) {
			if (be32_to_cpup(p)) {
				dprintk("%s: notifications not supported\n",
					__func__);
				return -EIO;
			}
		}
	}
	return 0;
out_overflow:
	print_overflow_msg(__func__, xdr);
	return -EIO;
}

static int decode_layoutget(struct xdr_stream *xdr, struct rpc_rqst *req,
			    struct nfs4_layoutget_res *res)
{
	__be32 *p;
	int status;
	u32 layout_count;
	u32 recvd;

	status = decode_op_hdr(xdr, OP_LAYOUTGET);
	if (status)
		return status;
	p = xdr_inline_decode(xdr, 4);
	if (unlikely(!p))
		goto out_overflow;
	res->return_on_close = be32_to_cpup(p);
	decode_stateid(xdr, &res->stateid);
	p = xdr_inline_decode(xdr, 4);
	if (unlikely(!p))
		goto out_overflow;
	layout_count = be32_to_cpup(p);
	if (!layout_count) {
		dprintk("%s: server responded with empty layout array\n",
			__func__);
		return -EINVAL;
	}

	p = xdr_inline_decode(xdr, 28);
	if (unlikely(!p))
		goto out_overflow;
	p = xdr_decode_hyper(p, &res->range.offset);
	p = xdr_decode_hyper(p, &res->range.length);
	res->range.iomode = be32_to_cpup(p++);
	res->type = be32_to_cpup(p++);
	res->layoutp->len = be32_to_cpup(p);

	dprintk("%s roff:%lu rlen:%lu riomode:%d, lo_type:0x%x, lo.len:%d\n",
		__func__,
		(unsigned long)res->range.offset,
		(unsigned long)res->range.length,
		res->range.iomode,
		res->type,
		res->layoutp->len);

	recvd = xdr_read_pages(xdr, res->layoutp->len);
	if (res->layoutp->len > recvd) {
		dprintk("NFS: server cheating in layoutget reply: "
				"layout len %u > recvd %u\n",
				res->layoutp->len, recvd);
		return -EINVAL;
	}

	if (layout_count > 1) {
		/* We only handle a length one array at the moment.  Any
		 * further entries are just ignored.  Note that this means
		 * the client may see a response that is less than the
		 * minimum it requested.
		 */
		dprintk("%s: server responded with %d layouts, dropping tail\n",
			__func__, layout_count);
	}

	return 0;
out_overflow:
	print_overflow_msg(__func__, xdr);
	return -EIO;
}

static int decode_layoutreturn(struct xdr_stream *xdr,
			       struct nfs4_layoutreturn_res *res)
{
	__be32 *p;
	int status;

	status = decode_op_hdr(xdr, OP_LAYOUTRETURN);
	if (status)
		return status;
	p = xdr_inline_decode(xdr, 4);
	if (unlikely(!p))
		goto out_overflow;
	res->lrs_present = be32_to_cpup(p);
	if (res->lrs_present)
		status = decode_stateid(xdr, &res->stateid);
	return status;
out_overflow:
	print_overflow_msg(__func__, xdr);
	return -EIO;
}

static int decode_layoutcommit(struct xdr_stream *xdr,
			       struct rpc_rqst *req,
			       struct nfs4_layoutcommit_res *res)
{
	__be32 *p;
	__u32 sizechanged;
	int status;

	status = decode_op_hdr(xdr, OP_LAYOUTCOMMIT);
	res->status = status;
	if (status)
		return status;

	p = xdr_inline_decode(xdr, 4);
	if (unlikely(!p))
		goto out_overflow;
	sizechanged = be32_to_cpup(p);

	if (sizechanged) {
		/* throw away new size */
		p = xdr_inline_decode(xdr, 8);
		if (unlikely(!p))
			goto out_overflow;
	}
	return 0;
out_overflow:
	print_overflow_msg(__func__, xdr);
	return -EIO;
}

static int decode_test_stateid(struct xdr_stream *xdr,
			       struct nfs41_test_stateid_res *res)
{
	__be32 *p;
	int status;
	int num_res;

	status = decode_op_hdr(xdr, OP_TEST_STATEID);
	if (status)
		return status;

	p = xdr_inline_decode(xdr, 4);
	if (unlikely(!p))
		goto out_overflow;
	num_res = be32_to_cpup(p++);
	if (num_res != 1)
		goto out;

	p = xdr_inline_decode(xdr, 4);
	if (unlikely(!p))
		goto out_overflow;
	res->status = be32_to_cpup(p++);

	return status;
out_overflow:
	print_overflow_msg(__func__, xdr);
out:
	return -EIO;
}

static int decode_free_stateid(struct xdr_stream *xdr,
			       struct nfs41_free_stateid_res *res)
{
	__be32 *p;
	int status;

	status = decode_op_hdr(xdr, OP_FREE_STATEID);
	if (status)
		return status;

	p = xdr_inline_decode(xdr, 4);
	if (unlikely(!p))
		goto out_overflow;
	res->status = be32_to_cpup(p++);
	return res->status;
out_overflow:
	print_overflow_msg(__func__, xdr);
	return -EIO;
}
#endif /* CONFIG_NFS_V4_1 */

/*
 * END OF "GENERIC" DECODE ROUTINES.
 */

/*
 * Decode OPEN_DOWNGRADE response
 */
static int nfs4_xdr_dec_open_downgrade(struct rpc_rqst *rqstp,
				       struct xdr_stream *xdr,
				       struct nfs_closeres *res)
{
	struct compound_hdr hdr;
	int status;

	status = decode_compound_hdr(xdr, &hdr);
	if (status)
		goto out;
	status = decode_sequence(xdr, &res->seq_res, rqstp);
	if (status)
		goto out;
	status = decode_putfh(xdr);
	if (status)
		goto out;
	status = decode_open_downgrade(xdr, res);
	if (status != 0)
		goto out;
	decode_getfattr(xdr, res->fattr, res->server);
out:
	return status;
}

/*
 * Decode ACCESS response
 */
static int nfs4_xdr_dec_access(struct rpc_rqst *rqstp, struct xdr_stream *xdr,
			       struct nfs4_accessres *res)
{
	struct compound_hdr hdr;
	int status;

	status = decode_compound_hdr(xdr, &hdr);
	if (status)
		goto out;
	status = decode_sequence(xdr, &res->seq_res, rqstp);
	if (status)
		goto out;
	status = decode_putfh(xdr);
	if (status != 0)
		goto out;
	status = decode_access(xdr, res);
	if (status != 0)
		goto out;
	decode_getfattr(xdr, res->fattr, res->server);
out:
	return status;
}

/*
 * Decode LOOKUP response
 */
static int nfs4_xdr_dec_lookup(struct rpc_rqst *rqstp, struct xdr_stream *xdr,
			       struct nfs4_lookup_res *res)
{
	struct compound_hdr hdr;
	int status;

	status = decode_compound_hdr(xdr, &hdr);
	if (status)
		goto out;
	status = decode_sequence(xdr, &res->seq_res, rqstp);
	if (status)
		goto out;
	status = decode_putfh(xdr);
	if (status)
		goto out;
	status = decode_lookup(xdr);
	if (status)
		goto out;
	status = decode_getfh(xdr, res->fh);
	if (status)
		goto out;
	status = decode_getfattr(xdr, res->fattr, res->server);
out:
	return status;
}

/*
 * Decode LOOKUP_ROOT response
 */
static int nfs4_xdr_dec_lookup_root(struct rpc_rqst *rqstp,
				    struct xdr_stream *xdr,
				    struct nfs4_lookup_res *res)
{
	struct compound_hdr hdr;
	int status;

	status = decode_compound_hdr(xdr, &hdr);
	if (status)
		goto out;
	status = decode_sequence(xdr, &res->seq_res, rqstp);
	if (status)
		goto out;
	status = decode_putrootfh(xdr);
	if (status)
		goto out;
	status = decode_getfh(xdr, res->fh);
	if (status == 0)
		status = decode_getfattr(xdr, res->fattr, res->server);
out:
	return status;
}

/*
 * Decode REMOVE response
 */
static int nfs4_xdr_dec_remove(struct rpc_rqst *rqstp, struct xdr_stream *xdr,
			       struct nfs_removeres *res)
{
	struct compound_hdr hdr;
	int status;

	status = decode_compound_hdr(xdr, &hdr);
	if (status)
		goto out;
	status = decode_sequence(xdr, &res->seq_res, rqstp);
	if (status)
		goto out;
	status = decode_putfh(xdr);
	if (status)
		goto out;
	status = decode_remove(xdr, &res->cinfo);
out:
	return status;
}

/*
 * Decode RENAME response
 */
static int nfs4_xdr_dec_rename(struct rpc_rqst *rqstp, struct xdr_stream *xdr,
			       struct nfs_renameres *res)
{
	struct compound_hdr hdr;
	int status;

	status = decode_compound_hdr(xdr, &hdr);
	if (status)
		goto out;
	status = decode_sequence(xdr, &res->seq_res, rqstp);
	if (status)
		goto out;
	status = decode_putfh(xdr);
	if (status)
		goto out;
	status = decode_savefh(xdr);
	if (status)
		goto out;
	status = decode_putfh(xdr);
	if (status)
		goto out;
	status = decode_rename(xdr, &res->old_cinfo, &res->new_cinfo);
out:
	return status;
}

/*
 * Decode LINK response
 */
static int nfs4_xdr_dec_link(struct rpc_rqst *rqstp, struct xdr_stream *xdr,
			     struct nfs4_link_res *res)
{
	struct compound_hdr hdr;
	int status;

	status = decode_compound_hdr(xdr, &hdr);
	if (status)
		goto out;
	status = decode_sequence(xdr, &res->seq_res, rqstp);
	if (status)
		goto out;
	status = decode_putfh(xdr);
	if (status)
		goto out;
	status = decode_savefh(xdr);
	if (status)
		goto out;
	status = decode_putfh(xdr);
	if (status)
		goto out;
	status = decode_link(xdr, &res->cinfo);
	if (status)
		goto out;
	/*
	 * Note order: OP_LINK leaves the directory as the current
	 *             filehandle.
	 */
	status = decode_restorefh(xdr);
	if (status)
		goto out;
	decode_getfattr(xdr, res->fattr, res->server);
out:
	return status;
}

/*
 * Decode CREATE response
 */
static int nfs4_xdr_dec_create(struct rpc_rqst *rqstp, struct xdr_stream *xdr,
			       struct nfs4_create_res *res)
{
	struct compound_hdr hdr;
	int status;

	status = decode_compound_hdr(xdr, &hdr);
	if (status)
		goto out;
	status = decode_sequence(xdr, &res->seq_res, rqstp);
	if (status)
		goto out;
	status = decode_putfh(xdr);
	if (status)
		goto out;
	status = decode_create(xdr, &res->dir_cinfo);
	if (status)
		goto out;
	status = decode_getfh(xdr, res->fh);
	if (status)
		goto out;
	decode_getfattr(xdr, res->fattr, res->server);
out:
	return status;
}

/*
 * Decode SYMLINK response
 */
static int nfs4_xdr_dec_symlink(struct rpc_rqst *rqstp, struct xdr_stream *xdr,
				struct nfs4_create_res *res)
{
	return nfs4_xdr_dec_create(rqstp, xdr, res);
}

/*
 * Decode GETATTR response
 */
static int nfs4_xdr_dec_getattr(struct rpc_rqst *rqstp, struct xdr_stream *xdr,
				struct nfs4_getattr_res *res)
{
	struct compound_hdr hdr;
	int status;

	status = decode_compound_hdr(xdr, &hdr);
	if (status)
		goto out;
	status = decode_sequence(xdr, &res->seq_res, rqstp);
	if (status)
		goto out;
	status = decode_putfh(xdr);
	if (status)
		goto out;
	status = decode_getfattr(xdr, res->fattr, res->server);
out:
	return status;
}

/*
 * Encode an SETACL request
 */
static void nfs4_xdr_enc_setacl(struct rpc_rqst *req, struct xdr_stream *xdr,
				struct nfs_setaclargs *args)
{
	struct compound_hdr hdr = {
		.minorversion = nfs4_xdr_minorversion(&args->seq_args),
	};

	encode_compound_hdr(xdr, req, &hdr);
	encode_sequence(xdr, &args->seq_args, &hdr);
	encode_putfh(xdr, args->fh, &hdr);
	encode_setacl(xdr, args, &hdr);
	encode_nops(&hdr);
}

/*
 * Decode SETACL response
 */
static int
nfs4_xdr_dec_setacl(struct rpc_rqst *rqstp, struct xdr_stream *xdr,
		    struct nfs_setaclres *res)
{
	struct compound_hdr hdr;
	int status;

	status = decode_compound_hdr(xdr, &hdr);
	if (status)
		goto out;
	status = decode_sequence(xdr, &res->seq_res, rqstp);
	if (status)
		goto out;
	status = decode_putfh(xdr);
	if (status)
		goto out;
	status = decode_setattr(xdr);
out:
	return status;
}

/*
 * Decode GETACL response
 */
static int
nfs4_xdr_dec_getacl(struct rpc_rqst *rqstp, struct xdr_stream *xdr,
		    struct nfs_getaclres *res)
{
	struct compound_hdr hdr;
	int status;

	if (res->acl_scratch != NULL) {
		void *p = page_address(res->acl_scratch);
		xdr_set_scratch_buffer(xdr, p, PAGE_SIZE);
	}
	status = decode_compound_hdr(xdr, &hdr);
	if (status)
		goto out;
	status = decode_sequence(xdr, &res->seq_res, rqstp);
	if (status)
		goto out;
	status = decode_putfh(xdr);
	if (status)
		goto out;
	status = decode_getacl(xdr, rqstp, res);

out:
	return status;
}

/*
 * Decode CLOSE response
 */
static int nfs4_xdr_dec_close(struct rpc_rqst *rqstp, struct xdr_stream *xdr,
			      struct nfs_closeres *res)
{
	struct compound_hdr hdr;
	int status;

	status = decode_compound_hdr(xdr, &hdr);
	if (status)
		goto out;
	status = decode_sequence(xdr, &res->seq_res, rqstp);
	if (status)
		goto out;
	status = decode_putfh(xdr);
	if (status)
		goto out;
	status = decode_close(xdr, res);
	if (status != 0)
		goto out;
	/*
	 * Note: Server may do delete on close for this file
	 * 	in which case the getattr call will fail with
	 * 	an ESTALE error. Shouldn't be a problem,
	 * 	though, since fattr->valid will remain unset.
	 */
	decode_getfattr(xdr, res->fattr, res->server);
out:
	return status;
}

/*
 * Decode OPEN response
 */
static int nfs4_xdr_dec_open(struct rpc_rqst *rqstp, struct xdr_stream *xdr,
			     struct nfs_openres *res)
{
	struct compound_hdr hdr;
	int status;

	status = decode_compound_hdr(xdr, &hdr);
	if (status)
		goto out;
	status = decode_sequence(xdr, &res->seq_res, rqstp);
	if (status)
		goto out;
	status = decode_putfh(xdr);
	if (status)
		goto out;
	status = decode_open(xdr, res);
	if (status)
		goto out;
	status = decode_getfh(xdr, &res->fh);
	if (status)
		goto out;
	decode_getfattr(xdr, res->f_attr, res->server);
out:
	return status;
}

/*
 * Decode OPEN_CONFIRM response
 */
static int nfs4_xdr_dec_open_confirm(struct rpc_rqst *rqstp,
				     struct xdr_stream *xdr,
				     struct nfs_open_confirmres *res)
{
	struct compound_hdr hdr;
	int status;

	status = decode_compound_hdr(xdr, &hdr);
	if (status)
		goto out;
	status = decode_putfh(xdr);
	if (status)
		goto out;
	status = decode_open_confirm(xdr, res);
out:
	return status;
}

/*
 * Decode OPEN response
 */
static int nfs4_xdr_dec_open_noattr(struct rpc_rqst *rqstp,
				    struct xdr_stream *xdr,
				    struct nfs_openres *res)
{
	struct compound_hdr hdr;
	int status;

	status = decode_compound_hdr(xdr, &hdr);
	if (status)
		goto out;
	status = decode_sequence(xdr, &res->seq_res, rqstp);
	if (status)
		goto out;
	status = decode_putfh(xdr);
	if (status)
		goto out;
	status = decode_open(xdr, res);
	if (status)
		goto out;
	decode_getfattr(xdr, res->f_attr, res->server);
out:
	return status;
}

/*
 * Decode SETATTR response
 */
static int nfs4_xdr_dec_setattr(struct rpc_rqst *rqstp,
				struct xdr_stream *xdr,
				struct nfs_setattrres *res)
{
	struct compound_hdr hdr;
	int status;

	status = decode_compound_hdr(xdr, &hdr);
	if (status)
		goto out;
	status = decode_sequence(xdr, &res->seq_res, rqstp);
	if (status)
		goto out;
	status = decode_putfh(xdr);
	if (status)
		goto out;
	status = decode_setattr(xdr);
	if (status)
		goto out;
	decode_getfattr(xdr, res->fattr, res->server);
out:
	return status;
}

/*
 * Decode LOCK response
 */
static int nfs4_xdr_dec_lock(struct rpc_rqst *rqstp, struct xdr_stream *xdr,
			     struct nfs_lock_res *res)
{
	struct compound_hdr hdr;
	int status;

	status = decode_compound_hdr(xdr, &hdr);
	if (status)
		goto out;
	status = decode_sequence(xdr, &res->seq_res, rqstp);
	if (status)
		goto out;
	status = decode_putfh(xdr);
	if (status)
		goto out;
	status = decode_lock(xdr, res);
out:
	return status;
}

/*
 * Decode LOCKT response
 */
static int nfs4_xdr_dec_lockt(struct rpc_rqst *rqstp, struct xdr_stream *xdr,
			      struct nfs_lockt_res *res)
{
	struct compound_hdr hdr;
	int status;

	status = decode_compound_hdr(xdr, &hdr);
	if (status)
		goto out;
	status = decode_sequence(xdr, &res->seq_res, rqstp);
	if (status)
		goto out;
	status = decode_putfh(xdr);
	if (status)
		goto out;
	status = decode_lockt(xdr, res);
out:
	return status;
}

/*
 * Decode LOCKU response
 */
static int nfs4_xdr_dec_locku(struct rpc_rqst *rqstp, struct xdr_stream *xdr,
			      struct nfs_locku_res *res)
{
	struct compound_hdr hdr;
	int status;

	status = decode_compound_hdr(xdr, &hdr);
	if (status)
		goto out;
	status = decode_sequence(xdr, &res->seq_res, rqstp);
	if (status)
		goto out;
	status = decode_putfh(xdr);
	if (status)
		goto out;
	status = decode_locku(xdr, res);
out:
	return status;
}

static int nfs4_xdr_dec_release_lockowner(struct rpc_rqst *rqstp,
					  struct xdr_stream *xdr, void *dummy)
{
	struct compound_hdr hdr;
	int status;

	status = decode_compound_hdr(xdr, &hdr);
	if (!status)
		status = decode_release_lockowner(xdr);
	return status;
}

/*
 * Decode READLINK response
 */
static int nfs4_xdr_dec_readlink(struct rpc_rqst *rqstp,
				 struct xdr_stream *xdr,
				 struct nfs4_readlink_res *res)
{
	struct compound_hdr hdr;
	int status;

	status = decode_compound_hdr(xdr, &hdr);
	if (status)
		goto out;
	status = decode_sequence(xdr, &res->seq_res, rqstp);
	if (status)
		goto out;
	status = decode_putfh(xdr);
	if (status)
		goto out;
	status = decode_readlink(xdr, rqstp);
out:
	return status;
}

/*
 * Decode READDIR response
 */
static int nfs4_xdr_dec_readdir(struct rpc_rqst *rqstp, struct xdr_stream *xdr,
				struct nfs4_readdir_res *res)
{
	struct compound_hdr hdr;
	int status;

	status = decode_compound_hdr(xdr, &hdr);
	if (status)
		goto out;
	status = decode_sequence(xdr, &res->seq_res, rqstp);
	if (status)
		goto out;
	status = decode_putfh(xdr);
	if (status)
		goto out;
	status = decode_readdir(xdr, rqstp, res);
out:
	return status;
}

/*
 * Decode Read response
 */
static int nfs4_xdr_dec_read(struct rpc_rqst *rqstp, struct xdr_stream *xdr,
			     struct nfs_readres *res)
{
	struct compound_hdr hdr;
	int status;

	status = decode_compound_hdr(xdr, &hdr);
	if (status)
		goto out;
	status = decode_sequence(xdr, &res->seq_res, rqstp);
	if (status)
		goto out;
	status = decode_putfh(xdr);
	if (status)
		goto out;
	status = decode_read(xdr, rqstp, res);
	if (!status)
		status = res->count;
out:
	return status;
}

/*
 * Decode WRITE response
 */
static int nfs4_xdr_dec_write(struct rpc_rqst *rqstp, struct xdr_stream *xdr,
			      struct nfs_writeres *res)
{
	struct compound_hdr hdr;
	int status;

	status = decode_compound_hdr(xdr, &hdr);
	if (status)
		goto out;
	status = decode_sequence(xdr, &res->seq_res, rqstp);
	if (status)
		goto out;
	status = decode_putfh(xdr);
	if (status)
		goto out;
	status = decode_write(xdr, res);
	if (status)
		goto out;
	if (res->fattr)
		decode_getfattr(xdr, res->fattr, res->server);
	if (!status)
		status = res->count;
out:
	return status;
}

/*
 * Decode COMMIT response
 */
static int nfs4_xdr_dec_commit(struct rpc_rqst *rqstp, struct xdr_stream *xdr,
			       struct nfs_commitres *res)
{
	struct compound_hdr hdr;
	int status;

	status = decode_compound_hdr(xdr, &hdr);
	if (status)
		goto out;
	status = decode_sequence(xdr, &res->seq_res, rqstp);
	if (status)
		goto out;
	status = decode_putfh(xdr);
	if (status)
		goto out;
	status = decode_commit(xdr, res);
out:
	return status;
}

/*
 * Decode FSINFO response
 */
static int nfs4_xdr_dec_fsinfo(struct rpc_rqst *req, struct xdr_stream *xdr,
			       struct nfs4_fsinfo_res *res)
{
	struct compound_hdr hdr;
	int status;

	status = decode_compound_hdr(xdr, &hdr);
	if (!status)
		status = decode_sequence(xdr, &res->seq_res, req);
	if (!status)
		status = decode_putfh(xdr);
	if (!status)
		status = decode_fsinfo(xdr, res->fsinfo);
	return status;
}

/*
 * Decode PATHCONF response
 */
static int nfs4_xdr_dec_pathconf(struct rpc_rqst *req, struct xdr_stream *xdr,
				 struct nfs4_pathconf_res *res)
{
	struct compound_hdr hdr;
	int status;

	status = decode_compound_hdr(xdr, &hdr);
	if (!status)
		status = decode_sequence(xdr, &res->seq_res, req);
	if (!status)
		status = decode_putfh(xdr);
	if (!status)
		status = decode_pathconf(xdr, res->pathconf);
	return status;
}

/*
 * Decode STATFS response
 */
static int nfs4_xdr_dec_statfs(struct rpc_rqst *req, struct xdr_stream *xdr,
			       struct nfs4_statfs_res *res)
{
	struct compound_hdr hdr;
	int status;

	status = decode_compound_hdr(xdr, &hdr);
	if (!status)
		status = decode_sequence(xdr, &res->seq_res, req);
	if (!status)
		status = decode_putfh(xdr);
	if (!status)
		status = decode_statfs(xdr, res->fsstat);
	return status;
}

/*
 * Decode GETATTR_BITMAP response
 */
static int nfs4_xdr_dec_server_caps(struct rpc_rqst *req,
				    struct xdr_stream *xdr,
				    struct nfs4_server_caps_res *res)
{
	struct compound_hdr hdr;
	int status;

	status = decode_compound_hdr(xdr, &hdr);
	if (status)
		goto out;
	status = decode_sequence(xdr, &res->seq_res, req);
	if (status)
		goto out;
	status = decode_putfh(xdr);
	if (status)
		goto out;
	status = decode_server_caps(xdr, res);
out:
	return status;
}

/*
 * Decode RENEW response
 */
static int nfs4_xdr_dec_renew(struct rpc_rqst *rqstp, struct xdr_stream *xdr,
			      void *__unused)
{
	struct compound_hdr hdr;
	int status;

	status = decode_compound_hdr(xdr, &hdr);
	if (!status)
		status = decode_renew(xdr);
	return status;
}

/*
 * Decode SETCLIENTID response
 */
static int nfs4_xdr_dec_setclientid(struct rpc_rqst *req,
				    struct xdr_stream *xdr,
				    struct nfs4_setclientid_res *res)
{
	struct compound_hdr hdr;
	int status;

	status = decode_compound_hdr(xdr, &hdr);
	if (!status)
		status = decode_setclientid(xdr, res);
	return status;
}

/*
 * Decode SETCLIENTID_CONFIRM response
 */
static int nfs4_xdr_dec_setclientid_confirm(struct rpc_rqst *req,
					    struct xdr_stream *xdr,
					    struct nfs_fsinfo *fsinfo)
{
	struct compound_hdr hdr;
	int status;

	status = decode_compound_hdr(xdr, &hdr);
	if (!status)
		status = decode_setclientid_confirm(xdr);
	if (!status)
		status = decode_putrootfh(xdr);
	if (!status)
		status = decode_fsinfo(xdr, fsinfo);
	return status;
}

/*
 * Decode DELEGRETURN response
 */
static int nfs4_xdr_dec_delegreturn(struct rpc_rqst *rqstp,
				    struct xdr_stream *xdr,
				    struct nfs4_delegreturnres *res)
{
	struct compound_hdr hdr;
	int status;

	status = decode_compound_hdr(xdr, &hdr);
	if (status)
		goto out;
	status = decode_sequence(xdr, &res->seq_res, rqstp);
	if (status)
		goto out;
	status = decode_putfh(xdr);
	if (status != 0)
		goto out;
	status = decode_getfattr(xdr, res->fattr, res->server);
	if (status != 0)
		goto out;
	status = decode_delegreturn(xdr);
out:
	return status;
}

/*
 * Decode FS_LOCATIONS response
 */
static int nfs4_xdr_dec_fs_locations(struct rpc_rqst *req,
				     struct xdr_stream *xdr,
				     struct nfs4_fs_locations_res *res)
{
	struct compound_hdr hdr;
	int status;

	status = decode_compound_hdr(xdr, &hdr);
	if (status)
		goto out;
	status = decode_sequence(xdr, &res->seq_res, req);
	if (status)
		goto out;
	status = decode_putfh(xdr);
	if (status)
		goto out;
	status = decode_lookup(xdr);
	if (status)
		goto out;
	xdr_enter_page(xdr, PAGE_SIZE);
	status = decode_getfattr_generic(xdr, &res->fs_locations->fattr,
					 NULL, res->fs_locations,
					 res->fs_locations->server);
out:
	return status;
}

/*
 * Decode SECINFO response
 */
static int nfs4_xdr_dec_secinfo(struct rpc_rqst *rqstp,
				struct xdr_stream *xdr,
				struct nfs4_secinfo_res *res)
{
	struct compound_hdr hdr;
	int status;

	status = decode_compound_hdr(xdr, &hdr);
	if (status)
		goto out;
	status = decode_sequence(xdr, &res->seq_res, rqstp);
	if (status)
		goto out;
	status = decode_putfh(xdr);
	if (status)
		goto out;
	status = decode_secinfo(xdr, res);
out:
	return status;
}

#if defined(CONFIG_NFS_V4_1)
/*
 * Decode BIND_CONN_TO_SESSION response
 */
static int nfs4_xdr_dec_bind_conn_to_session(struct rpc_rqst *rqstp,
					struct xdr_stream *xdr,
					void *res)
{
	struct compound_hdr hdr;
	int status;

	status = decode_compound_hdr(xdr, &hdr);
	if (!status)
		status = decode_bind_conn_to_session(xdr, res);
	return status;
}

/*
 * Decode EXCHANGE_ID response
 */
static int nfs4_xdr_dec_exchange_id(struct rpc_rqst *rqstp,
				    struct xdr_stream *xdr,
				    void *res)
{
	struct compound_hdr hdr;
	int status;

	status = decode_compound_hdr(xdr, &hdr);
	if (!status)
		status = decode_exchange_id(xdr, res);
	return status;
}

/*
 * Decode CREATE_SESSION response
 */
static int nfs4_xdr_dec_create_session(struct rpc_rqst *rqstp,
				       struct xdr_stream *xdr,
				       struct nfs41_create_session_res *res)
{
	struct compound_hdr hdr;
	int status;

	status = decode_compound_hdr(xdr, &hdr);
	if (!status)
		status = decode_create_session(xdr, res);
	return status;
}

/*
 * Decode DESTROY_SESSION response
 */
static int nfs4_xdr_dec_destroy_session(struct rpc_rqst *rqstp,
					struct xdr_stream *xdr,
					void *res)
{
	struct compound_hdr hdr;
	int status;

	status = decode_compound_hdr(xdr, &hdr);
	if (!status)
		status = decode_destroy_session(xdr, res);
	return status;
}

/*
 * Decode DESTROY_CLIENTID response
 */
static int nfs4_xdr_dec_destroy_clientid(struct rpc_rqst *rqstp,
					struct xdr_stream *xdr,
					void *res)
{
	struct compound_hdr hdr;
	int status;

	status = decode_compound_hdr(xdr, &hdr);
	if (!status)
		status = decode_destroy_clientid(xdr, res);
	return status;
}

/*
 * Decode SEQUENCE response
 */
static int nfs4_xdr_dec_sequence(struct rpc_rqst *rqstp,
				 struct xdr_stream *xdr,
				 struct nfs4_sequence_res *res)
{
	struct compound_hdr hdr;
	int status;

	status = decode_compound_hdr(xdr, &hdr);
	if (!status)
		status = decode_sequence(xdr, res, rqstp);
	return status;
}

/*
 * Decode GET_LEASE_TIME response
 */
static int nfs4_xdr_dec_get_lease_time(struct rpc_rqst *rqstp,
				       struct xdr_stream *xdr,
				       struct nfs4_get_lease_time_res *res)
{
	struct compound_hdr hdr;
	int status;

	status = decode_compound_hdr(xdr, &hdr);
	if (!status)
		status = decode_sequence(xdr, &res->lr_seq_res, rqstp);
	if (!status)
		status = decode_putrootfh(xdr);
	if (!status)
		status = decode_fsinfo(xdr, res->lr_fsinfo);
	return status;
}

/*
 * Decode RECLAIM_COMPLETE response
 */
static int nfs4_xdr_dec_reclaim_complete(struct rpc_rqst *rqstp,
					 struct xdr_stream *xdr,
					 struct nfs41_reclaim_complete_res *res)
{
	struct compound_hdr hdr;
	int status;

	status = decode_compound_hdr(xdr, &hdr);
	if (!status)
		status = decode_sequence(xdr, &res->seq_res, rqstp);
	if (!status)
		status = decode_reclaim_complete(xdr, (void *)NULL);
	return status;
}

/*
 * Decode GETDEVICELIST response
 */
static int nfs4_xdr_dec_getdevicelist(struct rpc_rqst *rqstp,
				      struct xdr_stream *xdr,
				      struct nfs4_getdevicelist_res *res)
{
	struct compound_hdr hdr;
	int status;

	dprintk("encoding getdevicelist!\n");

	status = decode_compound_hdr(xdr, &hdr);
	if (status != 0)
		goto out;
	status = decode_sequence(xdr, &res->seq_res, rqstp);
	if (status != 0)
		goto out;
	status = decode_putfh(xdr);
	if (status != 0)
		goto out;
	status = decode_getdevicelist(xdr, res->devlist);
out:
	return status;
}

/*
 * Decode GETDEVINFO response
 */
static int nfs4_xdr_dec_getdeviceinfo(struct rpc_rqst *rqstp,
				      struct xdr_stream *xdr,
				      struct nfs4_getdeviceinfo_res *res)
{
	struct compound_hdr hdr;
	int status;

	status = decode_compound_hdr(xdr, &hdr);
	if (status != 0)
		goto out;
	status = decode_sequence(xdr, &res->seq_res, rqstp);
	if (status != 0)
		goto out;
	status = decode_getdeviceinfo(xdr, res->pdev);
out:
	return status;
}

/*
 * Decode LAYOUTGET response
 */
static int nfs4_xdr_dec_layoutget(struct rpc_rqst *rqstp,
				  struct xdr_stream *xdr,
				  struct nfs4_layoutget_res *res)
{
	struct compound_hdr hdr;
	int status;

	status = decode_compound_hdr(xdr, &hdr);
	if (status)
		goto out;
	status = decode_sequence(xdr, &res->seq_res, rqstp);
	if (status)
		goto out;
	status = decode_putfh(xdr);
	if (status)
		goto out;
	status = decode_layoutget(xdr, rqstp, res);
out:
	return status;
}

/*
 * Decode LAYOUTRETURN response
 */
static int nfs4_xdr_dec_layoutreturn(struct rpc_rqst *rqstp,
				     struct xdr_stream *xdr,
				     struct nfs4_layoutreturn_res *res)
{
	struct compound_hdr hdr;
	int status;

	status = decode_compound_hdr(xdr, &hdr);
	if (status)
		goto out;
	status = decode_sequence(xdr, &res->seq_res, rqstp);
	if (status)
		goto out;
	status = decode_putfh(xdr);
	if (status)
		goto out;
	status = decode_layoutreturn(xdr, res);
out:
	return status;
}

/*
 * Decode LAYOUTCOMMIT response
 */
static int nfs4_xdr_dec_layoutcommit(struct rpc_rqst *rqstp,
				     struct xdr_stream *xdr,
				     struct nfs4_layoutcommit_res *res)
{
	struct compound_hdr hdr;
	int status;

	status = decode_compound_hdr(xdr, &hdr);
	if (status)
		goto out;
	status = decode_sequence(xdr, &res->seq_res, rqstp);
	if (status)
		goto out;
	status = decode_putfh(xdr);
	if (status)
		goto out;
	status = decode_layoutcommit(xdr, rqstp, res);
	if (status)
		goto out;
	decode_getfattr(xdr, res->fattr, res->server);
out:
	return status;
}

/*
 * Decode SECINFO_NO_NAME response
 */
static int nfs4_xdr_dec_secinfo_no_name(struct rpc_rqst *rqstp,
					struct xdr_stream *xdr,
					struct nfs4_secinfo_res *res)
{
	struct compound_hdr hdr;
	int status;

	status = decode_compound_hdr(xdr, &hdr);
	if (status)
		goto out;
	status = decode_sequence(xdr, &res->seq_res, rqstp);
	if (status)
		goto out;
	status = decode_putrootfh(xdr);
	if (status)
		goto out;
	status = decode_secinfo_no_name(xdr, res);
out:
	return status;
}

/*
 * Decode TEST_STATEID response
 */
static int nfs4_xdr_dec_test_stateid(struct rpc_rqst *rqstp,
				     struct xdr_stream *xdr,
				     struct nfs41_test_stateid_res *res)
{
	struct compound_hdr hdr;
	int status;

	status = decode_compound_hdr(xdr, &hdr);
	if (status)
		goto out;
	status = decode_sequence(xdr, &res->seq_res, rqstp);
	if (status)
		goto out;
	status = decode_test_stateid(xdr, res);
out:
	return status;
}

/*
 * Decode FREE_STATEID response
 */
static int nfs4_xdr_dec_free_stateid(struct rpc_rqst *rqstp,
				     struct xdr_stream *xdr,
				     struct nfs41_free_stateid_res *res)
{
	struct compound_hdr hdr;
	int status;

	status = decode_compound_hdr(xdr, &hdr);
	if (status)
		goto out;
	status = decode_sequence(xdr, &res->seq_res, rqstp);
	if (status)
		goto out;
	status = decode_free_stateid(xdr, res);
out:
	return status;
}
#endif /* CONFIG_NFS_V4_1 */

/**
 * nfs4_decode_dirent - Decode a single NFSv4 directory entry stored in
 *                      the local page cache.
 * @xdr: XDR stream where entry resides
 * @entry: buffer to fill in with entry data
 * @plus: boolean indicating whether this should be a readdirplus entry
 *
 * Returns zero if successful, otherwise a negative errno value is
 * returned.
 *
 * This function is not invoked during READDIR reply decoding, but
 * rather whenever an application invokes the getdents(2) system call
 * on a directory already in our cache.
 */
int nfs4_decode_dirent(struct xdr_stream *xdr, struct nfs_entry *entry,
		       int plus)
{
	unsigned int savep;
	uint32_t bitmap[3] = {0};
	uint32_t len;
	__be32 *p = xdr_inline_decode(xdr, 4);
	if (unlikely(!p))
		goto out_overflow;
	if (*p == xdr_zero) {
		p = xdr_inline_decode(xdr, 4);
		if (unlikely(!p))
			goto out_overflow;
		if (*p == xdr_zero)
			return -EAGAIN;
		entry->eof = 1;
		return -EBADCOOKIE;
	}

	p = xdr_inline_decode(xdr, 12);
	if (unlikely(!p))
		goto out_overflow;
	entry->prev_cookie = entry->cookie;
	p = xdr_decode_hyper(p, &entry->cookie);
	entry->len = be32_to_cpup(p);

	p = xdr_inline_decode(xdr, entry->len);
	if (unlikely(!p))
		goto out_overflow;
	entry->name = (const char *) p;

	/*
	 * In case the server doesn't return an inode number,
	 * we fake one here.  (We don't use inode number 0,
	 * since glibc seems to choke on it...)
	 */
	entry->ino = 1;
	entry->fattr->valid = 0;

	if (decode_attr_bitmap(xdr, bitmap) < 0)
		goto out_overflow;

	if (decode_attr_length(xdr, &len, &savep) < 0)
		goto out_overflow;

	if (decode_getfattr_attrs(xdr, bitmap, entry->fattr, entry->fh,
				  NULL, entry->server) < 0)
		goto out_overflow;
	if (entry->fattr->valid & NFS_ATTR_FATTR_MOUNTED_ON_FILEID)
		entry->ino = entry->fattr->mounted_on_fileid;
	else if (entry->fattr->valid & NFS_ATTR_FATTR_FILEID)
		entry->ino = entry->fattr->fileid;

	entry->d_type = DT_UNKNOWN;
	if (entry->fattr->valid & NFS_ATTR_FATTR_TYPE)
		entry->d_type = nfs_umode_to_dtype(entry->fattr->mode);

	return 0;

out_overflow:
	print_overflow_msg(__func__, xdr);
	return -EAGAIN;
}

/*
 * We need to translate between nfs status return values and
 * the local errno values which may not be the same.
 */
static struct {
	int stat;
	int errno;
} nfs_errtbl[] = {
	{ NFS4_OK,		0		},
	{ NFS4ERR_PERM,		-EPERM		},
	{ NFS4ERR_NOENT,	-ENOENT		},
	{ NFS4ERR_IO,		-errno_NFSERR_IO},
	{ NFS4ERR_NXIO,		-ENXIO		},
	{ NFS4ERR_ACCESS,	-EACCES		},
	{ NFS4ERR_EXIST,	-EEXIST		},
	{ NFS4ERR_XDEV,		-EXDEV		},
	{ NFS4ERR_NOTDIR,	-ENOTDIR	},
	{ NFS4ERR_ISDIR,	-EISDIR		},
	{ NFS4ERR_INVAL,	-EINVAL		},
	{ NFS4ERR_FBIG,		-EFBIG		},
	{ NFS4ERR_NOSPC,	-ENOSPC		},
	{ NFS4ERR_ROFS,		-EROFS		},
	{ NFS4ERR_MLINK,	-EMLINK		},
	{ NFS4ERR_NAMETOOLONG,	-ENAMETOOLONG	},
	{ NFS4ERR_NOTEMPTY,	-ENOTEMPTY	},
	{ NFS4ERR_DQUOT,	-EDQUOT		},
	{ NFS4ERR_STALE,	-ESTALE		},
	{ NFS4ERR_BADHANDLE,	-EBADHANDLE	},
	{ NFS4ERR_BAD_COOKIE,	-EBADCOOKIE	},
	{ NFS4ERR_NOTSUPP,	-ENOTSUPP	},
	{ NFS4ERR_TOOSMALL,	-ETOOSMALL	},
	{ NFS4ERR_SERVERFAULT,	-EREMOTEIO	},
	{ NFS4ERR_BADTYPE,	-EBADTYPE	},
	{ NFS4ERR_LOCKED,	-EAGAIN		},
	{ NFS4ERR_SYMLINK,	-ELOOP		},
	{ NFS4ERR_OP_ILLEGAL,	-EOPNOTSUPP	},
	{ NFS4ERR_DEADLOCK,	-EDEADLK	},
	{ -1,			-EIO		}
};

/*
 * Convert an NFS error code to a local one.
 * This one is used jointly by NFSv2 and NFSv3.
 */
static int
nfs4_stat_to_errno(int stat)
{
	int i;
	for (i = 0; nfs_errtbl[i].stat != -1; i++) {
		if (nfs_errtbl[i].stat == stat)
			return nfs_errtbl[i].errno;
	}
	if (stat <= 10000 || stat > 10100) {
		/* The server is looney tunes. */
		return -EREMOTEIO;
	}
	/* If we cannot translate the error, the recovery routines should
	 * handle it.
	 * Note: remaining NFSv4 error codes have values > 10000, so should
	 * not conflict with native Linux error codes.
	 */
	return -stat;
}

#define PROC(proc, argtype, restype)				\
[NFSPROC4_CLNT_##proc] = {					\
	.p_proc   = NFSPROC4_COMPOUND,				\
	.p_encode = (kxdreproc_t)nfs4_xdr_##argtype,		\
	.p_decode = (kxdrdproc_t)nfs4_xdr_##restype,		\
	.p_arglen = NFS4_##argtype##_sz,			\
	.p_replen = NFS4_##restype##_sz,			\
	.p_statidx = NFSPROC4_CLNT_##proc,			\
	.p_name   = #proc,					\
}

struct rpc_procinfo	nfs4_procedures[] = {
	PROC(READ,		enc_read,		dec_read),
	PROC(WRITE,		enc_write,		dec_write),
	PROC(COMMIT,		enc_commit,		dec_commit),
	PROC(OPEN,		enc_open,		dec_open),
	PROC(OPEN_CONFIRM,	enc_open_confirm,	dec_open_confirm),
	PROC(OPEN_NOATTR,	enc_open_noattr,	dec_open_noattr),
	PROC(OPEN_DOWNGRADE,	enc_open_downgrade,	dec_open_downgrade),
	PROC(CLOSE,		enc_close,		dec_close),
	PROC(SETATTR,		enc_setattr,		dec_setattr),
	PROC(FSINFO,		enc_fsinfo,		dec_fsinfo),
	PROC(RENEW,		enc_renew,		dec_renew),
	PROC(SETCLIENTID,	enc_setclientid,	dec_setclientid),
	PROC(SETCLIENTID_CONFIRM, enc_setclientid_confirm, dec_setclientid_confirm),
	PROC(LOCK,		enc_lock,		dec_lock),
	PROC(LOCKT,		enc_lockt,		dec_lockt),
	PROC(LOCKU,		enc_locku,		dec_locku),
	PROC(ACCESS,		enc_access,		dec_access),
	PROC(GETATTR,		enc_getattr,		dec_getattr),
	PROC(LOOKUP,		enc_lookup,		dec_lookup),
	PROC(LOOKUP_ROOT,	enc_lookup_root,	dec_lookup_root),
	PROC(REMOVE,		enc_remove,		dec_remove),
	PROC(RENAME,		enc_rename,		dec_rename),
	PROC(LINK,		enc_link,		dec_link),
	PROC(SYMLINK,		enc_symlink,		dec_symlink),
	PROC(CREATE,		enc_create,		dec_create),
	PROC(PATHCONF,		enc_pathconf,		dec_pathconf),
	PROC(STATFS,		enc_statfs,		dec_statfs),
	PROC(READLINK,		enc_readlink,		dec_readlink),
	PROC(READDIR,		enc_readdir,		dec_readdir),
	PROC(SERVER_CAPS,	enc_server_caps,	dec_server_caps),
	PROC(DELEGRETURN,	enc_delegreturn,	dec_delegreturn),
	PROC(GETACL,		enc_getacl,		dec_getacl),
	PROC(SETACL,		enc_setacl,		dec_setacl),
	PROC(FS_LOCATIONS,	enc_fs_locations,	dec_fs_locations),
	PROC(RELEASE_LOCKOWNER,	enc_release_lockowner,	dec_release_lockowner),
	PROC(SECINFO,		enc_secinfo,		dec_secinfo),
#if defined(CONFIG_NFS_V4_1)
	PROC(EXCHANGE_ID,	enc_exchange_id,	dec_exchange_id),
	PROC(CREATE_SESSION,	enc_create_session,	dec_create_session),
	PROC(DESTROY_SESSION,	enc_destroy_session,	dec_destroy_session),
	PROC(SEQUENCE,		enc_sequence,		dec_sequence),
	PROC(GET_LEASE_TIME,	enc_get_lease_time,	dec_get_lease_time),
	PROC(RECLAIM_COMPLETE,	enc_reclaim_complete,	dec_reclaim_complete),
	PROC(GETDEVICEINFO,	enc_getdeviceinfo,	dec_getdeviceinfo),
	PROC(LAYOUTGET,		enc_layoutget,		dec_layoutget),
	PROC(LAYOUTCOMMIT,	enc_layoutcommit,	dec_layoutcommit),
	PROC(LAYOUTRETURN,	enc_layoutreturn,	dec_layoutreturn),
	PROC(SECINFO_NO_NAME,	enc_secinfo_no_name,	dec_secinfo_no_name),
	PROC(TEST_STATEID,	enc_test_stateid,	dec_test_stateid),
	PROC(FREE_STATEID,	enc_free_stateid,	dec_free_stateid),
	PROC(GETDEVICELIST,	enc_getdevicelist,	dec_getdevicelist),
	PROC(BIND_CONN_TO_SESSION,
			enc_bind_conn_to_session, dec_bind_conn_to_session),
	PROC(DESTROY_CLIENTID,	enc_destroy_clientid,	dec_destroy_clientid),
#endif /* CONFIG_NFS_V4_1 */
};

const struct rpc_version nfs_version4 = {
	.number			= 4,
	.nrprocs		= ARRAY_SIZE(nfs4_procedures),
	.procs			= nfs4_procedures
};

/*
 * Local variables:
 *  c-basic-offset: 8
 * End:
 */<|MERGE_RESOLUTION|>--- conflicted
+++ resolved
@@ -5045,10 +5045,6 @@
 			 struct nfs_getaclres *res)
 {
 	unsigned int savep;
-<<<<<<< HEAD
-	__be32 *bm_p;
-=======
->>>>>>> 4a8e43fe
 	uint32_t attrlen,
 		 bitmap[3] = {0};
 	int status;
@@ -5075,26 +5071,7 @@
 		/* The bitmap (xdr len + bitmaps) and the attr xdr len words
 		 * are stored with the acl data to handle the problem of
 		 * variable length bitmaps.*/
-<<<<<<< HEAD
-		xdr->p = bm_p;
-
-		/* We ignore &savep and don't do consistency checks on
-		 * the attr length.  Let userspace figure it out.... */
-		attrlen += res->acl_data_offset;
-		if (attrlen > page_len) {
-			if (res->acl_flags & NFS4_ACL_LEN_REQUEST) {
-				/* getxattr interface called with a NULL buf */
-				res->acl_len = attrlen;
-				goto out;
-			}
-			dprintk("NFS: acl reply: attrlen %u > page_len %zu\n",
-					attrlen, page_len);
-			return -EINVAL;
-		}
-		xdr_read_pages(xdr, attrlen);
-=======
 		res->acl_data_offset = xdr_stream_pos(xdr) - pg_offset;
->>>>>>> 4a8e43fe
 		res->acl_len = attrlen;
 
 		/* Check for receive buffer overflow */
