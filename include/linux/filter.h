--- conflicted
+++ resolved
@@ -748,8 +748,6 @@
 	return size <= size_default && (size & (size - 1)) == 0;
 }
 
-<<<<<<< HEAD
-=======
 static inline u8
 bpf_ctx_narrow_load_shift(u32 off, u32 size, u32 size_default)
 {
@@ -762,7 +760,6 @@
 #endif
 }
 
->>>>>>> bb831786
 #define bpf_ctx_wide_access_ok(off, size, type, field)			\
 	(size == sizeof(__u64) &&					\
 	off >= offsetof(type, field) &&					\
