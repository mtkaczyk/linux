--- conflicted
+++ resolved
@@ -169,12 +169,8 @@
 	u32 ejectable:1;
 	u32 power_manageable:1;
 	u32 match_driver:1;
-<<<<<<< HEAD
-	u32 reserved:27;
-=======
 	u32 no_hotplug:1;
 	u32 reserved:26;
->>>>>>> d8ec26d7
 };
 
 /* File System */
