/* Broadcom NetXtreme-C/E network driver.
 *
 * Copyright (c) 2016-2018 Broadcom Limited
 *
 * This program is free software; you can redistribute it and/or modify
 * it under the terms of the GNU General Public License as published by
 * the Free Software Foundation.
 */

#include <linux/module.h>

#include <linux/kernel.h>
#include <linux/errno.h>
#include <linux/interrupt.h>
#include <linux/pci.h>
#include <linux/netdevice.h>
#include <linux/rtnetlink.h>
#include <linux/bitops.h>
#include <linux/irq.h>
#include <asm/byteorder.h>
#include <linux/bitmap.h>

#include "bnxt_hsi.h"
#include "bnxt.h"
#include "bnxt_ulp.h"

static int bnxt_register_dev(struct bnxt_en_dev *edev, int ulp_id,
			     struct bnxt_ulp_ops *ulp_ops, void *handle)
{
	struct net_device *dev = edev->net;
	struct bnxt *bp = netdev_priv(dev);
	struct bnxt_ulp *ulp;

	ASSERT_RTNL();
	if (ulp_id >= BNXT_MAX_ULP)
		return -EINVAL;

	ulp = &edev->ulp_tbl[ulp_id];
	if (rcu_access_pointer(ulp->ulp_ops)) {
		netdev_err(bp->dev, "ulp id %d already registered\n", ulp_id);
		return -EBUSY;
	}
	if (ulp_id == BNXT_ROCE_ULP) {
		unsigned int max_stat_ctxs;

		max_stat_ctxs = bnxt_get_max_func_stat_ctxs(bp);
		if (max_stat_ctxs <= BNXT_MIN_ROCE_STAT_CTXS ||
		    bp->num_stat_ctxs == max_stat_ctxs)
			return -ENOMEM;
		bnxt_set_max_func_stat_ctxs(bp, max_stat_ctxs -
					    BNXT_MIN_ROCE_STAT_CTXS);
	}

	atomic_set(&ulp->ref_count, 0);
	ulp->handle = handle;
	rcu_assign_pointer(ulp->ulp_ops, ulp_ops);

	if (ulp_id == BNXT_ROCE_ULP) {
		if (test_bit(BNXT_STATE_OPEN, &bp->state))
			bnxt_hwrm_vnic_cfg(bp, 0);
	}

	return 0;
}

static int bnxt_unregister_dev(struct bnxt_en_dev *edev, int ulp_id)
{
	struct net_device *dev = edev->net;
	struct bnxt *bp = netdev_priv(dev);
	struct bnxt_ulp *ulp;
	int i = 0;

	ASSERT_RTNL();
	if (ulp_id >= BNXT_MAX_ULP)
		return -EINVAL;

	ulp = &edev->ulp_tbl[ulp_id];
	if (!rcu_access_pointer(ulp->ulp_ops)) {
		netdev_err(bp->dev, "ulp id %d not registered\n", ulp_id);
		return -EINVAL;
	}
	if (ulp_id == BNXT_ROCE_ULP) {
		unsigned int max_stat_ctxs;

		max_stat_ctxs = bnxt_get_max_func_stat_ctxs(bp);
		bnxt_set_max_func_stat_ctxs(bp, max_stat_ctxs + 1);
		if (ulp->msix_requested)
			edev->en_ops->bnxt_free_msix(edev, ulp_id);
	}
	if (ulp->max_async_event_id)
		bnxt_hwrm_func_rgtr_async_events(bp, NULL, 0);

	RCU_INIT_POINTER(ulp->ulp_ops, NULL);
	synchronize_rcu();
	ulp->max_async_event_id = 0;
	ulp->async_events_bmap = NULL;
	while (atomic_read(&ulp->ref_count) != 0 && i < 10) {
		msleep(100);
		i++;
	}
	return 0;
}

static void bnxt_fill_msix_vecs(struct bnxt *bp, struct bnxt_msix_entry *ent)
{
	struct bnxt_en_dev *edev = bp->edev;
	int num_msix, idx, i;

	num_msix = edev->ulp_tbl[BNXT_ROCE_ULP].msix_requested;
	idx = edev->ulp_tbl[BNXT_ROCE_ULP].msix_base;
	for (i = 0; i < num_msix; i++) {
		ent[i].vector = bp->irq_tbl[idx + i].vector;
		ent[i].ring_idx = idx + i;
		ent[i].db_offset = (idx + i) * 0x80;
	}
}

static int bnxt_req_msix_vecs(struct bnxt_en_dev *edev, int ulp_id,
			      struct bnxt_msix_entry *ent, int num_msix)
{
	struct net_device *dev = edev->net;
	struct bnxt *bp = netdev_priv(dev);
	int max_idx, max_cp_rings;
	int avail_msix, idx;
	int rc = 0;

	ASSERT_RTNL();
	if (ulp_id != BNXT_ROCE_ULP)
		return -EINVAL;

	if (!(bp->flags & BNXT_FLAG_USING_MSIX))
		return -ENODEV;

	if (edev->ulp_tbl[ulp_id].msix_requested)
		return -EAGAIN;

	max_cp_rings = bnxt_get_max_func_cp_rings(bp);
	avail_msix = bnxt_get_avail_msix(bp, num_msix);
	if (!avail_msix)
		return -ENOMEM;
	if (avail_msix > num_msix)
		avail_msix = num_msix;

	if (BNXT_NEW_RM(bp)) {
		idx = bp->cp_nr_rings;
	} else {
		max_idx = min_t(int, bp->total_irqs, max_cp_rings);
		idx = max_idx - avail_msix;
	}
	edev->ulp_tbl[ulp_id].msix_base = idx;
	edev->ulp_tbl[ulp_id].msix_requested = avail_msix;
	if (bp->total_irqs < (idx + avail_msix)) {
		if (netif_running(dev)) {
			bnxt_close_nic(bp, true, false);
			rc = bnxt_open_nic(bp, true, false);
		} else {
			rc = bnxt_reserve_rings(bp);
		}
	}
	if (rc) {
		edev->ulp_tbl[ulp_id].msix_requested = 0;
		return -EAGAIN;
	}

	if (BNXT_NEW_RM(bp)) {
		struct bnxt_hw_resc *hw_resc = &bp->hw_resc;

		avail_msix = hw_resc->resv_cp_rings - bp->cp_nr_rings;
		edev->ulp_tbl[ulp_id].msix_requested = avail_msix;
	}
	bnxt_fill_msix_vecs(bp, ent);
<<<<<<< HEAD
	bnxt_set_max_func_cp_rings(bp, max_cp_rings - avail_msix);
=======
>>>>>>> f9885ef8
	edev->flags |= BNXT_EN_FLAG_MSIX_REQUESTED;
	return avail_msix;
}

static int bnxt_free_msix_vecs(struct bnxt_en_dev *edev, int ulp_id)
{
	struct net_device *dev = edev->net;
	struct bnxt *bp = netdev_priv(dev);

	ASSERT_RTNL();
	if (ulp_id != BNXT_ROCE_ULP)
		return -EINVAL;

	if (!(edev->flags & BNXT_EN_FLAG_MSIX_REQUESTED))
		return 0;

	edev->ulp_tbl[ulp_id].msix_requested = 0;
	edev->flags &= ~BNXT_EN_FLAG_MSIX_REQUESTED;
	if (netif_running(dev)) {
		bnxt_close_nic(bp, true, false);
		bnxt_open_nic(bp, true, false);
	}
	return 0;
}

int bnxt_get_ulp_msix_num(struct bnxt *bp)
{
	if (bnxt_ulp_registered(bp->edev, BNXT_ROCE_ULP)) {
		struct bnxt_en_dev *edev = bp->edev;

		return edev->ulp_tbl[BNXT_ROCE_ULP].msix_requested;
	}
	return 0;
}

int bnxt_get_ulp_msix_base(struct bnxt *bp)
{
	if (bnxt_ulp_registered(bp->edev, BNXT_ROCE_ULP)) {
		struct bnxt_en_dev *edev = bp->edev;

		if (edev->ulp_tbl[BNXT_ROCE_ULP].msix_requested)
			return edev->ulp_tbl[BNXT_ROCE_ULP].msix_base;
	}
	return 0;
}

static int bnxt_send_msg(struct bnxt_en_dev *edev, int ulp_id,
			 struct bnxt_fw_msg *fw_msg)
{
	struct net_device *dev = edev->net;
	struct bnxt *bp = netdev_priv(dev);
	struct input *req;
	int rc;

	mutex_lock(&bp->hwrm_cmd_lock);
	req = fw_msg->msg;
	req->resp_addr = cpu_to_le64(bp->hwrm_cmd_resp_dma_addr);
	rc = _hwrm_send_message(bp, fw_msg->msg, fw_msg->msg_len,
				fw_msg->timeout);
	if (!rc) {
		struct output *resp = bp->hwrm_cmd_resp_addr;
		u32 len = le16_to_cpu(resp->resp_len);

		if (fw_msg->resp_max_len < len)
			len = fw_msg->resp_max_len;

		memcpy(fw_msg->resp, resp, len);
	}
	mutex_unlock(&bp->hwrm_cmd_lock);
	return rc;
}

static void bnxt_ulp_get(struct bnxt_ulp *ulp)
{
	atomic_inc(&ulp->ref_count);
}

static void bnxt_ulp_put(struct bnxt_ulp *ulp)
{
	atomic_dec(&ulp->ref_count);
}

void bnxt_ulp_stop(struct bnxt *bp)
{
	struct bnxt_en_dev *edev = bp->edev;
	struct bnxt_ulp_ops *ops;
	int i;

	if (!edev)
		return;

	for (i = 0; i < BNXT_MAX_ULP; i++) {
		struct bnxt_ulp *ulp = &edev->ulp_tbl[i];

		ops = rtnl_dereference(ulp->ulp_ops);
		if (!ops || !ops->ulp_stop)
			continue;
		ops->ulp_stop(ulp->handle);
	}
}

void bnxt_ulp_start(struct bnxt *bp)
{
	struct bnxt_en_dev *edev = bp->edev;
	struct bnxt_ulp_ops *ops;
	int i;

	if (!edev)
		return;

	for (i = 0; i < BNXT_MAX_ULP; i++) {
		struct bnxt_ulp *ulp = &edev->ulp_tbl[i];

		ops = rtnl_dereference(ulp->ulp_ops);
		if (!ops || !ops->ulp_start)
			continue;
		ops->ulp_start(ulp->handle);
	}
}

void bnxt_ulp_sriov_cfg(struct bnxt *bp, int num_vfs)
{
	struct bnxt_en_dev *edev = bp->edev;
	struct bnxt_ulp_ops *ops;
	int i;

	if (!edev)
		return;

	for (i = 0; i < BNXT_MAX_ULP; i++) {
		struct bnxt_ulp *ulp = &edev->ulp_tbl[i];

		rcu_read_lock();
		ops = rcu_dereference(ulp->ulp_ops);
		if (!ops || !ops->ulp_sriov_config) {
			rcu_read_unlock();
			continue;
		}
		bnxt_ulp_get(ulp);
		rcu_read_unlock();
		ops->ulp_sriov_config(ulp->handle, num_vfs);
		bnxt_ulp_put(ulp);
	}
}

void bnxt_ulp_shutdown(struct bnxt *bp)
{
	struct bnxt_en_dev *edev = bp->edev;
	struct bnxt_ulp_ops *ops;
	int i;

	if (!edev)
		return;

	for (i = 0; i < BNXT_MAX_ULP; i++) {
		struct bnxt_ulp *ulp = &edev->ulp_tbl[i];

		ops = rtnl_dereference(ulp->ulp_ops);
		if (!ops || !ops->ulp_shutdown)
			continue;
		ops->ulp_shutdown(ulp->handle);
	}
}

void bnxt_ulp_irq_stop(struct bnxt *bp)
{
	struct bnxt_en_dev *edev = bp->edev;
	struct bnxt_ulp_ops *ops;

	if (!edev || !(edev->flags & BNXT_EN_FLAG_MSIX_REQUESTED))
		return;

	if (bnxt_ulp_registered(bp->edev, BNXT_ROCE_ULP)) {
		struct bnxt_ulp *ulp = &edev->ulp_tbl[BNXT_ROCE_ULP];

		if (!ulp->msix_requested)
			return;

		ops = rtnl_dereference(ulp->ulp_ops);
		if (!ops || !ops->ulp_irq_stop)
			return;
		ops->ulp_irq_stop(ulp->handle);
	}
}

void bnxt_ulp_irq_restart(struct bnxt *bp, int err)
{
	struct bnxt_en_dev *edev = bp->edev;
	struct bnxt_ulp_ops *ops;

	if (!edev || !(edev->flags & BNXT_EN_FLAG_MSIX_REQUESTED))
		return;

	if (bnxt_ulp_registered(bp->edev, BNXT_ROCE_ULP)) {
		struct bnxt_ulp *ulp = &edev->ulp_tbl[BNXT_ROCE_ULP];
		struct bnxt_msix_entry *ent = NULL;

		if (!ulp->msix_requested)
			return;

		ops = rtnl_dereference(ulp->ulp_ops);
		if (!ops || !ops->ulp_irq_restart)
			return;

		if (!err) {
			ent = kcalloc(ulp->msix_requested, sizeof(*ent),
				      GFP_KERNEL);
			if (!ent)
				return;
			bnxt_fill_msix_vecs(bp, ent);
		}
		ops->ulp_irq_restart(ulp->handle, ent);
		kfree(ent);
	}
}

void bnxt_ulp_async_events(struct bnxt *bp, struct hwrm_async_event_cmpl *cmpl)
{
	u16 event_id = le16_to_cpu(cmpl->event_id);
	struct bnxt_en_dev *edev = bp->edev;
	struct bnxt_ulp_ops *ops;
	int i;

	if (!edev)
		return;

	rcu_read_lock();
	for (i = 0; i < BNXT_MAX_ULP; i++) {
		struct bnxt_ulp *ulp = &edev->ulp_tbl[i];

		ops = rcu_dereference(ulp->ulp_ops);
		if (!ops || !ops->ulp_async_notifier)
			continue;
		if (!ulp->async_events_bmap ||
		    event_id > ulp->max_async_event_id)
			continue;

		/* Read max_async_event_id first before testing the bitmap. */
		smp_rmb();
		if (test_bit(event_id, ulp->async_events_bmap))
			ops->ulp_async_notifier(ulp->handle, cmpl);
	}
	rcu_read_unlock();
}

static int bnxt_register_async_events(struct bnxt_en_dev *edev, int ulp_id,
				      unsigned long *events_bmap, u16 max_id)
{
	struct net_device *dev = edev->net;
	struct bnxt *bp = netdev_priv(dev);
	struct bnxt_ulp *ulp;

	if (ulp_id >= BNXT_MAX_ULP)
		return -EINVAL;

	ulp = &edev->ulp_tbl[ulp_id];
	ulp->async_events_bmap = events_bmap;
	/* Make sure bnxt_ulp_async_events() sees this order */
	smp_wmb();
	ulp->max_async_event_id = max_id;
	bnxt_hwrm_func_rgtr_async_events(bp, events_bmap, max_id + 1);
	return 0;
}

static const struct bnxt_en_ops bnxt_en_ops_tbl = {
	.bnxt_register_device	= bnxt_register_dev,
	.bnxt_unregister_device	= bnxt_unregister_dev,
	.bnxt_request_msix	= bnxt_req_msix_vecs,
	.bnxt_free_msix		= bnxt_free_msix_vecs,
	.bnxt_send_fw_msg	= bnxt_send_msg,
	.bnxt_register_fw_async_events	= bnxt_register_async_events,
};

struct bnxt_en_dev *bnxt_ulp_probe(struct net_device *dev)
{
	struct bnxt *bp = netdev_priv(dev);
	struct bnxt_en_dev *edev;

	edev = bp->edev;
	if (!edev) {
		edev = kzalloc(sizeof(*edev), GFP_KERNEL);
		if (!edev)
			return ERR_PTR(-ENOMEM);
		edev->en_ops = &bnxt_en_ops_tbl;
		if (bp->flags & BNXT_FLAG_ROCEV1_CAP)
			edev->flags |= BNXT_EN_FLAG_ROCEV1_CAP;
		if (bp->flags & BNXT_FLAG_ROCEV2_CAP)
			edev->flags |= BNXT_EN_FLAG_ROCEV2_CAP;
		edev->net = dev;
		edev->pdev = bp->pdev;
		bp->edev = edev;
	}
	return bp->edev;
}<|MERGE_RESOLUTION|>--- conflicted
+++ resolved
@@ -169,10 +169,6 @@
 		edev->ulp_tbl[ulp_id].msix_requested = avail_msix;
 	}
 	bnxt_fill_msix_vecs(bp, ent);
-<<<<<<< HEAD
-	bnxt_set_max_func_cp_rings(bp, max_cp_rings - avail_msix);
-=======
->>>>>>> f9885ef8
 	edev->flags |= BNXT_EN_FLAG_MSIX_REQUESTED;
 	return avail_msix;
 }
