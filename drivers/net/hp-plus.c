/* hp-plus.c: A HP PCLAN/plus ethernet driver for linux. */
/*
	Written 1994 by Donald Becker.

	This driver is for the Hewlett Packard PC LAN (27***) plus ethercards.
	These cards are sold under several model numbers, usually 2724*.

	This software may be used and distributed according to the terms
	of the GNU General Public License, incorporated herein by reference.

	The author may be reached as becker@scyld.com, or C/O
	Scyld Computing Corporation
	410 Severn Ave., Suite 210
	Annapolis MD 21403

	As is often the case, a great deal of credit is owed to Russ Nelson.
	The Crynwr packet driver was my primary source of HP-specific
	programming information.
*/

static const char version[] =
"hp-plus.c:v1.10 9/24/94 Donald Becker (becker@cesdis.gsfc.nasa.gov)\n";

#include <linux/module.h>

#include <linux/string.h>		/* Important -- this inlines word moves. */
#include <linux/kernel.h>
#include <linux/errno.h>
#include <linux/ioport.h>
#include <linux/netdevice.h>
#include <linux/etherdevice.h>
#include <linux/init.h>
#include <linux/delay.h>

#include <asm/system.h>
#include <asm/io.h>

#include "8390.h"

#define DRV_NAME "hp-plus"

/* A zero-terminated list of I/O addresses to be probed. */
static unsigned int hpplus_portlist[] __initdata =
{0x200, 0x240, 0x280, 0x2C0, 0x300, 0x320, 0x340, 0};

/*
   The HP EtherTwist chip implementation is a fairly routine DP8390
   implementation.  It allows both shared memory and programmed-I/O buffer
   access, using a custom interface for both.  The programmed-I/O mode is
   entirely implemented in the HP EtherTwist chip, bypassing the problem
   ridden built-in 8390 facilities used on NE2000 designs.  The shared
   memory mode is likewise special, with an offset register used to make
   packets appear at the shared memory base.  Both modes use a base and bounds
   page register to hide the Rx ring buffer wrap -- a packet that spans the
   end of physical buffer memory appears continuous to the driver. (c.f. the
   3c503 and Cabletron E2100)

   A special note: the internal buffer of the board is only 8 bits wide.
   This lays several nasty traps for the unaware:
   - the 8390 must be programmed for byte-wide operations
   - all I/O and memory operations must work on whole words (the access
     latches are serially preloaded and have no byte-swapping ability).

   This board is laid out in I/O space much like the earlier HP boards:
   the first 16 locations are for the board registers, and the second 16 are
   for the 8390.  The board is easy to identify, with both a dedicated 16 bit
   ID register and a constant 0x530* value in the upper bits of the paging
   register.
*/

#define HP_ID			0x00	/* ID register, always 0x4850. */
#define HP_PAGING		0x02	/* Registers visible @ 8-f, see PageName. */
#define HPP_OPTION		0x04	/* Bitmapped options, see HP_Option.	*/
#define HPP_OUT_ADDR	0x08	/* I/O output location in Perf_Page.	*/
#define HPP_IN_ADDR		0x0A	/* I/O input location in Perf_Page.		*/
#define HP_DATAPORT		0x0c	/* I/O data transfer in Perf_Page.		*/
#define NIC_OFFSET		0x10	/* Offset to the 8390 registers.		*/
#define HP_IO_EXTENT	32

#define HP_START_PG		0x00	/* First page of TX buffer */
#define HP_STOP_PG		0x80	/* Last page +1 of RX ring */

/* The register set selected in HP_PAGING. */
enum PageName {
	Perf_Page = 0,				/* Normal operation. */
	MAC_Page = 1,				/* The ethernet address (+checksum). */
	HW_Page = 2,				/* EEPROM-loaded hardware parameters. */
	LAN_Page = 4,				/* Transceiver selection, testing, etc. */
	ID_Page = 6 };

/* The bit definitions for the HPP_OPTION register. */
enum HP_Option {
	NICReset = 1, ChipReset = 2, 	/* Active low, really UNreset. */
	EnableIRQ = 4, FakeIntr = 8, BootROMEnb = 0x10, IOEnb = 0x20,
	MemEnable = 0x40, ZeroWait = 0x80, MemDisable = 0x1000, };

static int hpp_probe1(struct net_device *dev, int ioaddr);

static void hpp_reset_8390(struct net_device *dev);
static int hpp_open(struct net_device *dev);
static int hpp_close(struct net_device *dev);
static void hpp_mem_block_input(struct net_device *dev, int count,
						  struct sk_buff *skb, int ring_offset);
static void hpp_mem_block_output(struct net_device *dev, int count,
							const unsigned char *buf, int start_page);
static void hpp_mem_get_8390_hdr(struct net_device *dev, struct e8390_pkt_hdr *hdr,
						  int ring_page);
static void hpp_io_block_input(struct net_device *dev, int count,
						  struct sk_buff *skb, int ring_offset);
static void hpp_io_block_output(struct net_device *dev, int count,
							const unsigned char *buf, int start_page);
static void hpp_io_get_8390_hdr(struct net_device *dev, struct e8390_pkt_hdr *hdr,
						  int ring_page);


/*	Probe a list of addresses for an HP LAN+ adaptor.
	This routine is almost boilerplate. */

static int __init do_hpp_probe(struct net_device *dev)
{
	int i;
	int base_addr = dev->base_addr;
	int irq = dev->irq;

	if (base_addr > 0x1ff)		/* Check a single specified location. */
		return hpp_probe1(dev, base_addr);
	else if (base_addr != 0)	/* Don't probe at all. */
		return -ENXIO;

	for (i = 0; hpplus_portlist[i]; i++) {
		if (hpp_probe1(dev, hpplus_portlist[i]) == 0)
			return 0;
		dev->irq = irq;
	}

	return -ENODEV;
}

#ifndef MODULE
struct net_device * __init hp_plus_probe(int unit)
{
	struct net_device *dev = alloc_eip_netdev();
	int err;

	if (!dev)
		return ERR_PTR(-ENOMEM);

	sprintf(dev->name, "eth%d", unit);
	netdev_boot_setup_check(dev);

	err = do_hpp_probe(dev);
	if (err)
		goto out;
	return dev;
out:
	free_netdev(dev);
	return ERR_PTR(err);
}
#endif

static const struct net_device_ops hpp_netdev_ops = {
	.ndo_open		= hpp_open,
	.ndo_stop		= hpp_close,
	.ndo_start_xmit		= ei_start_xmit,
	.ndo_tx_timeout		= ei_tx_timeout,
	.ndo_get_stats		= ei_get_stats,
	.ndo_set_multicast_list = ei_set_multicast_list,
	.ndo_validate_addr	= eth_validate_addr,
	.ndo_change_mtu		= eth_change_mtu,
#ifdef CONFIG_NET_POLL_CONTROLLER
	.ndo_poll_controller	= ei_poll,
#endif
};


/* Do the interesting part of the probe at a single address. */
static int __init hpp_probe1(struct net_device *dev, int ioaddr)
{
	int i, retval;
	unsigned char checksum = 0;
	const char name[] = "HP-PC-LAN+";
	int mem_start;
	static unsigned version_printed;

	if (!request_region(ioaddr, HP_IO_EXTENT, DRV_NAME))
		return -EBUSY;

	/* Check for the HP+ signature, 50 48 0x 53. */
	if (inw(ioaddr + HP_ID) != 0x4850
		|| (inw(ioaddr + HP_PAGING) & 0xfff0) != 0x5300) {
		retval = -ENODEV;
		goto out;
	}

	if (ei_debug  &&  version_printed++ == 0)
		printk(version);

	printk("%s: %s at %#3x, ", dev->name, name, ioaddr);

	/* Retrieve and checksum the station address. */
	outw(MAC_Page, ioaddr + HP_PAGING);

	for(i = 0; i < ETHER_ADDR_LEN; i++) {
		unsigned char inval = inb(ioaddr + 8 + i);
		dev->dev_addr[i] = inval;
		checksum += inval;
	}
	checksum += inb(ioaddr + 14);

	printk("%pM", dev->dev_addr);

	if (checksum != 0xff) {
		printk(" bad checksum %2.2x.\n", checksum);
		retval = -ENODEV;
		goto out;
	} else {
		/* Point at the Software Configuration Flags. */
		outw(ID_Page, ioaddr + HP_PAGING);
		printk(" ID %4.4x", inw(ioaddr + 12));
	}

	/* Read the IRQ line. */
	outw(HW_Page, ioaddr + HP_PAGING);
	{
		int irq = inb(ioaddr + 13) & 0x0f;
		int option = inw(ioaddr + HPP_OPTION);

		dev->irq = irq;
		if (option & MemEnable) {
			mem_start = inw(ioaddr + 9) << 8;
			printk(", IRQ %d, memory address %#x.\n", irq, mem_start);
		} else {
			mem_start = 0;
			printk(", IRQ %d, programmed-I/O mode.\n", irq);
		}
	}

	/* Set the wrap registers for string I/O reads.   */
	outw((HP_START_PG + TX_PAGES/2) | ((HP_STOP_PG - 1) << 8), ioaddr + 14);

	/* Set the base address to point to the NIC, not the "real" base! */
	dev->base_addr = ioaddr + NIC_OFFSET;

<<<<<<< HEAD
	dev->netdev_ops = &hpp_netdev_ops;
=======
	dev->open = &hpp_open;
	dev->stop = &hpp_close;
#ifdef CONFIG_NET_POLL_CONTROLLER
	dev->poll_controller = eip_poll;
#endif
>>>>>>> 3ec19255

	ei_status.name = name;
	ei_status.word16 = 0;		/* Agggghhhhh! Debug time: 2 days! */
	ei_status.tx_start_page = HP_START_PG;
	ei_status.rx_start_page = HP_START_PG + TX_PAGES/2;
	ei_status.stop_page = HP_STOP_PG;

	ei_status.reset_8390 = &hpp_reset_8390;
	ei_status.block_input = &hpp_io_block_input;
	ei_status.block_output = &hpp_io_block_output;
	ei_status.get_8390_hdr = &hpp_io_get_8390_hdr;

	/* Check if the memory_enable flag is set in the option register. */
	if (mem_start) {
		ei_status.block_input = &hpp_mem_block_input;
		ei_status.block_output = &hpp_mem_block_output;
		ei_status.get_8390_hdr = &hpp_mem_get_8390_hdr;
		dev->mem_start = mem_start;
		ei_status.mem = ioremap(mem_start,
					(HP_STOP_PG - HP_START_PG)*256);
		if (!ei_status.mem) {
			retval = -ENOMEM;
			goto out;
		}
		ei_status.rmem_start = dev->mem_start + TX_PAGES/2*256;
		dev->mem_end = ei_status.rmem_end
			= dev->mem_start + (HP_STOP_PG - HP_START_PG)*256;
	}

	outw(Perf_Page, ioaddr + HP_PAGING);
	NS8390p_init(dev, 0);
	/* Leave the 8390 and HP chip reset. */
	outw(inw(ioaddr + HPP_OPTION) & ~EnableIRQ, ioaddr + HPP_OPTION);

	retval = register_netdev(dev);
	if (retval)
		goto out1;
	return 0;
out1:
	iounmap(ei_status.mem);
out:
	release_region(ioaddr, HP_IO_EXTENT);
	return retval;
}

static int
hpp_open(struct net_device *dev)
{
	int ioaddr = dev->base_addr - NIC_OFFSET;
	int option_reg;
	int retval;

	if ((retval = request_irq(dev->irq, eip_interrupt, 0, dev->name, dev))) {
	    return retval;
	}

	/* Reset the 8390 and HP chip. */
	option_reg = inw(ioaddr + HPP_OPTION);
	outw(option_reg & ~(NICReset + ChipReset), ioaddr + HPP_OPTION);
	udelay(5);
	/* Unreset the board and enable interrupts. */
	outw(option_reg | (EnableIRQ + NICReset + ChipReset), ioaddr + HPP_OPTION);

	/* Set the wrap registers for programmed-I/O operation.   */
	outw(HW_Page, ioaddr + HP_PAGING);
	outw((HP_START_PG + TX_PAGES/2) | ((HP_STOP_PG - 1) << 8), ioaddr + 14);

	/* Select the operational page. */
	outw(Perf_Page, ioaddr + HP_PAGING);

	return eip_open(dev);
}

static int
hpp_close(struct net_device *dev)
{
	int ioaddr = dev->base_addr - NIC_OFFSET;
	int option_reg = inw(ioaddr + HPP_OPTION);

	free_irq(dev->irq, dev);
	eip_close(dev);
	outw((option_reg & ~EnableIRQ) | MemDisable | NICReset | ChipReset,
		 ioaddr + HPP_OPTION);

	return 0;
}

static void
hpp_reset_8390(struct net_device *dev)
{
	int ioaddr = dev->base_addr - NIC_OFFSET;
	int option_reg = inw(ioaddr + HPP_OPTION);

	if (ei_debug > 1) printk("resetting the 8390 time=%ld...", jiffies);

	outw(option_reg & ~(NICReset + ChipReset), ioaddr + HPP_OPTION);
	/* Pause a few cycles for the hardware reset to take place. */
	udelay(5);
	ei_status.txing = 0;
	outw(option_reg | (EnableIRQ + NICReset + ChipReset), ioaddr + HPP_OPTION);

	udelay(5);


	if ((inb_p(ioaddr+NIC_OFFSET+EN0_ISR) & ENISR_RESET) == 0)
		printk("%s: hp_reset_8390() did not complete.\n", dev->name);

	if (ei_debug > 1) printk("8390 reset done (%ld).", jiffies);
	return;
}

/* The programmed-I/O version of reading the 4 byte 8390 specific header.
   Note that transfer with the EtherTwist+ must be on word boundaries. */

static void
hpp_io_get_8390_hdr(struct net_device *dev, struct e8390_pkt_hdr *hdr, int ring_page)
{
	int ioaddr = dev->base_addr - NIC_OFFSET;

	outw((ring_page<<8), ioaddr + HPP_IN_ADDR);
	insw(ioaddr + HP_DATAPORT, hdr, sizeof(struct e8390_pkt_hdr)>>1);
}

/* Block input and output, similar to the Crynwr packet driver. */

static void
hpp_io_block_input(struct net_device *dev, int count, struct sk_buff *skb, int ring_offset)
{
	int ioaddr = dev->base_addr - NIC_OFFSET;
	char *buf = skb->data;

	outw(ring_offset, ioaddr + HPP_IN_ADDR);
	insw(ioaddr + HP_DATAPORT, buf, count>>1);
	if (count & 0x01)
        buf[count-1] = inw(ioaddr + HP_DATAPORT);
}

/* The corresponding shared memory versions of the above 2 functions. */

static void
hpp_mem_get_8390_hdr(struct net_device *dev, struct e8390_pkt_hdr *hdr, int ring_page)
{
	int ioaddr = dev->base_addr - NIC_OFFSET;
	int option_reg = inw(ioaddr + HPP_OPTION);

	outw((ring_page<<8), ioaddr + HPP_IN_ADDR);
	outw(option_reg & ~(MemDisable + BootROMEnb), ioaddr + HPP_OPTION);
	memcpy_fromio(hdr, ei_status.mem, sizeof(struct e8390_pkt_hdr));
	outw(option_reg, ioaddr + HPP_OPTION);
	hdr->count = (le16_to_cpu(hdr->count) + 3) & ~3;	/* Round up allocation. */
}

static void
hpp_mem_block_input(struct net_device *dev, int count, struct sk_buff *skb, int ring_offset)
{
	int ioaddr = dev->base_addr - NIC_OFFSET;
	int option_reg = inw(ioaddr + HPP_OPTION);

	outw(ring_offset, ioaddr + HPP_IN_ADDR);

	outw(option_reg & ~(MemDisable + BootROMEnb), ioaddr + HPP_OPTION);

	/* Caution: this relies on get_8390_hdr() rounding up count!
	   Also note that we *can't* use eth_io_copy_and_sum() because
	   it will not always copy "count" bytes (e.g. padded IP).  */

	memcpy_fromio(skb->data, ei_status.mem, count);
	outw(option_reg, ioaddr + HPP_OPTION);
}

/* A special note: we *must* always transfer >=16 bit words.
   It's always safe to round up, so we do. */
static void
hpp_io_block_output(struct net_device *dev, int count,
					const unsigned char *buf, int start_page)
{
	int ioaddr = dev->base_addr - NIC_OFFSET;
	outw(start_page << 8, ioaddr + HPP_OUT_ADDR);
	outsl(ioaddr + HP_DATAPORT, buf, (count+3)>>2);
	return;
}

static void
hpp_mem_block_output(struct net_device *dev, int count,
				const unsigned char *buf, int start_page)
{
	int ioaddr = dev->base_addr - NIC_OFFSET;
	int option_reg = inw(ioaddr + HPP_OPTION);

	outw(start_page << 8, ioaddr + HPP_OUT_ADDR);
	outw(option_reg & ~(MemDisable + BootROMEnb), ioaddr + HPP_OPTION);
	memcpy_toio(ei_status.mem, buf, (count + 3) & ~3);
	outw(option_reg, ioaddr + HPP_OPTION);

	return;
}


#ifdef MODULE
#define MAX_HPP_CARDS	4	/* Max number of HPP cards per module */
static struct net_device *dev_hpp[MAX_HPP_CARDS];
static int io[MAX_HPP_CARDS];
static int irq[MAX_HPP_CARDS];

module_param_array(io, int, NULL, 0);
module_param_array(irq, int, NULL, 0);
MODULE_PARM_DESC(io, "I/O port address(es)");
MODULE_PARM_DESC(irq, "IRQ number(s); ignored if properly detected");
MODULE_DESCRIPTION("HP PC-LAN+ ISA ethernet driver");
MODULE_LICENSE("GPL");

/* This is set up so that only a single autoprobe takes place per call.
ISA device autoprobes on a running machine are not recommended. */
int __init
init_module(void)
{
	struct net_device *dev;
	int this_dev, found = 0;

	for (this_dev = 0; this_dev < MAX_HPP_CARDS; this_dev++) {
		if (io[this_dev] == 0)  {
			if (this_dev != 0) break; /* only autoprobe 1st one */
			printk(KERN_NOTICE "hp-plus.c: Presently autoprobing (not recommended) for a single card.\n");
		}
		dev = alloc_ei_netdev();
		if (!dev)
			break;
		dev->irq = irq[this_dev];
		dev->base_addr = io[this_dev];
		if (do_hpp_probe(dev) == 0) {
			dev_hpp[found++] = dev;
			continue;
		}
		free_netdev(dev);
		printk(KERN_WARNING "hp-plus.c: No HP-Plus card found (i/o = 0x%x).\n", io[this_dev]);
		break;
	}
	if (found)
		return 0;
	return -ENXIO;
}

static void cleanup_card(struct net_device *dev)
{
	/* NB: hpp_close() handles free_irq */
	iounmap(ei_status.mem);
	release_region(dev->base_addr - NIC_OFFSET, HP_IO_EXTENT);
}

void __exit
cleanup_module(void)
{
	int this_dev;

	for (this_dev = 0; this_dev < MAX_HPP_CARDS; this_dev++) {
		struct net_device *dev = dev_hpp[this_dev];
		if (dev) {
			unregister_netdev(dev);
			cleanup_card(dev);
			free_netdev(dev);
		}
	}
}
#endif /* MODULE */<|MERGE_RESOLUTION|>--- conflicted
+++ resolved
@@ -161,14 +161,14 @@
 static const struct net_device_ops hpp_netdev_ops = {
 	.ndo_open		= hpp_open,
 	.ndo_stop		= hpp_close,
-	.ndo_start_xmit		= ei_start_xmit,
-	.ndo_tx_timeout		= ei_tx_timeout,
-	.ndo_get_stats		= ei_get_stats,
-	.ndo_set_multicast_list = ei_set_multicast_list,
+	.ndo_start_xmit		= eip_start_xmit,
+	.ndo_tx_timeout		= eip_tx_timeout,
+	.ndo_get_stats		= eip_get_stats,
+	.ndo_set_multicast_list = eip_set_multicast_list,
 	.ndo_validate_addr	= eth_validate_addr,
 	.ndo_change_mtu		= eth_change_mtu,
 #ifdef CONFIG_NET_POLL_CONTROLLER
-	.ndo_poll_controller	= ei_poll,
+	.ndo_poll_controller	= eip_poll,
 #endif
 };
 
@@ -241,15 +241,7 @@
 	/* Set the base address to point to the NIC, not the "real" base! */
 	dev->base_addr = ioaddr + NIC_OFFSET;
 
-<<<<<<< HEAD
 	dev->netdev_ops = &hpp_netdev_ops;
-=======
-	dev->open = &hpp_open;
-	dev->stop = &hpp_close;
-#ifdef CONFIG_NET_POLL_CONTROLLER
-	dev->poll_controller = eip_poll;
-#endif
->>>>>>> 3ec19255
 
 	ei_status.name = name;
 	ei_status.word16 = 0;		/* Agggghhhhh! Debug time: 2 days! */
