// SPDX-License-Identifier: (GPL-2.0 OR BSD-3-Clause)
// Copyright(c) 2015-17 Intel Corporation.

/*
 * Cadence SoundWire Master module
 * Used by Master driver
 */

#include <linux/delay.h>
#include <linux/device.h>
#include <linux/debugfs.h>
#include <linux/interrupt.h>
#include <linux/io.h>
#include <linux/module.h>
#include <linux/mod_devicetable.h>
#include <linux/soundwire/sdw_registers.h>
#include <linux/soundwire/sdw.h>
#include <sound/pcm_params.h>
#include <sound/soc.h>
#include "bus.h"
#include "cadence_master.h"

static int interrupt_mask;
module_param_named(cnds_mcp_int_mask, interrupt_mask, int, 0444);
MODULE_PARM_DESC(cdns_mcp_int_mask, "Cadence MCP IntMask");

#define CDNS_MCP_CONFIG				0x0

#define CDNS_MCP_CONFIG_MCMD_RETRY		GENMASK(27, 24)
#define CDNS_MCP_CONFIG_MPREQ_DELAY		GENMASK(20, 16)
#define CDNS_MCP_CONFIG_MMASTER			BIT(7)
#define CDNS_MCP_CONFIG_BUS_REL			BIT(6)
#define CDNS_MCP_CONFIG_SNIFFER			BIT(5)
#define CDNS_MCP_CONFIG_SSPMOD			BIT(4)
#define CDNS_MCP_CONFIG_CMD			BIT(3)
#define CDNS_MCP_CONFIG_OP			GENMASK(2, 0)
#define CDNS_MCP_CONFIG_OP_NORMAL		0

#define CDNS_MCP_CONTROL			0x4

#define CDNS_MCP_CONTROL_RST_DELAY		GENMASK(10, 8)
#define CDNS_MCP_CONTROL_CMD_RST		BIT(7)
#define CDNS_MCP_CONTROL_SOFT_RST		BIT(6)
#define CDNS_MCP_CONTROL_SW_RST			BIT(5)
#define CDNS_MCP_CONTROL_HW_RST			BIT(4)
#define CDNS_MCP_CONTROL_CLK_PAUSE		BIT(3)
#define CDNS_MCP_CONTROL_CLK_STOP_CLR		BIT(2)
#define CDNS_MCP_CONTROL_CMD_ACCEPT		BIT(1)
#define CDNS_MCP_CONTROL_BLOCK_WAKEUP		BIT(0)

#define CDNS_MCP_CMDCTRL			0x8
#define CDNS_MCP_SSPSTAT			0xC
#define CDNS_MCP_FRAME_SHAPE			0x10
#define CDNS_MCP_FRAME_SHAPE_INIT		0x14
#define CDNS_MCP_FRAME_SHAPE_COL_MASK		GENMASK(2, 0)
#define CDNS_MCP_FRAME_SHAPE_ROW_OFFSET		3

#define CDNS_MCP_CONFIG_UPDATE			0x18
#define CDNS_MCP_CONFIG_UPDATE_BIT		BIT(0)

#define CDNS_MCP_PHYCTRL			0x1C
#define CDNS_MCP_SSP_CTRL0			0x20
#define CDNS_MCP_SSP_CTRL1			0x28
#define CDNS_MCP_CLK_CTRL0			0x30
#define CDNS_MCP_CLK_CTRL1			0x38
#define CDNS_MCP_CLK_MCLKD_MASK		GENMASK(7, 0)

#define CDNS_MCP_STAT				0x40

#define CDNS_MCP_STAT_ACTIVE_BANK		BIT(20)
#define CDNS_MCP_STAT_CLK_STOP			BIT(16)

#define CDNS_MCP_INTSTAT			0x44
#define CDNS_MCP_INTMASK			0x48

#define CDNS_MCP_INT_IRQ			BIT(31)
#define CDNS_MCP_INT_RESERVED1			GENMASK(30, 17)
#define CDNS_MCP_INT_WAKEUP			BIT(16)
#define CDNS_MCP_INT_SLAVE_RSVD			BIT(15)
#define CDNS_MCP_INT_SLAVE_ALERT		BIT(14)
#define CDNS_MCP_INT_SLAVE_ATTACH		BIT(13)
#define CDNS_MCP_INT_SLAVE_NATTACH		BIT(12)
#define CDNS_MCP_INT_SLAVE_MASK			GENMASK(15, 12)
#define CDNS_MCP_INT_DPINT			BIT(11)
#define CDNS_MCP_INT_CTRL_CLASH			BIT(10)
#define CDNS_MCP_INT_DATA_CLASH			BIT(9)
#define CDNS_MCP_INT_PARITY			BIT(8)
#define CDNS_MCP_INT_CMD_ERR			BIT(7)
#define CDNS_MCP_INT_RESERVED2			GENMASK(6, 4)
#define CDNS_MCP_INT_RX_NE			BIT(3)
#define CDNS_MCP_INT_RX_WL			BIT(2)
#define CDNS_MCP_INT_TXE			BIT(1)
#define CDNS_MCP_INT_TXF			BIT(0)
#define CDNS_MCP_INT_RESERVED (CDNS_MCP_INT_RESERVED1 | CDNS_MCP_INT_RESERVED2)

#define CDNS_MCP_INTSET				0x4C

#define CDNS_MCP_SLAVE_STAT			0x50
#define CDNS_MCP_SLAVE_STAT_MASK		GENMASK(1, 0)

#define CDNS_MCP_SLAVE_INTSTAT0			0x54
#define CDNS_MCP_SLAVE_INTSTAT1			0x58
#define CDNS_MCP_SLAVE_INTSTAT_NPRESENT		BIT(0)
#define CDNS_MCP_SLAVE_INTSTAT_ATTACHED		BIT(1)
#define CDNS_MCP_SLAVE_INTSTAT_ALERT		BIT(2)
#define CDNS_MCP_SLAVE_INTSTAT_RESERVED		BIT(3)
#define CDNS_MCP_SLAVE_STATUS_BITS		GENMASK(3, 0)
#define CDNS_MCP_SLAVE_STATUS_NUM		4

#define CDNS_MCP_SLAVE_INTMASK0			0x5C
#define CDNS_MCP_SLAVE_INTMASK1			0x60

#define CDNS_MCP_SLAVE_INTMASK0_MASK		GENMASK(31, 0)
#define CDNS_MCP_SLAVE_INTMASK1_MASK		GENMASK(15, 0)

#define CDNS_MCP_PORT_INTSTAT			0x64
#define CDNS_MCP_PDI_STAT			0x6C

#define CDNS_MCP_FIFOLEVEL			0x78
#define CDNS_MCP_FIFOSTAT			0x7C
#define CDNS_MCP_RX_FIFO_AVAIL			GENMASK(5, 0)

#define CDNS_MCP_CMD_BASE			0x80
#define CDNS_MCP_RESP_BASE			0x80
#define CDNS_MCP_CMD_LEN			0x20
#define CDNS_MCP_CMD_WORD_LEN			0x4

#define CDNS_MCP_CMD_SSP_TAG			BIT(31)
#define CDNS_MCP_CMD_COMMAND			GENMASK(30, 28)
#define CDNS_MCP_CMD_DEV_ADDR			GENMASK(27, 24)
#define CDNS_MCP_CMD_REG_ADDR_H			GENMASK(23, 16)
#define CDNS_MCP_CMD_REG_ADDR_L			GENMASK(15, 8)
#define CDNS_MCP_CMD_REG_DATA			GENMASK(7, 0)

#define CDNS_MCP_CMD_READ			2
#define CDNS_MCP_CMD_WRITE			3

#define CDNS_MCP_RESP_RDATA			GENMASK(15, 8)
#define CDNS_MCP_RESP_ACK			BIT(0)
#define CDNS_MCP_RESP_NACK			BIT(1)

#define CDNS_DP_SIZE				128

#define CDNS_DPN_B0_CONFIG(n)			(0x100 + CDNS_DP_SIZE * (n))
#define CDNS_DPN_B0_CH_EN(n)			(0x104 + CDNS_DP_SIZE * (n))
#define CDNS_DPN_B0_SAMPLE_CTRL(n)		(0x108 + CDNS_DP_SIZE * (n))
#define CDNS_DPN_B0_OFFSET_CTRL(n)		(0x10C + CDNS_DP_SIZE * (n))
#define CDNS_DPN_B0_HCTRL(n)			(0x110 + CDNS_DP_SIZE * (n))
#define CDNS_DPN_B0_ASYNC_CTRL(n)		(0x114 + CDNS_DP_SIZE * (n))

#define CDNS_DPN_B1_CONFIG(n)			(0x118 + CDNS_DP_SIZE * (n))
#define CDNS_DPN_B1_CH_EN(n)			(0x11C + CDNS_DP_SIZE * (n))
#define CDNS_DPN_B1_SAMPLE_CTRL(n)		(0x120 + CDNS_DP_SIZE * (n))
#define CDNS_DPN_B1_OFFSET_CTRL(n)		(0x124 + CDNS_DP_SIZE * (n))
#define CDNS_DPN_B1_HCTRL(n)			(0x128 + CDNS_DP_SIZE * (n))
#define CDNS_DPN_B1_ASYNC_CTRL(n)		(0x12C + CDNS_DP_SIZE * (n))

#define CDNS_DPN_CONFIG_BPM			BIT(18)
#define CDNS_DPN_CONFIG_BGC			GENMASK(17, 16)
#define CDNS_DPN_CONFIG_WL			GENMASK(12, 8)
#define CDNS_DPN_CONFIG_PORT_DAT		GENMASK(3, 2)
#define CDNS_DPN_CONFIG_PORT_FLOW		GENMASK(1, 0)

#define CDNS_DPN_SAMPLE_CTRL_SI			GENMASK(15, 0)

#define CDNS_DPN_OFFSET_CTRL_1			GENMASK(7, 0)
#define CDNS_DPN_OFFSET_CTRL_2			GENMASK(15, 8)

#define CDNS_DPN_HCTRL_HSTOP			GENMASK(3, 0)
#define CDNS_DPN_HCTRL_HSTART			GENMASK(7, 4)
#define CDNS_DPN_HCTRL_LCTRL			GENMASK(10, 8)

#define CDNS_PORTCTRL				0x130
#define CDNS_PORTCTRL_DIRN			BIT(7)
#define CDNS_PORTCTRL_BANK_INVERT		BIT(8)

#define CDNS_PORT_OFFSET			0x80

#define CDNS_PDI_CONFIG(n)			(0x1100 + (n) * 16)

#define CDNS_PDI_CONFIG_SOFT_RESET		BIT(24)
#define CDNS_PDI_CONFIG_CHANNEL			GENMASK(15, 8)
#define CDNS_PDI_CONFIG_PORT			GENMASK(4, 0)

/* Driver defaults */
#define CDNS_TX_TIMEOUT				2000

#define CDNS_SCP_RX_FIFOLEVEL			0x2

/*
 * register accessor helpers
 */
static inline u32 cdns_readl(struct sdw_cdns *cdns, int offset)
{
	return readl(cdns->registers + offset);
}

static inline void cdns_writel(struct sdw_cdns *cdns, int offset, u32 value)
{
	writel(value, cdns->registers + offset);
}

static inline void cdns_updatel(struct sdw_cdns *cdns,
				int offset, u32 mask, u32 val)
{
	u32 tmp;

	tmp = cdns_readl(cdns, offset);
	tmp = (tmp & ~mask) | val;
	cdns_writel(cdns, offset, tmp);
}

static int cdns_set_wait(struct sdw_cdns *cdns, int offset, u32 mask, u32 value)
{
	int timeout = 10;
	u32 reg_read;

	/* Wait for bit to be set */
	do {
		reg_read = readl(cdns->registers + offset);
		if ((reg_read & mask) == value)
			return 0;

		timeout--;
		usleep_range(50, 100);
	} while (timeout != 0);

	return -ETIMEDOUT;
}

static int cdns_clear_bit(struct sdw_cdns *cdns, int offset, u32 value)
{
	writel(value, cdns->registers + offset);

	/* Wait for bit to be self cleared */
	return cdns_set_wait(cdns, offset, value, 0);
}

/*
 * all changes to the MCP_CONFIG, MCP_CONTROL, MCP_CMDCTRL and MCP_PHYCTRL
 * need to be confirmed with a write to MCP_CONFIG_UPDATE
 */
static int cdns_config_update(struct sdw_cdns *cdns)
{
	int ret;

	if (sdw_cdns_is_clock_stop(cdns)) {
		dev_err(cdns->dev, "Cannot program MCP_CONFIG_UPDATE in ClockStopMode\n");
		return -EINVAL;
	}

	ret = cdns_clear_bit(cdns, CDNS_MCP_CONFIG_UPDATE,
			     CDNS_MCP_CONFIG_UPDATE_BIT);
	if (ret < 0)
		dev_err(cdns->dev, "Config update timedout\n");

	return ret;
}

/*
 * debugfs
 */
#ifdef CONFIG_DEBUG_FS

#define RD_BUF (2 * PAGE_SIZE)

static ssize_t cdns_sprintf(struct sdw_cdns *cdns,
			    char *buf, size_t pos, unsigned int reg)
{
	return scnprintf(buf + pos, RD_BUF - pos,
			 "%4x\t%8x\n", reg, cdns_readl(cdns, reg));
}

static int cdns_reg_show(struct seq_file *s, void *data)
{
	struct sdw_cdns *cdns = s->private;
	char *buf;
	ssize_t ret;
	int num_ports;
	int i, j;

	buf = kzalloc(RD_BUF, GFP_KERNEL);
	if (!buf)
		return -ENOMEM;

	ret = scnprintf(buf, RD_BUF, "Register  Value\n");
	ret += scnprintf(buf + ret, RD_BUF - ret, "\nMCP Registers\n");
	/* 8 MCP registers */
	for (i = CDNS_MCP_CONFIG; i <= CDNS_MCP_PHYCTRL; i += sizeof(u32))
		ret += cdns_sprintf(cdns, buf, ret, i);

	ret += scnprintf(buf + ret, RD_BUF - ret,
			 "\nStatus & Intr Registers\n");
	/* 13 Status & Intr registers (offsets 0x70 and 0x74 not defined) */
	for (i = CDNS_MCP_STAT; i <=  CDNS_MCP_FIFOSTAT; i += sizeof(u32))
		ret += cdns_sprintf(cdns, buf, ret, i);

	ret += scnprintf(buf + ret, RD_BUF - ret,
			 "\nSSP & Clk ctrl Registers\n");
	ret += cdns_sprintf(cdns, buf, ret, CDNS_MCP_SSP_CTRL0);
	ret += cdns_sprintf(cdns, buf, ret, CDNS_MCP_SSP_CTRL1);
	ret += cdns_sprintf(cdns, buf, ret, CDNS_MCP_CLK_CTRL0);
	ret += cdns_sprintf(cdns, buf, ret, CDNS_MCP_CLK_CTRL1);

	ret += scnprintf(buf + ret, RD_BUF - ret,
			 "\nDPn B0 Registers\n");

	num_ports = cdns->num_ports;

	for (i = 0; i < num_ports; i++) {
		ret += scnprintf(buf + ret, RD_BUF - ret,
				 "\nDP-%d\n", i);
		for (j = CDNS_DPN_B0_CONFIG(i);
		     j < CDNS_DPN_B0_ASYNC_CTRL(i); j += sizeof(u32))
			ret += cdns_sprintf(cdns, buf, ret, j);
	}

	ret += scnprintf(buf + ret, RD_BUF - ret,
			 "\nDPn B1 Registers\n");
	for (i = 0; i < num_ports; i++) {
		ret += scnprintf(buf + ret, RD_BUF - ret,
				 "\nDP-%d\n", i);

		for (j = CDNS_DPN_B1_CONFIG(i);
		     j < CDNS_DPN_B1_ASYNC_CTRL(i); j += sizeof(u32))
			ret += cdns_sprintf(cdns, buf, ret, j);
	}

	ret += scnprintf(buf + ret, RD_BUF - ret,
			 "\nDPn Control Registers\n");
	for (i = 0; i < num_ports; i++)
		ret += cdns_sprintf(cdns, buf, ret,
				CDNS_PORTCTRL + i * CDNS_PORT_OFFSET);

	ret += scnprintf(buf + ret, RD_BUF - ret,
			 "\nPDIn Config Registers\n");

	/* number of PDI and ports is interchangeable */
	for (i = 0; i < num_ports; i++)
		ret += cdns_sprintf(cdns, buf, ret, CDNS_PDI_CONFIG(i));

	seq_printf(s, "%s", buf);
	kfree(buf);

	return 0;
}
DEFINE_SHOW_ATTRIBUTE(cdns_reg);

static int cdns_hw_reset(void *data, u64 value)
{
	struct sdw_cdns *cdns = data;
	int ret;

	if (value != 1)
		return -EINVAL;

	/* Userspace changed the hardware state behind the kernel's back */
	add_taint(TAINT_USER, LOCKDEP_STILL_OK);

	ret = sdw_cdns_exit_reset(cdns);

	dev_dbg(cdns->dev, "link hw_reset done: %d\n", ret);

	return ret;
}

DEFINE_DEBUGFS_ATTRIBUTE(cdns_hw_reset_fops, NULL, cdns_hw_reset, "%llu\n");

/**
 * sdw_cdns_debugfs_init() - Cadence debugfs init
 * @cdns: Cadence instance
 * @root: debugfs root
 */
void sdw_cdns_debugfs_init(struct sdw_cdns *cdns, struct dentry *root)
{
	debugfs_create_file("cdns-registers", 0400, root, cdns, &cdns_reg_fops);

	debugfs_create_file("cdns-hw-reset", 0200, root, cdns,
			    &cdns_hw_reset_fops);
}
EXPORT_SYMBOL_GPL(sdw_cdns_debugfs_init);

#endif /* CONFIG_DEBUG_FS */

/*
 * IO Calls
 */
static enum sdw_command_response
cdns_fill_msg_resp(struct sdw_cdns *cdns,
		   struct sdw_msg *msg, int count, int offset)
{
	int nack = 0, no_ack = 0;
	int i;

	/* check message response */
	for (i = 0; i < count; i++) {
		if (!(cdns->response_buf[i] & CDNS_MCP_RESP_ACK)) {
			no_ack = 1;
			dev_dbg_ratelimited(cdns->dev, "Msg Ack not received\n");
			if (cdns->response_buf[i] & CDNS_MCP_RESP_NACK) {
				nack = 1;
				dev_err_ratelimited(cdns->dev, "Msg NACK received\n");
			}
		}
	}

	if (nack) {
		dev_err_ratelimited(cdns->dev, "Msg NACKed for Slave %d\n", msg->dev_num);
		return SDW_CMD_FAIL;
	} else if (no_ack) {
		dev_dbg_ratelimited(cdns->dev, "Msg ignored for Slave %d\n", msg->dev_num);
		return SDW_CMD_IGNORED;
	}

	/* fill response */
	for (i = 0; i < count; i++)
		msg->buf[i + offset] = cdns->response_buf[i] >>
				SDW_REG_SHIFT(CDNS_MCP_RESP_RDATA);

	return SDW_CMD_OK;
}

static enum sdw_command_response
_cdns_xfer_msg(struct sdw_cdns *cdns, struct sdw_msg *msg, int cmd,
	       int offset, int count, bool defer)
{
	unsigned long time;
	u32 base, i, data;
	u16 addr;

	/* Program the watermark level for RX FIFO */
	if (cdns->msg_count != count) {
		cdns_writel(cdns, CDNS_MCP_FIFOLEVEL, count);
		cdns->msg_count = count;
	}

	base = CDNS_MCP_CMD_BASE;
	addr = msg->addr;

	for (i = 0; i < count; i++) {
		data = msg->dev_num << SDW_REG_SHIFT(CDNS_MCP_CMD_DEV_ADDR);
		data |= cmd << SDW_REG_SHIFT(CDNS_MCP_CMD_COMMAND);
		data |= addr++  << SDW_REG_SHIFT(CDNS_MCP_CMD_REG_ADDR_L);

		if (msg->flags == SDW_MSG_FLAG_WRITE)
			data |= msg->buf[i + offset];

		data |= msg->ssp_sync << SDW_REG_SHIFT(CDNS_MCP_CMD_SSP_TAG);
		cdns_writel(cdns, base, data);
		base += CDNS_MCP_CMD_WORD_LEN;
	}

	if (defer)
		return SDW_CMD_OK;

	/* wait for timeout or response */
	time = wait_for_completion_timeout(&cdns->tx_complete,
					   msecs_to_jiffies(CDNS_TX_TIMEOUT));
	if (!time) {
		dev_err(cdns->dev, "IO transfer timed out, cmd %d device %d addr %x len %d\n",
			cmd, msg->dev_num, msg->addr, msg->len);
		msg->len = 0;
		return SDW_CMD_TIMEOUT;
	}

	return cdns_fill_msg_resp(cdns, msg, count, offset);
}

static enum sdw_command_response
cdns_program_scp_addr(struct sdw_cdns *cdns, struct sdw_msg *msg)
{
	int nack = 0, no_ack = 0;
	unsigned long time;
	u32 data[2], base;
	int i;

	/* Program the watermark level for RX FIFO */
	if (cdns->msg_count != CDNS_SCP_RX_FIFOLEVEL) {
		cdns_writel(cdns, CDNS_MCP_FIFOLEVEL, CDNS_SCP_RX_FIFOLEVEL);
		cdns->msg_count = CDNS_SCP_RX_FIFOLEVEL;
	}

	data[0] = msg->dev_num << SDW_REG_SHIFT(CDNS_MCP_CMD_DEV_ADDR);
	data[0] |= 0x3 << SDW_REG_SHIFT(CDNS_MCP_CMD_COMMAND);
	data[1] = data[0];

	data[0] |= SDW_SCP_ADDRPAGE1 << SDW_REG_SHIFT(CDNS_MCP_CMD_REG_ADDR_L);
	data[1] |= SDW_SCP_ADDRPAGE2 << SDW_REG_SHIFT(CDNS_MCP_CMD_REG_ADDR_L);

	data[0] |= msg->addr_page1;
	data[1] |= msg->addr_page2;

	base = CDNS_MCP_CMD_BASE;
	cdns_writel(cdns, base, data[0]);
	base += CDNS_MCP_CMD_WORD_LEN;
	cdns_writel(cdns, base, data[1]);

	time = wait_for_completion_timeout(&cdns->tx_complete,
					   msecs_to_jiffies(CDNS_TX_TIMEOUT));
	if (!time) {
		dev_err(cdns->dev, "SCP Msg trf timed out\n");
		msg->len = 0;
		return SDW_CMD_TIMEOUT;
	}

	/* check response the writes */
	for (i = 0; i < 2; i++) {
		if (!(cdns->response_buf[i] & CDNS_MCP_RESP_ACK)) {
			no_ack = 1;
			dev_err(cdns->dev, "Program SCP Ack not received\n");
			if (cdns->response_buf[i] & CDNS_MCP_RESP_NACK) {
				nack = 1;
				dev_err(cdns->dev, "Program SCP NACK received\n");
			}
		}
	}

	/* For NACK, NO ack, don't return err if we are in Broadcast mode */
	if (nack) {
		dev_err_ratelimited(cdns->dev,
				    "SCP_addrpage NACKed for Slave %d\n", msg->dev_num);
		return SDW_CMD_FAIL;
	} else if (no_ack) {
		dev_dbg_ratelimited(cdns->dev,
				    "SCP_addrpage ignored for Slave %d\n", msg->dev_num);
		return SDW_CMD_IGNORED;
	}

	return SDW_CMD_OK;
}

static int cdns_prep_msg(struct sdw_cdns *cdns, struct sdw_msg *msg, int *cmd)
{
	int ret;

	if (msg->page) {
		ret = cdns_program_scp_addr(cdns, msg);
		if (ret) {
			msg->len = 0;
			return ret;
		}
	}

	switch (msg->flags) {
	case SDW_MSG_FLAG_READ:
		*cmd = CDNS_MCP_CMD_READ;
		break;

	case SDW_MSG_FLAG_WRITE:
		*cmd = CDNS_MCP_CMD_WRITE;
		break;

	default:
		dev_err(cdns->dev, "Invalid msg cmd: %d\n", msg->flags);
		return -EINVAL;
	}

	return 0;
}

enum sdw_command_response
cdns_xfer_msg(struct sdw_bus *bus, struct sdw_msg *msg)
{
	struct sdw_cdns *cdns = bus_to_cdns(bus);
	int cmd = 0, ret, i;

	ret = cdns_prep_msg(cdns, msg, &cmd);
	if (ret)
		return SDW_CMD_FAIL_OTHER;

	for (i = 0; i < msg->len / CDNS_MCP_CMD_LEN; i++) {
		ret = _cdns_xfer_msg(cdns, msg, cmd, i * CDNS_MCP_CMD_LEN,
				     CDNS_MCP_CMD_LEN, false);
		if (ret < 0)
			goto exit;
	}

	if (!(msg->len % CDNS_MCP_CMD_LEN))
		goto exit;

	ret = _cdns_xfer_msg(cdns, msg, cmd, i * CDNS_MCP_CMD_LEN,
			     msg->len % CDNS_MCP_CMD_LEN, false);

exit:
	return ret;
}
EXPORT_SYMBOL(cdns_xfer_msg);

enum sdw_command_response
cdns_xfer_msg_defer(struct sdw_bus *bus,
		    struct sdw_msg *msg, struct sdw_defer *defer)
{
	struct sdw_cdns *cdns = bus_to_cdns(bus);
	int cmd = 0, ret;

	/* for defer only 1 message is supported */
	if (msg->len > 1)
		return -ENOTSUPP;

	ret = cdns_prep_msg(cdns, msg, &cmd);
	if (ret)
		return SDW_CMD_FAIL_OTHER;

	cdns->defer = defer;
	cdns->defer->length = msg->len;

	return _cdns_xfer_msg(cdns, msg, cmd, 0, msg->len, true);
}
EXPORT_SYMBOL(cdns_xfer_msg_defer);

enum sdw_command_response
cdns_reset_page_addr(struct sdw_bus *bus, unsigned int dev_num)
{
	struct sdw_cdns *cdns = bus_to_cdns(bus);
	struct sdw_msg msg;

	/* Create dummy message with valid device number */
	memset(&msg, 0, sizeof(msg));
	msg.dev_num = dev_num;

	return cdns_program_scp_addr(cdns, &msg);
}
EXPORT_SYMBOL(cdns_reset_page_addr);

/*
 * IRQ handling
 */

static void cdns_read_response(struct sdw_cdns *cdns)
{
	u32 num_resp, cmd_base;
	int i;

	num_resp = cdns_readl(cdns, CDNS_MCP_FIFOSTAT);
	num_resp &= CDNS_MCP_RX_FIFO_AVAIL;

	cmd_base = CDNS_MCP_CMD_BASE;

	for (i = 0; i < num_resp; i++) {
		cdns->response_buf[i] = cdns_readl(cdns, cmd_base);
		cmd_base += CDNS_MCP_CMD_WORD_LEN;
	}
}

static int cdns_update_slave_status(struct sdw_cdns *cdns,
				    u32 slave0, u32 slave1)
{
	enum sdw_slave_status status[SDW_MAX_DEVICES + 1];
	bool is_slave = false;
	u64 slave;
	u32 mask;
	int i, set_status;

	/* combine the two status */
	slave = ((u64)slave1 << 32) | slave0;
	memset(status, 0, sizeof(status));

	for (i = 0; i <= SDW_MAX_DEVICES; i++) {
		mask = (slave >> (i * CDNS_MCP_SLAVE_STATUS_NUM)) &
				CDNS_MCP_SLAVE_STATUS_BITS;
		if (!mask)
			continue;

		is_slave = true;
		set_status = 0;

		if (mask & CDNS_MCP_SLAVE_INTSTAT_RESERVED) {
			status[i] = SDW_SLAVE_RESERVED;
			set_status++;
		}

		if (mask & CDNS_MCP_SLAVE_INTSTAT_ATTACHED) {
			status[i] = SDW_SLAVE_ATTACHED;
			set_status++;
		}

		if (mask & CDNS_MCP_SLAVE_INTSTAT_ALERT) {
			status[i] = SDW_SLAVE_ALERT;
			set_status++;
		}

		if (mask & CDNS_MCP_SLAVE_INTSTAT_NPRESENT) {
			status[i] = SDW_SLAVE_UNATTACHED;
			set_status++;
		}

		/* first check if Slave reported multiple status */
		if (set_status > 1) {
			u32 val;

<<<<<<< HEAD
			dev_warn_ratelimited(cdns->dev,
					     "Slave %d reported multiple Status: %d\n",
					     i, mask);

			/* check latest status extracted from PING commands */
			val = cdns_readl(cdns, CDNS_MCP_SLAVE_STAT);
			val >>= (i * 2);

			switch (val & 0x3) {
			case 0:
				status[i] = SDW_SLAVE_UNATTACHED;
				break;
			case 1:
				status[i] = SDW_SLAVE_ATTACHED;
				break;
			case 2:
				status[i] = SDW_SLAVE_ALERT;
				break;
			case 3:
			default:
				status[i] = SDW_SLAVE_RESERVED;
				break;
			}

			dev_warn_ratelimited(cdns->dev,
=======
			dev_warn_ratelimited(cdns->dev,
					     "Slave %d reported multiple Status: %d\n",
					     i, mask);

			/* check latest status extracted from PING commands */
			val = cdns_readl(cdns, CDNS_MCP_SLAVE_STAT);
			val >>= (i * 2);

			switch (val & 0x3) {
			case 0:
				status[i] = SDW_SLAVE_UNATTACHED;
				break;
			case 1:
				status[i] = SDW_SLAVE_ATTACHED;
				break;
			case 2:
				status[i] = SDW_SLAVE_ALERT;
				break;
			case 3:
			default:
				status[i] = SDW_SLAVE_RESERVED;
				break;
			}

			dev_warn_ratelimited(cdns->dev,
>>>>>>> 04d5ce62
					     "Slave %d status updated to %d\n",
					     i, status[i]);

		}
	}

	if (is_slave)
		return sdw_handle_slave_status(&cdns->bus, status);

	return 0;
}

/**
 * sdw_cdns_irq() - Cadence interrupt handler
 * @irq: irq number
 * @dev_id: irq context
 */
irqreturn_t sdw_cdns_irq(int irq, void *dev_id)
{
	struct sdw_cdns *cdns = dev_id;
	u32 int_status;
	int ret = IRQ_HANDLED;

	/* Check if the link is up */
	if (!cdns->link_up)
		return IRQ_NONE;

	int_status = cdns_readl(cdns, CDNS_MCP_INTSTAT);

	/* check for reserved values read as zero */
	if (int_status & CDNS_MCP_INT_RESERVED)
		return IRQ_NONE;

	if (!(int_status & CDNS_MCP_INT_IRQ))
		return IRQ_NONE;

	if (int_status & CDNS_MCP_INT_RX_WL) {
		cdns_read_response(cdns);

		if (cdns->defer) {
			cdns_fill_msg_resp(cdns, cdns->defer->msg,
					   cdns->defer->length, 0);
			complete(&cdns->defer->complete);
			cdns->defer = NULL;
		} else {
			complete(&cdns->tx_complete);
		}
	}

	if (int_status & CDNS_MCP_INT_PARITY) {
		/* Parity error detected by Master */
		dev_err_ratelimited(cdns->dev, "Parity error\n");
	}

	if (int_status & CDNS_MCP_INT_CTRL_CLASH) {
		/* Slave is driving bit slot during control word */
		dev_err_ratelimited(cdns->dev, "Bus clash for control word\n");
	}

	if (int_status & CDNS_MCP_INT_DATA_CLASH) {
		/*
		 * Multiple slaves trying to drive bit slot, or issue with
		 * ownership of data bits or Slave gone bonkers
		 */
		dev_err_ratelimited(cdns->dev, "Bus clash for data word\n");
	}

	if (int_status & CDNS_MCP_INT_SLAVE_MASK) {
		/* Mask the Slave interrupt and wake thread */
		cdns_updatel(cdns, CDNS_MCP_INTMASK,
			     CDNS_MCP_INT_SLAVE_MASK, 0);

		int_status &= ~CDNS_MCP_INT_SLAVE_MASK;
		ret = IRQ_WAKE_THREAD;
	}

	cdns_writel(cdns, CDNS_MCP_INTSTAT, int_status);
	return ret;
}
EXPORT_SYMBOL(sdw_cdns_irq);

/**
 * sdw_cdns_thread() - Cadence irq thread handler
 * @irq: irq number
 * @dev_id: irq context
 */
irqreturn_t sdw_cdns_thread(int irq, void *dev_id)
{
	struct sdw_cdns *cdns = dev_id;
	u32 slave0, slave1;

	dev_dbg_ratelimited(cdns->dev, "Slave status change\n");

	slave0 = cdns_readl(cdns, CDNS_MCP_SLAVE_INTSTAT0);
	slave1 = cdns_readl(cdns, CDNS_MCP_SLAVE_INTSTAT1);

	cdns_update_slave_status(cdns, slave0, slave1);
	cdns_writel(cdns, CDNS_MCP_SLAVE_INTSTAT0, slave0);
	cdns_writel(cdns, CDNS_MCP_SLAVE_INTSTAT1, slave1);

	/* clear and unmask Slave interrupt now */
	cdns_writel(cdns, CDNS_MCP_INTSTAT, CDNS_MCP_INT_SLAVE_MASK);
	cdns_updatel(cdns, CDNS_MCP_INTMASK,
		     CDNS_MCP_INT_SLAVE_MASK, CDNS_MCP_INT_SLAVE_MASK);

	return IRQ_HANDLED;
}
EXPORT_SYMBOL(sdw_cdns_thread);

/*
 * init routines
 */

/**
 * sdw_cdns_exit_reset() - Program reset parameters and start bus operations
 * @cdns: Cadence instance
 */
int sdw_cdns_exit_reset(struct sdw_cdns *cdns)
{
	/* program maximum length reset to be safe */
	cdns_updatel(cdns, CDNS_MCP_CONTROL,
		     CDNS_MCP_CONTROL_RST_DELAY,
		     CDNS_MCP_CONTROL_RST_DELAY);

	/* use hardware generated reset */
	cdns_updatel(cdns, CDNS_MCP_CONTROL,
		     CDNS_MCP_CONTROL_HW_RST,
		     CDNS_MCP_CONTROL_HW_RST);

	/* commit changes */
	cdns_updatel(cdns, CDNS_MCP_CONFIG_UPDATE,
		     CDNS_MCP_CONFIG_UPDATE_BIT,
		     CDNS_MCP_CONFIG_UPDATE_BIT);

	/* don't wait here */
	return 0;

}
EXPORT_SYMBOL(sdw_cdns_exit_reset);

/**
<<<<<<< HEAD
 * sdw_cdns_enable_interrupt() - Enable SDW interrupts
 * @cdns: Cadence instance
=======
 * sdw_cdns_enable_slave_interrupt() - Enable SDW slave interrupts
 * @cdns: Cadence instance
 * @state: boolean for true/false
 */
static void cdns_enable_slave_interrupts(struct sdw_cdns *cdns, bool state)
{
	u32 mask;

	mask = cdns_readl(cdns, CDNS_MCP_INTMASK);
	if (state)
		mask |= CDNS_MCP_INT_SLAVE_MASK;
	else
		mask &= ~CDNS_MCP_INT_SLAVE_MASK;

	cdns_writel(cdns, CDNS_MCP_INTMASK, mask);
}

/**
 * sdw_cdns_enable_interrupt() - Enable SDW interrupts
 * @cdns: Cadence instance
>>>>>>> 04d5ce62
 * @state: True if we are trying to enable interrupt.
 */
int sdw_cdns_enable_interrupt(struct sdw_cdns *cdns, bool state)
{
	u32 slave_intmask0 = 0;
	u32 slave_intmask1 = 0;
	u32 mask = 0;

	if (!state)
		goto update_masks;

	slave_intmask0 = CDNS_MCP_SLAVE_INTMASK0_MASK;
	slave_intmask1 = CDNS_MCP_SLAVE_INTMASK1_MASK;

	/* enable detection of all slave state changes */
	mask = CDNS_MCP_INT_SLAVE_MASK;

	/* enable detection of bus issues */
	mask |= CDNS_MCP_INT_CTRL_CLASH | CDNS_MCP_INT_DATA_CLASH |
		CDNS_MCP_INT_PARITY;

	/* no detection of port interrupts for now */

	/* enable detection of RX fifo level */
	mask |= CDNS_MCP_INT_RX_WL;

	/*
	 * CDNS_MCP_INT_IRQ needs to be set otherwise all previous
	 * settings are irrelevant
	 */
	mask |= CDNS_MCP_INT_IRQ;

	if (interrupt_mask) /* parameter override */
		mask = interrupt_mask;

update_masks:
	/* clear slave interrupt status before enabling interrupt */
	if (state) {
		u32 slave_state;

		slave_state = cdns_readl(cdns, CDNS_MCP_SLAVE_INTSTAT0);
		cdns_writel(cdns, CDNS_MCP_SLAVE_INTSTAT0, slave_state);
		slave_state = cdns_readl(cdns, CDNS_MCP_SLAVE_INTSTAT1);
		cdns_writel(cdns, CDNS_MCP_SLAVE_INTSTAT1, slave_state);
	}

	cdns_writel(cdns, CDNS_MCP_SLAVE_INTMASK0, slave_intmask0);
	cdns_writel(cdns, CDNS_MCP_SLAVE_INTMASK1, slave_intmask1);
	cdns_writel(cdns, CDNS_MCP_INTMASK, mask);

	return 0;
}
EXPORT_SYMBOL(sdw_cdns_enable_interrupt);

static int cdns_allocate_pdi(struct sdw_cdns *cdns,
			     struct sdw_cdns_pdi **stream,
			     u32 num, u32 pdi_offset)
{
	struct sdw_cdns_pdi *pdi;
	int i;

	if (!num)
		return 0;

	pdi = devm_kcalloc(cdns->dev, num, sizeof(*pdi), GFP_KERNEL);
	if (!pdi)
		return -ENOMEM;

	for (i = 0; i < num; i++) {
		pdi[i].num = i + pdi_offset;
	}

	*stream = pdi;
	return 0;
}

/**
 * sdw_cdns_pdi_init() - PDI initialization routine
 *
 * @cdns: Cadence instance
 * @config: Stream configurations
 */
int sdw_cdns_pdi_init(struct sdw_cdns *cdns,
		      struct sdw_cdns_stream_config config)
{
	struct sdw_cdns_streams *stream;
	int offset;
	int ret;

	cdns->pcm.num_bd = config.pcm_bd;
	cdns->pcm.num_in = config.pcm_in;
	cdns->pcm.num_out = config.pcm_out;
	cdns->pdm.num_bd = config.pdm_bd;
	cdns->pdm.num_in = config.pdm_in;
	cdns->pdm.num_out = config.pdm_out;

	/* Allocate PDIs for PCMs */
	stream = &cdns->pcm;

	/* we allocate PDI0 and PDI1 which are used for Bulk */
	offset = 0;

	ret = cdns_allocate_pdi(cdns, &stream->bd,
				stream->num_bd, offset);
	if (ret)
		return ret;

	offset += stream->num_bd;

	ret = cdns_allocate_pdi(cdns, &stream->in,
				stream->num_in, offset);
	if (ret)
		return ret;

	offset += stream->num_in;

	ret = cdns_allocate_pdi(cdns, &stream->out,
				stream->num_out, offset);
	if (ret)
		return ret;

	/* Update total number of PCM PDIs */
	stream->num_pdi = stream->num_bd + stream->num_in + stream->num_out;
	cdns->num_ports = stream->num_pdi;

	/* Allocate PDIs for PDMs */
	stream = &cdns->pdm;
	ret = cdns_allocate_pdi(cdns, &stream->bd,
				stream->num_bd, offset);
	if (ret)
		return ret;

	offset += stream->num_bd;

	ret = cdns_allocate_pdi(cdns, &stream->in,
				stream->num_in, offset);
	if (ret)
		return ret;

	offset += stream->num_in;

	ret = cdns_allocate_pdi(cdns, &stream->out,
				stream->num_out, offset);

	if (ret)
		return ret;

	/* Update total number of PDM PDIs */
	stream->num_pdi = stream->num_bd + stream->num_in + stream->num_out;
	cdns->num_ports += stream->num_pdi;

	return 0;
}
EXPORT_SYMBOL(sdw_cdns_pdi_init);

static u32 cdns_set_initial_frame_shape(int n_rows, int n_cols)
{
	u32 val;
	int c;
	int r;

	r = sdw_find_row_index(n_rows);
	c = sdw_find_col_index(n_cols) & CDNS_MCP_FRAME_SHAPE_COL_MASK;

	val = (r << CDNS_MCP_FRAME_SHAPE_ROW_OFFSET) | c;

	return val;
}

static void cdns_init_clock_ctrl(struct sdw_cdns *cdns)
{
	struct sdw_bus *bus = &cdns->bus;
	struct sdw_master_prop *prop = &bus->prop;
	u32 val;
	u32 ssp_interval;
	int divider;

	/* Set clock divider */
	divider	= (prop->mclk_freq / prop->max_clk_freq) - 1;

	cdns_updatel(cdns, CDNS_MCP_CLK_CTRL0,
		     CDNS_MCP_CLK_MCLKD_MASK, divider);
	cdns_updatel(cdns, CDNS_MCP_CLK_CTRL1,
		     CDNS_MCP_CLK_MCLKD_MASK, divider);

	/*
	 * Frame shape changes after initialization have to be done
	 * with the bank switch mechanism
	 */
	val = cdns_set_initial_frame_shape(prop->default_row,
					   prop->default_col);
	cdns_writel(cdns, CDNS_MCP_FRAME_SHAPE_INIT, val);

	/* Set SSP interval to default value */
	ssp_interval = prop->default_frame_rate / SDW_CADENCE_GSYNC_HZ;
	cdns_writel(cdns, CDNS_MCP_SSP_CTRL0, ssp_interval);
	cdns_writel(cdns, CDNS_MCP_SSP_CTRL1, ssp_interval);
}

/**
 * sdw_cdns_init() - Cadence initialization
 * @cdns: Cadence instance
 */
int sdw_cdns_init(struct sdw_cdns *cdns)
{
	u32 val;

	cdns_init_clock_ctrl(cdns);

	/* reset msg_count to default value of FIFOLEVEL */
	cdns->msg_count = cdns_readl(cdns, CDNS_MCP_FIFOLEVEL);

	/* flush command FIFOs */
	cdns_updatel(cdns, CDNS_MCP_CONTROL, CDNS_MCP_CONTROL_CMD_RST,
		     CDNS_MCP_CONTROL_CMD_RST);

	/* Set cmd accept mode */
	cdns_updatel(cdns, CDNS_MCP_CONTROL, CDNS_MCP_CONTROL_CMD_ACCEPT,
		     CDNS_MCP_CONTROL_CMD_ACCEPT);

	/* Configure mcp config */
	val = cdns_readl(cdns, CDNS_MCP_CONFIG);

	/* enable bus operations with clock and data */
	val &= ~CDNS_MCP_CONFIG_OP;
	val |= CDNS_MCP_CONFIG_OP_NORMAL;

	/* Set cmd mode for Tx and Rx cmds */
	val &= ~CDNS_MCP_CONFIG_CMD;

	/* Disable sniffer mode */
	val &= ~CDNS_MCP_CONFIG_SNIFFER;

	/* Disable auto bus release */
	val &= ~CDNS_MCP_CONFIG_BUS_REL;

	if (cdns->bus.multi_link)
		/* Set Multi-master mode to take gsync into account */
		val |= CDNS_MCP_CONFIG_MMASTER;

	/* leave frame delay to hardware default of 0x1F */

	/* leave command retry to hardware default of 0 */

	cdns_writel(cdns, CDNS_MCP_CONFIG, val);

	/* changes will be committed later */
	return 0;
}
EXPORT_SYMBOL(sdw_cdns_init);

int cdns_bus_conf(struct sdw_bus *bus, struct sdw_bus_params *params)
{
	struct sdw_master_prop *prop = &bus->prop;
	struct sdw_cdns *cdns = bus_to_cdns(bus);
	int mcp_clkctrl_off;
	int divider;

	if (!params->curr_dr_freq) {
		dev_err(cdns->dev, "NULL curr_dr_freq\n");
		return -EINVAL;
	}

	divider	= prop->mclk_freq * SDW_DOUBLE_RATE_FACTOR /
		params->curr_dr_freq;
	divider--; /* divider is 1/(N+1) */

	if (params->next_bank)
		mcp_clkctrl_off = CDNS_MCP_CLK_CTRL1;
	else
		mcp_clkctrl_off = CDNS_MCP_CLK_CTRL0;

	cdns_updatel(cdns, mcp_clkctrl_off, CDNS_MCP_CLK_MCLKD_MASK, divider);

	return 0;
}
EXPORT_SYMBOL(cdns_bus_conf);

static int cdns_port_params(struct sdw_bus *bus,
			    struct sdw_port_params *p_params, unsigned int bank)
{
	struct sdw_cdns *cdns = bus_to_cdns(bus);
	int dpn_config = 0, dpn_config_off;

	if (bank)
		dpn_config_off = CDNS_DPN_B1_CONFIG(p_params->num);
	else
		dpn_config_off = CDNS_DPN_B0_CONFIG(p_params->num);

	dpn_config = cdns_readl(cdns, dpn_config_off);

	dpn_config |= ((p_params->bps - 1) <<
				SDW_REG_SHIFT(CDNS_DPN_CONFIG_WL));
	dpn_config |= (p_params->flow_mode <<
				SDW_REG_SHIFT(CDNS_DPN_CONFIG_PORT_FLOW));
	dpn_config |= (p_params->data_mode <<
				SDW_REG_SHIFT(CDNS_DPN_CONFIG_PORT_DAT));

	cdns_writel(cdns, dpn_config_off, dpn_config);

	return 0;
}

static int cdns_transport_params(struct sdw_bus *bus,
				 struct sdw_transport_params *t_params,
				 enum sdw_reg_bank bank)
{
	struct sdw_cdns *cdns = bus_to_cdns(bus);
	int dpn_offsetctrl = 0, dpn_offsetctrl_off;
	int dpn_config = 0, dpn_config_off;
	int dpn_hctrl = 0, dpn_hctrl_off;
	int num = t_params->port_num;
	int dpn_samplectrl_off;

	/*
	 * Note: Only full data port is supported on the Master side for
	 * both PCM and PDM ports.
	 */

	if (bank) {
		dpn_config_off = CDNS_DPN_B1_CONFIG(num);
		dpn_samplectrl_off = CDNS_DPN_B1_SAMPLE_CTRL(num);
		dpn_hctrl_off = CDNS_DPN_B1_HCTRL(num);
		dpn_offsetctrl_off = CDNS_DPN_B1_OFFSET_CTRL(num);
	} else {
		dpn_config_off = CDNS_DPN_B0_CONFIG(num);
		dpn_samplectrl_off = CDNS_DPN_B0_SAMPLE_CTRL(num);
		dpn_hctrl_off = CDNS_DPN_B0_HCTRL(num);
		dpn_offsetctrl_off = CDNS_DPN_B0_OFFSET_CTRL(num);
	}

	dpn_config = cdns_readl(cdns, dpn_config_off);

	dpn_config |= (t_params->blk_grp_ctrl <<
				SDW_REG_SHIFT(CDNS_DPN_CONFIG_BGC));
	dpn_config |= (t_params->blk_pkg_mode <<
				SDW_REG_SHIFT(CDNS_DPN_CONFIG_BPM));
	cdns_writel(cdns, dpn_config_off, dpn_config);

	dpn_offsetctrl |= (t_params->offset1 <<
				SDW_REG_SHIFT(CDNS_DPN_OFFSET_CTRL_1));
	dpn_offsetctrl |= (t_params->offset2 <<
				SDW_REG_SHIFT(CDNS_DPN_OFFSET_CTRL_2));
	cdns_writel(cdns, dpn_offsetctrl_off,  dpn_offsetctrl);

	dpn_hctrl |= (t_params->hstart <<
				SDW_REG_SHIFT(CDNS_DPN_HCTRL_HSTART));
	dpn_hctrl |= (t_params->hstop << SDW_REG_SHIFT(CDNS_DPN_HCTRL_HSTOP));
	dpn_hctrl |= (t_params->lane_ctrl <<
				SDW_REG_SHIFT(CDNS_DPN_HCTRL_LCTRL));

	cdns_writel(cdns, dpn_hctrl_off, dpn_hctrl);
	cdns_writel(cdns, dpn_samplectrl_off, (t_params->sample_interval - 1));

	return 0;
}

static int cdns_port_enable(struct sdw_bus *bus,
			    struct sdw_enable_ch *enable_ch, unsigned int bank)
{
	struct sdw_cdns *cdns = bus_to_cdns(bus);
	int dpn_chnen_off, ch_mask;

	if (bank)
		dpn_chnen_off = CDNS_DPN_B1_CH_EN(enable_ch->port_num);
	else
		dpn_chnen_off = CDNS_DPN_B0_CH_EN(enable_ch->port_num);

	ch_mask = enable_ch->ch_mask * enable_ch->enable;
	cdns_writel(cdns, dpn_chnen_off, ch_mask);

	return 0;
}

static const struct sdw_master_port_ops cdns_port_ops = {
	.dpn_set_port_params = cdns_port_params,
	.dpn_set_port_transport_params = cdns_transport_params,
	.dpn_port_enable_ch = cdns_port_enable,
};

/**
 * sdw_cdns_is_clock_stop: Check clock status
 *
 * @cdns: Cadence instance
 */
bool sdw_cdns_is_clock_stop(struct sdw_cdns *cdns)
{
	return !!(cdns_readl(cdns, CDNS_MCP_STAT) & CDNS_MCP_STAT_CLK_STOP);
}
EXPORT_SYMBOL(sdw_cdns_is_clock_stop);

/**
 * sdw_cdns_clock_stop: Cadence clock stop configuration routine
 *
 * @cdns: Cadence instance
 * @block_wake: prevent wakes if required by the platform
 */
int sdw_cdns_clock_stop(struct sdw_cdns *cdns, bool block_wake)
{
	bool slave_present = false;
	struct sdw_slave *slave;
	int ret;

	/* Check suspend status */
	if (sdw_cdns_is_clock_stop(cdns)) {
		dev_dbg(cdns->dev, "Clock is already stopped\n");
		return 0;
	}

	/*
	 * Before entering clock stop we mask the Slave
	 * interrupts. This helps avoid having to deal with e.g. a
	 * Slave becoming UNATTACHED while the clock is being stopped
	 */
	cdns_enable_slave_interrupts(cdns, false);

	/*
	 * For specific platforms, it is required to be able to put
	 * master into a state in which it ignores wake-up trials
	 * in clock stop state
	 */
	if (block_wake)
		cdns_updatel(cdns, CDNS_MCP_CONTROL,
			     CDNS_MCP_CONTROL_BLOCK_WAKEUP,
			     CDNS_MCP_CONTROL_BLOCK_WAKEUP);

	list_for_each_entry(slave, &cdns->bus.slaves, node) {
		if (slave->status == SDW_SLAVE_ATTACHED ||
		    slave->status == SDW_SLAVE_ALERT) {
			slave_present = true;
			break;
		}
	}

	/*
	 * This CMD_ACCEPT should be used when there are no devices
	 * attached on the link when entering clock stop mode. If this is
	 * not set and there is a broadcast write then the command ignored
	 * will be treated as a failure
	 */
	if (!slave_present)
		cdns_updatel(cdns, CDNS_MCP_CONTROL,
			     CDNS_MCP_CONTROL_CMD_ACCEPT,
			     CDNS_MCP_CONTROL_CMD_ACCEPT);
	else
		cdns_updatel(cdns, CDNS_MCP_CONTROL,
			     CDNS_MCP_CONTROL_CMD_ACCEPT, 0);

	/* commit changes */
	ret = cdns_config_update(cdns);
	if (ret < 0) {
		dev_err(cdns->dev, "%s: config_update failed\n", __func__);
		return ret;
	}

	/* Prepare slaves for clock stop */
	ret = sdw_bus_prep_clk_stop(&cdns->bus);
	if (ret < 0) {
		dev_err(cdns->dev, "prepare clock stop failed %d", ret);
		return ret;
	}

	/*
	 * Enter clock stop mode and only report errors if there are
	 * Slave devices present (ALERT or ATTACHED)
	 */
	ret = sdw_bus_clk_stop(&cdns->bus);
	if (ret < 0 && slave_present && ret != -ENODATA) {
		dev_err(cdns->dev, "bus clock stop failed %d", ret);
		return ret;
	}

	ret = cdns_set_wait(cdns, CDNS_MCP_STAT,
			    CDNS_MCP_STAT_CLK_STOP,
			    CDNS_MCP_STAT_CLK_STOP);
	if (ret < 0)
		dev_err(cdns->dev, "Clock stop failed %d\n", ret);

	return ret;
}
EXPORT_SYMBOL(sdw_cdns_clock_stop);

/**
 * sdw_cdns_clock_restart: Cadence PM clock restart configuration routine
 *
 * @cdns: Cadence instance
 * @bus_reset: context may be lost while in low power modes and the bus
 * may require a Severe Reset and re-enumeration after a wake.
 */
int sdw_cdns_clock_restart(struct sdw_cdns *cdns, bool bus_reset)
{
	int ret;

	/* unmask Slave interrupts that were masked when stopping the clock */
	cdns_enable_slave_interrupts(cdns, true);

	ret = cdns_clear_bit(cdns, CDNS_MCP_CONTROL,
			     CDNS_MCP_CONTROL_CLK_STOP_CLR);
	if (ret < 0) {
		dev_err(cdns->dev, "Couldn't exit from clock stop\n");
		return ret;
	}

	ret = cdns_set_wait(cdns, CDNS_MCP_STAT, CDNS_MCP_STAT_CLK_STOP, 0);
	if (ret < 0) {
		dev_err(cdns->dev, "clock stop exit failed %d\n", ret);
		return ret;
	}

	cdns_updatel(cdns, CDNS_MCP_CONTROL,
		     CDNS_MCP_CONTROL_BLOCK_WAKEUP, 0);

	/*
	 * clear CMD_ACCEPT so that the command ignored
	 * will be treated as a failure during a broadcast write
	 */
	cdns_updatel(cdns, CDNS_MCP_CONTROL, CDNS_MCP_CONTROL_CMD_ACCEPT, 0);

	if (!bus_reset) {

		/* enable bus operations with clock and data */
		cdns_updatel(cdns, CDNS_MCP_CONFIG,
			     CDNS_MCP_CONFIG_OP,
			     CDNS_MCP_CONFIG_OP_NORMAL);

		ret = cdns_config_update(cdns);
		if (ret < 0) {
			dev_err(cdns->dev, "%s: config_update failed\n", __func__);
			return ret;
		}

		ret = sdw_bus_exit_clk_stop(&cdns->bus);
		if (ret < 0)
			dev_err(cdns->dev, "bus failed to exit clock stop %d\n", ret);
	}

	return ret;
}
EXPORT_SYMBOL(sdw_cdns_clock_restart);

/**
 * sdw_cdns_probe() - Cadence probe routine
 * @cdns: Cadence instance
 */
int sdw_cdns_probe(struct sdw_cdns *cdns)
{
	init_completion(&cdns->tx_complete);
	cdns->bus.port_ops = &cdns_port_ops;

	return 0;
}
EXPORT_SYMBOL(sdw_cdns_probe);

int cdns_set_sdw_stream(struct snd_soc_dai *dai,
			void *stream, bool pcm, int direction)
{
	struct sdw_cdns *cdns = snd_soc_dai_get_drvdata(dai);
	struct sdw_cdns_dma_data *dma;

	dma = kzalloc(sizeof(*dma), GFP_KERNEL);
	if (!dma)
		return -ENOMEM;

	if (pcm)
		dma->stream_type = SDW_STREAM_PCM;
	else
		dma->stream_type = SDW_STREAM_PDM;

	dma->bus = &cdns->bus;
	dma->link_id = cdns->instance;

	dma->stream = stream;

	if (direction == SNDRV_PCM_STREAM_PLAYBACK)
		dai->playback_dma_data = dma;
	else
		dai->capture_dma_data = dma;

	return 0;
}
EXPORT_SYMBOL(cdns_set_sdw_stream);

/**
 * cdns_find_pdi() - Find a free PDI
 *
 * @cdns: Cadence instance
 * @offset: Starting offset
 * @num: Number of PDIs
 * @pdi: PDI instances
 * @dai_id: DAI id
 *
 * Find a PDI for a given PDI array. The PDI num and dai_id are
 * expected to match, return NULL otherwise.
 */
static struct sdw_cdns_pdi *cdns_find_pdi(struct sdw_cdns *cdns,
					  unsigned int offset,
					  unsigned int num,
					  struct sdw_cdns_pdi *pdi,
					  int dai_id)
{
	int i;

	for (i = offset; i < offset + num; i++)
		if (pdi[i].num == dai_id)
			return &pdi[i];

	return NULL;
}

/**
 * sdw_cdns_config_stream: Configure a stream
 *
 * @cdns: Cadence instance
 * @ch: Channel count
 * @dir: Data direction
 * @pdi: PDI to be used
 */
void sdw_cdns_config_stream(struct sdw_cdns *cdns,
			    u32 ch, u32 dir, struct sdw_cdns_pdi *pdi)
{
	u32 offset, val = 0;

	if (dir == SDW_DATA_DIR_RX)
		val = CDNS_PORTCTRL_DIRN;

	offset = CDNS_PORTCTRL + pdi->num * CDNS_PORT_OFFSET;
	cdns_updatel(cdns, offset, CDNS_PORTCTRL_DIRN, val);

	val = pdi->num;
	val |= CDNS_PDI_CONFIG_SOFT_RESET;
	val |= ((1 << ch) - 1) << SDW_REG_SHIFT(CDNS_PDI_CONFIG_CHANNEL);
	cdns_writel(cdns, CDNS_PDI_CONFIG(pdi->num), val);
}
EXPORT_SYMBOL(sdw_cdns_config_stream);

/**
 * sdw_cdns_alloc_pdi() - Allocate a PDI
 *
 * @cdns: Cadence instance
 * @stream: Stream to be allocated
 * @ch: Channel count
 * @dir: Data direction
 * @dai_id: DAI id
 */
struct sdw_cdns_pdi *sdw_cdns_alloc_pdi(struct sdw_cdns *cdns,
					struct sdw_cdns_streams *stream,
					u32 ch, u32 dir, int dai_id)
{
	struct sdw_cdns_pdi *pdi = NULL;

	if (dir == SDW_DATA_DIR_RX)
		pdi = cdns_find_pdi(cdns, 0, stream->num_in, stream->in,
				    dai_id);
	else
		pdi = cdns_find_pdi(cdns, 0, stream->num_out, stream->out,
				    dai_id);

	/* check if we found a PDI, else find in bi-directional */
	if (!pdi)
		pdi = cdns_find_pdi(cdns, 2, stream->num_bd, stream->bd,
				    dai_id);

	if (pdi) {
		pdi->l_ch_num = 0;
		pdi->h_ch_num = ch - 1;
		pdi->dir = dir;
		pdi->ch_count = ch;
	}

	return pdi;
}
EXPORT_SYMBOL(sdw_cdns_alloc_pdi);

MODULE_LICENSE("Dual BSD/GPL");
MODULE_DESCRIPTION("Cadence Soundwire Library");<|MERGE_RESOLUTION|>--- conflicted
+++ resolved
@@ -688,7 +688,6 @@
 		if (set_status > 1) {
 			u32 val;
 
-<<<<<<< HEAD
 			dev_warn_ratelimited(cdns->dev,
 					     "Slave %d reported multiple Status: %d\n",
 					     i, mask);
@@ -714,33 +713,6 @@
 			}
 
 			dev_warn_ratelimited(cdns->dev,
-=======
-			dev_warn_ratelimited(cdns->dev,
-					     "Slave %d reported multiple Status: %d\n",
-					     i, mask);
-
-			/* check latest status extracted from PING commands */
-			val = cdns_readl(cdns, CDNS_MCP_SLAVE_STAT);
-			val >>= (i * 2);
-
-			switch (val & 0x3) {
-			case 0:
-				status[i] = SDW_SLAVE_UNATTACHED;
-				break;
-			case 1:
-				status[i] = SDW_SLAVE_ATTACHED;
-				break;
-			case 2:
-				status[i] = SDW_SLAVE_ALERT;
-				break;
-			case 3:
-			default:
-				status[i] = SDW_SLAVE_RESERVED;
-				break;
-			}
-
-			dev_warn_ratelimited(cdns->dev,
->>>>>>> 04d5ce62
 					     "Slave %d status updated to %d\n",
 					     i, status[i]);
 
@@ -882,10 +854,6 @@
 EXPORT_SYMBOL(sdw_cdns_exit_reset);
 
 /**
-<<<<<<< HEAD
- * sdw_cdns_enable_interrupt() - Enable SDW interrupts
- * @cdns: Cadence instance
-=======
  * sdw_cdns_enable_slave_interrupt() - Enable SDW slave interrupts
  * @cdns: Cadence instance
  * @state: boolean for true/false
@@ -906,7 +874,6 @@
 /**
  * sdw_cdns_enable_interrupt() - Enable SDW interrupts
  * @cdns: Cadence instance
->>>>>>> 04d5ce62
  * @state: True if we are trying to enable interrupt.
  */
 int sdw_cdns_enable_interrupt(struct sdw_cdns *cdns, bool state)
