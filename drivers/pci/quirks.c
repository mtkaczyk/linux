--- conflicted
+++ resolved
@@ -1907,13 +1907,6 @@
 DECLARE_PCI_FIXUP_CLASS_HEADER(PCI_VENDOR_ID_NETMOS, PCI_ANY_ID,
 			 PCI_CLASS_COMMUNICATION_SERIAL, 8, quirk_netmos);
 
-<<<<<<< HEAD
-static void quirk_f0_vpd_link(struct pci_dev *dev)
-{
-	if (!dev->multifunction || !PCI_FUNC(dev->devfn))
-		return;
-	dev->dev_flags |= PCI_DEV_FLAGS_VPD_REF_F0;
-=======
 /*
  * Quirk non-zero PCI functions to route VPD access through function 0 for
  * devices that share VPD resources between functions.  The functions are
@@ -1935,7 +1928,6 @@
 		dev->dev_flags |= PCI_DEV_FLAGS_VPD_REF_F0;
 
 	pci_dev_put(f0);
->>>>>>> 9f30a04d
 }
 DECLARE_PCI_FIXUP_CLASS_EARLY(PCI_VENDOR_ID_INTEL, PCI_ANY_ID,
 			      PCI_CLASS_NETWORK_ETHERNET, 8, quirk_f0_vpd_link);
