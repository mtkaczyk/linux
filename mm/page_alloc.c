/*
 *  linux/mm/page_alloc.c
 *
 *  Manages the free list, the system allocates free pages here.
 *  Note that kmalloc() lives in slab.c
 *
 *  Copyright (C) 1991, 1992, 1993, 1994  Linus Torvalds
 *  Swap reorganised 29.12.95, Stephen Tweedie
 *  Support of BIGMEM added by Gerhard Wichert, Siemens AG, July 1999
 *  Reshaped it to be a zoned allocator, Ingo Molnar, Red Hat, 1999
 *  Discontiguous memory support, Kanoj Sarcar, SGI, Nov 1999
 *  Zone balancing, Kanoj Sarcar, SGI, Jan 2000
 *  Per cpu hot/cold page lists, bulk allocation, Martin J. Bligh, Sept 2002
 *          (lots of bits borrowed from Ingo Molnar & Andrew Morton)
 */

#include <linux/stddef.h>
#include <linux/mm.h>
#include <linux/swap.h>
#include <linux/interrupt.h>
#include <linux/pagemap.h>
#include <linux/jiffies.h>
#include <linux/bootmem.h>
#include <linux/memblock.h>
#include <linux/compiler.h>
#include <linux/kernel.h>
#include <linux/kmemcheck.h>
#include <linux/kasan.h>
#include <linux/module.h>
#include <linux/suspend.h>
#include <linux/pagevec.h>
#include <linux/blkdev.h>
#include <linux/slab.h>
#include <linux/ratelimit.h>
#include <linux/oom.h>
#include <linux/notifier.h>
#include <linux/topology.h>
#include <linux/sysctl.h>
#include <linux/cpu.h>
#include <linux/cpuset.h>
#include <linux/memory_hotplug.h>
#include <linux/nodemask.h>
#include <linux/vmalloc.h>
#include <linux/vmstat.h>
#include <linux/mempolicy.h>
#include <linux/stop_machine.h>
#include <linux/sort.h>
#include <linux/pfn.h>
#include <linux/backing-dev.h>
#include <linux/fault-inject.h>
#include <linux/page-isolation.h>
#include <linux/page_ext.h>
#include <linux/debugobjects.h>
#include <linux/kmemleak.h>
#include <linux/compaction.h>
#include <trace/events/kmem.h>
#include <linux/prefetch.h>
#include <linux/mm_inline.h>
#include <linux/migrate.h>
#include <linux/page_ext.h>
#include <linux/hugetlb.h>
#include <linux/sched/rt.h>
#include <linux/page_owner.h>

#include <asm/sections.h>
#include <asm/tlbflush.h>
#include <asm/div64.h>
#include "internal.h"

/* prevent >1 _updater_ of zone percpu pageset ->high and ->batch fields */
static DEFINE_MUTEX(pcp_batch_high_lock);
#define MIN_PERCPU_PAGELIST_FRACTION	(8)

#ifdef CONFIG_USE_PERCPU_NUMA_NODE_ID
DEFINE_PER_CPU(int, numa_node);
EXPORT_PER_CPU_SYMBOL(numa_node);
#endif

#ifdef CONFIG_HAVE_MEMORYLESS_NODES
/*
 * N.B., Do NOT reference the '_numa_mem_' per cpu variable directly.
 * It will not be defined when CONFIG_HAVE_MEMORYLESS_NODES is not defined.
 * Use the accessor functions set_numa_mem(), numa_mem_id() and cpu_to_mem()
 * defined in <linux/topology.h>.
 */
DEFINE_PER_CPU(int, _numa_mem_);		/* Kernel "local memory" node */
EXPORT_PER_CPU_SYMBOL(_numa_mem_);
int _node_numa_mem_[MAX_NUMNODES];
#endif

/*
 * Array of node states.
 */
nodemask_t node_states[NR_NODE_STATES] __read_mostly = {
	[N_POSSIBLE] = NODE_MASK_ALL,
	[N_ONLINE] = { { [0] = 1UL } },
#ifndef CONFIG_NUMA
	[N_NORMAL_MEMORY] = { { [0] = 1UL } },
#ifdef CONFIG_HIGHMEM
	[N_HIGH_MEMORY] = { { [0] = 1UL } },
#endif
#ifdef CONFIG_MOVABLE_NODE
	[N_MEMORY] = { { [0] = 1UL } },
#endif
	[N_CPU] = { { [0] = 1UL } },
#endif	/* NUMA */
};
EXPORT_SYMBOL(node_states);

/* Protect totalram_pages and zone->managed_pages */
static DEFINE_SPINLOCK(managed_page_count_lock);

unsigned long totalram_pages __read_mostly;
unsigned long totalreserve_pages __read_mostly;
unsigned long totalcma_pages __read_mostly;
/*
 * When calculating the number of globally allowed dirty pages, there
 * is a certain number of per-zone reserves that should not be
 * considered dirtyable memory.  This is the sum of those reserves
 * over all existing zones that contribute dirtyable memory.
 */
unsigned long dirty_balance_reserve __read_mostly;

int percpu_pagelist_fraction;
gfp_t gfp_allowed_mask __read_mostly = GFP_BOOT_MASK;

#ifdef CONFIG_PM_SLEEP
/*
 * The following functions are used by the suspend/hibernate code to temporarily
 * change gfp_allowed_mask in order to avoid using I/O during memory allocations
 * while devices are suspended.  To avoid races with the suspend/hibernate code,
 * they should always be called with pm_mutex held (gfp_allowed_mask also should
 * only be modified with pm_mutex held, unless the suspend/hibernate code is
 * guaranteed not to run in parallel with that modification).
 */

static gfp_t saved_gfp_mask;

void pm_restore_gfp_mask(void)
{
	WARN_ON(!mutex_is_locked(&pm_mutex));
	if (saved_gfp_mask) {
		gfp_allowed_mask = saved_gfp_mask;
		saved_gfp_mask = 0;
	}
}

void pm_restrict_gfp_mask(void)
{
	WARN_ON(!mutex_is_locked(&pm_mutex));
	WARN_ON(saved_gfp_mask);
	saved_gfp_mask = gfp_allowed_mask;
	gfp_allowed_mask &= ~GFP_IOFS;
}

bool pm_suspended_storage(void)
{
	if ((gfp_allowed_mask & GFP_IOFS) == GFP_IOFS)
		return false;
	return true;
}
#endif /* CONFIG_PM_SLEEP */

#ifdef CONFIG_HUGETLB_PAGE_SIZE_VARIABLE
int pageblock_order __read_mostly;
#endif

static void __free_pages_ok(struct page *page, unsigned int order);

/*
 * results with 256, 32 in the lowmem_reserve sysctl:
 *	1G machine -> (16M dma, 800M-16M normal, 1G-800M high)
 *	1G machine -> (16M dma, 784M normal, 224M high)
 *	NORMAL allocation will leave 784M/256 of ram reserved in the ZONE_DMA
 *	HIGHMEM allocation will leave 224M/32 of ram reserved in ZONE_NORMAL
 *	HIGHMEM allocation will leave (224M+784M)/256 of ram reserved in ZONE_DMA
 *
 * TBD: should special case ZONE_DMA32 machines here - in those we normally
 * don't need any ZONE_NORMAL reservation
 */
int sysctl_lowmem_reserve_ratio[MAX_NR_ZONES-1] = {
#ifdef CONFIG_ZONE_DMA
	 256,
#endif
#ifdef CONFIG_ZONE_DMA32
	 256,
#endif
#ifdef CONFIG_HIGHMEM
	 32,
#endif
	 32,
};

EXPORT_SYMBOL(totalram_pages);

static char * const zone_names[MAX_NR_ZONES] = {
#ifdef CONFIG_ZONE_DMA
	 "DMA",
#endif
#ifdef CONFIG_ZONE_DMA32
	 "DMA32",
#endif
	 "Normal",
#ifdef CONFIG_HIGHMEM
	 "HighMem",
#endif
	 "Movable",
};

int min_free_kbytes = 1024;
int user_min_free_kbytes = -1;

static unsigned long __meminitdata nr_kernel_pages;
static unsigned long __meminitdata nr_all_pages;
static unsigned long __meminitdata dma_reserve;

#ifdef CONFIG_HAVE_MEMBLOCK_NODE_MAP
static unsigned long __meminitdata arch_zone_lowest_possible_pfn[MAX_NR_ZONES];
static unsigned long __meminitdata arch_zone_highest_possible_pfn[MAX_NR_ZONES];
static unsigned long __initdata required_kernelcore;
static unsigned long __initdata required_movablecore;
static unsigned long __meminitdata zone_movable_pfn[MAX_NUMNODES];

/* movable_zone is the "real" zone pages in ZONE_MOVABLE are taken from */
int movable_zone;
EXPORT_SYMBOL(movable_zone);
#endif /* CONFIG_HAVE_MEMBLOCK_NODE_MAP */

#if MAX_NUMNODES > 1
int nr_node_ids __read_mostly = MAX_NUMNODES;
int nr_online_nodes __read_mostly = 1;
EXPORT_SYMBOL(nr_node_ids);
EXPORT_SYMBOL(nr_online_nodes);
#endif

int page_group_by_mobility_disabled __read_mostly;

void set_pageblock_migratetype(struct page *page, int migratetype)
{
	if (unlikely(page_group_by_mobility_disabled &&
		     migratetype < MIGRATE_PCPTYPES))
		migratetype = MIGRATE_UNMOVABLE;

	set_pageblock_flags_group(page, (unsigned long)migratetype,
					PB_migrate, PB_migrate_end);
}

#ifdef CONFIG_DEBUG_VM
static int page_outside_zone_boundaries(struct zone *zone, struct page *page)
{
	int ret = 0;
	unsigned seq;
	unsigned long pfn = page_to_pfn(page);
	unsigned long sp, start_pfn;

	do {
		seq = zone_span_seqbegin(zone);
		start_pfn = zone->zone_start_pfn;
		sp = zone->spanned_pages;
		if (!zone_spans_pfn(zone, pfn))
			ret = 1;
	} while (zone_span_seqretry(zone, seq));

	if (ret)
		pr_err("page 0x%lx outside node %d zone %s [ 0x%lx - 0x%lx ]\n",
			pfn, zone_to_nid(zone), zone->name,
			start_pfn, start_pfn + sp);

	return ret;
}

static int page_is_consistent(struct zone *zone, struct page *page)
{
	if (!pfn_valid_within(page_to_pfn(page)))
		return 0;
	if (zone != page_zone(page))
		return 0;

	return 1;
}
/*
 * Temporary debugging check for pages not lying within a given zone.
 */
static int bad_range(struct zone *zone, struct page *page)
{
	if (page_outside_zone_boundaries(zone, page))
		return 1;
	if (!page_is_consistent(zone, page))
		return 1;

	return 0;
}
#else
static inline int bad_range(struct zone *zone, struct page *page)
{
	return 0;
}
#endif

static void bad_page(struct page *page, const char *reason,
		unsigned long bad_flags)
{
	static unsigned long resume;
	static unsigned long nr_shown;
	static unsigned long nr_unshown;

	/* Don't complain about poisoned pages */
	if (PageHWPoison(page)) {
		page_mapcount_reset(page); /* remove PageBuddy */
		return;
	}

	/*
	 * Allow a burst of 60 reports, then keep quiet for that minute;
	 * or allow a steady drip of one report per second.
	 */
	if (nr_shown == 60) {
		if (time_before(jiffies, resume)) {
			nr_unshown++;
			goto out;
		}
		if (nr_unshown) {
			printk(KERN_ALERT
			      "BUG: Bad page state: %lu messages suppressed\n",
				nr_unshown);
			nr_unshown = 0;
		}
		nr_shown = 0;
	}
	if (nr_shown++ == 0)
		resume = jiffies + 60 * HZ;

	printk(KERN_ALERT "BUG: Bad page state in process %s  pfn:%05lx\n",
		current->comm, page_to_pfn(page));
	dump_page_badflags(page, reason, bad_flags);

	print_modules();
	dump_stack();
out:
	/* Leave bad fields for debug, except PageBuddy could make trouble */
	page_mapcount_reset(page); /* remove PageBuddy */
	add_taint(TAINT_BAD_PAGE, LOCKDEP_NOW_UNRELIABLE);
}

/*
 * Higher-order pages are called "compound pages".  They are structured thusly:
 *
 * The first PAGE_SIZE page is called the "head page".
 *
 * The remaining PAGE_SIZE pages are called "tail pages".
 *
 * All pages have PG_compound set.  All tail pages have their ->first_page
 * pointing at the head page.
 *
 * The first tail page's ->lru.next holds the address of the compound page's
 * put_page() function.  Its ->lru.prev holds the order of allocation.
 * This usage means that zero-order pages may not be compound.
 */

static void free_compound_page(struct page *page)
{
	__free_pages_ok(page, compound_order(page));
}

void prep_compound_page(struct page *page, unsigned long order)
{
	int i;
	int nr_pages = 1 << order;

	set_compound_page_dtor(page, free_compound_page);
	set_compound_order(page, order);
	__SetPageHead(page);
	for (i = 1; i < nr_pages; i++) {
		struct page *p = page + i;
		set_page_count(p, 0);
		p->first_page = page;
		/* Make sure p->first_page is always valid for PageTail() */
		smp_wmb();
		__SetPageTail(p);
	}
}

static inline void prep_zero_page(struct page *page, unsigned int order,
							gfp_t gfp_flags)
{
	int i;

	/*
	 * clear_highpage() will use KM_USER0, so it's a bug to use __GFP_ZERO
	 * and __GFP_HIGHMEM from hard or soft interrupt context.
	 */
	VM_BUG_ON((gfp_flags & __GFP_HIGHMEM) && in_interrupt());
	for (i = 0; i < (1 << order); i++)
		clear_highpage(page + i);
}

#ifdef CONFIG_DEBUG_PAGEALLOC
unsigned int _debug_guardpage_minorder;
bool _debug_pagealloc_enabled __read_mostly;
bool _debug_guardpage_enabled __read_mostly;

static int __init early_debug_pagealloc(char *buf)
{
	if (!buf)
		return -EINVAL;

	if (strcmp(buf, "on") == 0)
		_debug_pagealloc_enabled = true;

	return 0;
}
early_param("debug_pagealloc", early_debug_pagealloc);

static bool need_debug_guardpage(void)
{
	/* If we don't use debug_pagealloc, we don't need guard page */
	if (!debug_pagealloc_enabled())
		return false;

	return true;
}

static void init_debug_guardpage(void)
{
	if (!debug_pagealloc_enabled())
		return;

	_debug_guardpage_enabled = true;
}

struct page_ext_operations debug_guardpage_ops = {
	.need = need_debug_guardpage,
	.init = init_debug_guardpage,
};

static int __init debug_guardpage_minorder_setup(char *buf)
{
	unsigned long res;

	if (kstrtoul(buf, 10, &res) < 0 ||  res > MAX_ORDER / 2) {
		printk(KERN_ERR "Bad debug_guardpage_minorder value\n");
		return 0;
	}
	_debug_guardpage_minorder = res;
	printk(KERN_INFO "Setting debug_guardpage_minorder to %lu\n", res);
	return 0;
}
__setup("debug_guardpage_minorder=", debug_guardpage_minorder_setup);

static inline void set_page_guard(struct zone *zone, struct page *page,
				unsigned int order, int migratetype)
{
	struct page_ext *page_ext;

	if (!debug_guardpage_enabled())
		return;

	page_ext = lookup_page_ext(page);
	__set_bit(PAGE_EXT_DEBUG_GUARD, &page_ext->flags);

	INIT_LIST_HEAD(&page->lru);
	set_page_private(page, order);
	/* Guard pages are not available for any usage */
	__mod_zone_freepage_state(zone, -(1 << order), migratetype);
}

static inline void clear_page_guard(struct zone *zone, struct page *page,
				unsigned int order, int migratetype)
{
	struct page_ext *page_ext;

	if (!debug_guardpage_enabled())
		return;

	page_ext = lookup_page_ext(page);
	__clear_bit(PAGE_EXT_DEBUG_GUARD, &page_ext->flags);

	set_page_private(page, 0);
	if (!is_migrate_isolate(migratetype))
		__mod_zone_freepage_state(zone, (1 << order), migratetype);
}
#else
struct page_ext_operations debug_guardpage_ops = { NULL, };
static inline void set_page_guard(struct zone *zone, struct page *page,
				unsigned int order, int migratetype) {}
static inline void clear_page_guard(struct zone *zone, struct page *page,
				unsigned int order, int migratetype) {}
#endif

static inline void set_page_order(struct page *page, unsigned int order)
{
	set_page_private(page, order);
	__SetPageBuddy(page);
}

static inline void rmv_page_order(struct page *page)
{
	__ClearPageBuddy(page);
	set_page_private(page, 0);
}

/*
 * This function checks whether a page is free && is the buddy
 * we can do coalesce a page and its buddy if
 * (a) the buddy is not in a hole &&
 * (b) the buddy is in the buddy system &&
 * (c) a page and its buddy have the same order &&
 * (d) a page and its buddy are in the same zone.
 *
 * For recording whether a page is in the buddy system, we set ->_mapcount
 * PAGE_BUDDY_MAPCOUNT_VALUE.
 * Setting, clearing, and testing _mapcount PAGE_BUDDY_MAPCOUNT_VALUE is
 * serialized by zone->lock.
 *
 * For recording page's order, we use page_private(page).
 */
static inline int page_is_buddy(struct page *page, struct page *buddy,
							unsigned int order)
{
	if (!pfn_valid_within(page_to_pfn(buddy)))
		return 0;

	if (page_is_guard(buddy) && page_order(buddy) == order) {
		if (page_zone_id(page) != page_zone_id(buddy))
			return 0;

		VM_BUG_ON_PAGE(page_count(buddy) != 0, buddy);

		return 1;
	}

	if (PageBuddy(buddy) && page_order(buddy) == order) {
		/*
		 * zone check is done late to avoid uselessly
		 * calculating zone/node ids for pages that could
		 * never merge.
		 */
		if (page_zone_id(page) != page_zone_id(buddy))
			return 0;

		VM_BUG_ON_PAGE(page_count(buddy) != 0, buddy);

		return 1;
	}
	return 0;
}

/*
 * Freeing function for a buddy system allocator.
 *
 * The concept of a buddy system is to maintain direct-mapped table
 * (containing bit values) for memory blocks of various "orders".
 * The bottom level table contains the map for the smallest allocatable
 * units of memory (here, pages), and each level above it describes
 * pairs of units from the levels below, hence, "buddies".
 * At a high level, all that happens here is marking the table entry
 * at the bottom level available, and propagating the changes upward
 * as necessary, plus some accounting needed to play nicely with other
 * parts of the VM system.
 * At each level, we keep a list of pages, which are heads of continuous
 * free pages of length of (1 << order) and marked with _mapcount
 * PAGE_BUDDY_MAPCOUNT_VALUE. Page's order is recorded in page_private(page)
 * field.
 * So when we are allocating or freeing one, we can derive the state of the
 * other.  That is, if we allocate a small block, and both were
 * free, the remainder of the region must be split into blocks.
 * If a block is freed, and its buddy is also free, then this
 * triggers coalescing into a block of larger size.
 *
 * -- nyc
 */

static inline void __free_one_page(struct page *page,
		unsigned long pfn,
		struct zone *zone, unsigned int order,
		int migratetype)
{
	unsigned long page_idx;
	unsigned long combined_idx;
	unsigned long uninitialized_var(buddy_idx);
	struct page *buddy;
	int max_order = MAX_ORDER;

	VM_BUG_ON(!zone_is_initialized(zone));
	VM_BUG_ON_PAGE(page->flags & PAGE_FLAGS_CHECK_AT_PREP, page);

	VM_BUG_ON(migratetype == -1);
	if (is_migrate_isolate(migratetype)) {
		/*
		 * We restrict max order of merging to prevent merge
		 * between freepages on isolate pageblock and normal
		 * pageblock. Without this, pageblock isolation
		 * could cause incorrect freepage accounting.
		 */
		max_order = min(MAX_ORDER, pageblock_order + 1);
	} else {
		__mod_zone_freepage_state(zone, 1 << order, migratetype);
	}

	page_idx = pfn & ((1 << max_order) - 1);

	VM_BUG_ON_PAGE(page_idx & ((1 << order) - 1), page);
	VM_BUG_ON_PAGE(bad_range(zone, page), page);

	while (order < max_order - 1) {
		buddy_idx = __find_buddy_index(page_idx, order);
		buddy = page + (buddy_idx - page_idx);
		if (!page_is_buddy(page, buddy, order))
			break;
		/*
		 * Our buddy is free or it is CONFIG_DEBUG_PAGEALLOC guard page,
		 * merge with it and move up one order.
		 */
		if (page_is_guard(buddy)) {
			clear_page_guard(zone, buddy, order, migratetype);
		} else {
			list_del(&buddy->lru);
			zone->free_area[order].nr_free--;
			rmv_page_order(buddy);
		}
		combined_idx = buddy_idx & page_idx;
		page = page + (combined_idx - page_idx);
		page_idx = combined_idx;
		order++;
	}
	set_page_order(page, order);

	/*
	 * If this is not the largest possible page, check if the buddy
	 * of the next-highest order is free. If it is, it's possible
	 * that pages are being freed that will coalesce soon. In case,
	 * that is happening, add the free page to the tail of the list
	 * so it's less likely to be used soon and more likely to be merged
	 * as a higher order page
	 */
	if ((order < MAX_ORDER-2) && pfn_valid_within(page_to_pfn(buddy))) {
		struct page *higher_page, *higher_buddy;
		combined_idx = buddy_idx & page_idx;
		higher_page = page + (combined_idx - page_idx);
		buddy_idx = __find_buddy_index(combined_idx, order + 1);
		higher_buddy = higher_page + (buddy_idx - combined_idx);
		if (page_is_buddy(higher_page, higher_buddy, order + 1)) {
			list_add_tail(&page->lru,
				&zone->free_area[order].free_list[migratetype]);
			goto out;
		}
	}

	list_add(&page->lru, &zone->free_area[order].free_list[migratetype]);
out:
	zone->free_area[order].nr_free++;
}

static inline int free_pages_check(struct page *page)
{
	const char *bad_reason = NULL;
	unsigned long bad_flags = 0;

	if (unlikely(page_mapcount(page)))
		bad_reason = "nonzero mapcount";
	if (unlikely(page->mapping != NULL))
		bad_reason = "non-NULL mapping";
	if (unlikely(atomic_read(&page->_count) != 0))
		bad_reason = "nonzero _count";
	if (unlikely(page->flags & PAGE_FLAGS_CHECK_AT_FREE)) {
		bad_reason = "PAGE_FLAGS_CHECK_AT_FREE flag(s) set";
		bad_flags = PAGE_FLAGS_CHECK_AT_FREE;
	}
#ifdef CONFIG_MEMCG
	if (unlikely(page->mem_cgroup))
		bad_reason = "page still charged to cgroup";
#endif
	if (unlikely(bad_reason)) {
		bad_page(page, bad_reason, bad_flags);
		return 1;
	}
	page_cpupid_reset_last(page);
	if (page->flags & PAGE_FLAGS_CHECK_AT_PREP)
		page->flags &= ~PAGE_FLAGS_CHECK_AT_PREP;
	return 0;
}

/*
 * Frees a number of pages from the PCP lists
 * Assumes all pages on list are in same zone, and of same order.
 * count is the number of pages to free.
 *
 * If the zone was previously in an "all pages pinned" state then look to
 * see if this freeing clears that state.
 *
 * And clear the zone's pages_scanned counter, to hold off the "all pages are
 * pinned" detection logic.
 */
static void free_pcppages_bulk(struct zone *zone, int count,
					struct per_cpu_pages *pcp)
{
	int migratetype = 0;
	int batch_free = 0;
	int to_free = count;
	unsigned long nr_scanned;

	spin_lock(&zone->lock);
	nr_scanned = zone_page_state(zone, NR_PAGES_SCANNED);
	if (nr_scanned)
		__mod_zone_page_state(zone, NR_PAGES_SCANNED, -nr_scanned);

	while (to_free) {
		struct page *page;
		struct list_head *list;

		/*
		 * Remove pages from lists in a round-robin fashion. A
		 * batch_free count is maintained that is incremented when an
		 * empty list is encountered.  This is so more pages are freed
		 * off fuller lists instead of spinning excessively around empty
		 * lists
		 */
		do {
			batch_free++;
			if (++migratetype == MIGRATE_PCPTYPES)
				migratetype = 0;
			list = &pcp->lists[migratetype];
		} while (list_empty(list));

		/* This is the only non-empty list. Free them all. */
		if (batch_free == MIGRATE_PCPTYPES)
			batch_free = to_free;

		do {
			int mt;	/* migratetype of the to-be-freed page */

			page = list_entry(list->prev, struct page, lru);
			/* must delete as __free_one_page list manipulates */
			list_del(&page->lru);
			mt = get_freepage_migratetype(page);
			if (unlikely(has_isolate_pageblock(zone)))
				mt = get_pageblock_migratetype(page);

			/* MIGRATE_MOVABLE list may include MIGRATE_RESERVEs */
			__free_one_page(page, page_to_pfn(page), zone, 0, mt);
			trace_mm_page_pcpu_drain(page, 0, mt);
		} while (--to_free && --batch_free && !list_empty(list));
	}
	spin_unlock(&zone->lock);
}

static void free_one_page(struct zone *zone,
				struct page *page, unsigned long pfn,
				unsigned int order,
				int migratetype)
{
	unsigned long nr_scanned;
	spin_lock(&zone->lock);
	nr_scanned = zone_page_state(zone, NR_PAGES_SCANNED);
	if (nr_scanned)
		__mod_zone_page_state(zone, NR_PAGES_SCANNED, -nr_scanned);

	if (unlikely(has_isolate_pageblock(zone) ||
		is_migrate_isolate(migratetype))) {
		migratetype = get_pfnblock_migratetype(page, pfn);
	}
	__free_one_page(page, pfn, zone, order, migratetype);
	spin_unlock(&zone->lock);
}

static int free_tail_pages_check(struct page *head_page, struct page *page)
{
	if (!IS_ENABLED(CONFIG_DEBUG_VM))
		return 0;
	if (unlikely(!PageTail(page))) {
		bad_page(page, "PageTail not set", 0);
		return 1;
	}
	if (unlikely(page->first_page != head_page)) {
		bad_page(page, "first_page not consistent", 0);
		return 1;
	}
	return 0;
}

static bool free_pages_prepare(struct page *page, unsigned int order)
{
	bool compound = PageCompound(page);
	int i, bad = 0;

	VM_BUG_ON_PAGE(PageTail(page), page);
	VM_BUG_ON_PAGE(compound && compound_order(page) != order, page);

	trace_mm_page_free(page, order);
	kmemcheck_free_shadow(page, order);
	kasan_free_pages(page, order);

	if (PageAnon(page))
		page->mapping = NULL;
	bad += free_pages_check(page);
	for (i = 1; i < (1 << order); i++) {
		if (compound)
			bad += free_tail_pages_check(page, page + i);
		bad += free_pages_check(page + i);
	}
	if (bad)
		return false;

	reset_page_owner(page, order);

	if (!PageHighMem(page)) {
		debug_check_no_locks_freed(page_address(page),
					   PAGE_SIZE << order);
		debug_check_no_obj_freed(page_address(page),
					   PAGE_SIZE << order);
	}
	arch_free_page(page, order);
	kernel_map_pages(page, 1 << order, 0);

	return true;
}

static void __free_pages_ok(struct page *page, unsigned int order)
{
	unsigned long flags;
	int migratetype;
	unsigned long pfn = page_to_pfn(page);

	if (!free_pages_prepare(page, order))
		return;

	migratetype = get_pfnblock_migratetype(page, pfn);
	local_irq_save(flags);
	__count_vm_events(PGFREE, 1 << order);
	set_freepage_migratetype(page, migratetype);
	free_one_page(page_zone(page), page, pfn, order, migratetype);
	local_irq_restore(flags);
}

void __init __free_pages_bootmem(struct page *page, unsigned int order)
{
	unsigned int nr_pages = 1 << order;
	struct page *p = page;
	unsigned int loop;

	prefetchw(p);
	for (loop = 0; loop < (nr_pages - 1); loop++, p++) {
		prefetchw(p + 1);
		__ClearPageReserved(p);
		set_page_count(p, 0);
	}
	__ClearPageReserved(p);
	set_page_count(p, 0);

	page_zone(page)->managed_pages += nr_pages;
	set_page_refcounted(page);
	__free_pages(page, order);
}

#ifdef CONFIG_CMA
/* Free whole pageblock and set its migration type to MIGRATE_CMA. */
void __init init_cma_reserved_pageblock(struct page *page)
{
	unsigned i = pageblock_nr_pages;
	struct page *p = page;

	do {
		__ClearPageReserved(p);
		set_page_count(p, 0);
	} while (++p, --i);

	set_pageblock_migratetype(page, MIGRATE_CMA);

	if (pageblock_order >= MAX_ORDER) {
		i = pageblock_nr_pages;
		p = page;
		do {
			set_page_refcounted(p);
			__free_pages(p, MAX_ORDER - 1);
			p += MAX_ORDER_NR_PAGES;
		} while (i -= MAX_ORDER_NR_PAGES);
	} else {
		set_page_refcounted(page);
		__free_pages(page, pageblock_order);
	}

	adjust_managed_page_count(page, pageblock_nr_pages);
}
#endif

/*
 * The order of subdivision here is critical for the IO subsystem.
 * Please do not alter this order without good reasons and regression
 * testing. Specifically, as large blocks of memory are subdivided,
 * the order in which smaller blocks are delivered depends on the order
 * they're subdivided in this function. This is the primary factor
 * influencing the order in which pages are delivered to the IO
 * subsystem according to empirical testing, and this is also justified
 * by considering the behavior of a buddy system containing a single
 * large block of memory acted on by a series of small allocations.
 * This behavior is a critical factor in sglist merging's success.
 *
 * -- nyc
 */
static inline void expand(struct zone *zone, struct page *page,
	int low, int high, struct free_area *area,
	int migratetype)
{
	unsigned long size = 1 << high;

	while (high > low) {
		area--;
		high--;
		size >>= 1;
		VM_BUG_ON_PAGE(bad_range(zone, &page[size]), &page[size]);

		if (IS_ENABLED(CONFIG_DEBUG_PAGEALLOC) &&
			debug_guardpage_enabled() &&
			high < debug_guardpage_minorder()) {
			/*
			 * Mark as guard pages (or page), that will allow to
			 * merge back to allocator when buddy will be freed.
			 * Corresponding page table entries will not be touched,
			 * pages will stay not present in virtual address space
			 */
			set_page_guard(zone, &page[size], high, migratetype);
			continue;
		}
		list_add(&page[size].lru, &area->free_list[migratetype]);
		area->nr_free++;
		set_page_order(&page[size], high);
	}
}

/*
 * This page is about to be returned from the page allocator
 */
static inline int check_new_page(struct page *page)
{
	const char *bad_reason = NULL;
	unsigned long bad_flags = 0;

	if (unlikely(page_mapcount(page)))
		bad_reason = "nonzero mapcount";
	if (unlikely(page->mapping != NULL))
		bad_reason = "non-NULL mapping";
	if (unlikely(atomic_read(&page->_count) != 0))
		bad_reason = "nonzero _count";
	if (unlikely(page->flags & PAGE_FLAGS_CHECK_AT_PREP)) {
		bad_reason = "PAGE_FLAGS_CHECK_AT_PREP flag set";
		bad_flags = PAGE_FLAGS_CHECK_AT_PREP;
	}
#ifdef CONFIG_MEMCG
	if (unlikely(page->mem_cgroup))
		bad_reason = "page still charged to cgroup";
#endif
	if (unlikely(bad_reason)) {
		bad_page(page, bad_reason, bad_flags);
		return 1;
	}
	return 0;
}

static int prep_new_page(struct page *page, unsigned int order, gfp_t gfp_flags,
								int alloc_flags)
{
	int i;

	for (i = 0; i < (1 << order); i++) {
		struct page *p = page + i;
		if (unlikely(check_new_page(p)))
			return 1;
	}

	set_page_private(page, 0);
	set_page_refcounted(page);

	arch_alloc_page(page, order);
	kernel_map_pages(page, 1 << order, 1);
	kasan_alloc_pages(page, order);

	if (gfp_flags & __GFP_ZERO)
		prep_zero_page(page, order, gfp_flags);

	if (order && (gfp_flags & __GFP_COMP))
		prep_compound_page(page, order);

	set_page_owner(page, order, gfp_flags);

	/*
	 * page->pfmemalloc is set when ALLOC_NO_WATERMARKS was necessary to
	 * allocate the page. The expectation is that the caller is taking
	 * steps that will free more memory. The caller should avoid the page
	 * being used for !PFMEMALLOC purposes.
	 */
	page->pfmemalloc = !!(alloc_flags & ALLOC_NO_WATERMARKS);

	return 0;
}

/*
 * Go through the free lists for the given migratetype and remove
 * the smallest available page from the freelists
 */
static inline
struct page *__rmqueue_smallest(struct zone *zone, unsigned int order,
						int migratetype)
{
	unsigned int current_order;
	struct free_area *area;
	struct page *page;

	/* Find a page of the appropriate size in the preferred list */
	for (current_order = order; current_order < MAX_ORDER; ++current_order) {
		area = &(zone->free_area[current_order]);
		if (list_empty(&area->free_list[migratetype]))
			continue;

		page = list_entry(area->free_list[migratetype].next,
							struct page, lru);
		list_del(&page->lru);
		rmv_page_order(page);
		area->nr_free--;
		expand(zone, page, order, current_order, area, migratetype);
		set_freepage_migratetype(page, migratetype);
		return page;
	}

	return NULL;
}


/*
 * This array describes the order lists are fallen back to when
 * the free lists for the desirable migrate type are depleted
 */
static int fallbacks[MIGRATE_TYPES][4] = {
	[MIGRATE_UNMOVABLE]   = { MIGRATE_RECLAIMABLE, MIGRATE_MOVABLE,     MIGRATE_RESERVE },
	[MIGRATE_RECLAIMABLE] = { MIGRATE_UNMOVABLE,   MIGRATE_MOVABLE,     MIGRATE_RESERVE },
#ifdef CONFIG_CMA
	[MIGRATE_MOVABLE]     = { MIGRATE_CMA,         MIGRATE_RECLAIMABLE, MIGRATE_UNMOVABLE, MIGRATE_RESERVE },
	[MIGRATE_CMA]         = { MIGRATE_RESERVE }, /* Never used */
#else
	[MIGRATE_MOVABLE]     = { MIGRATE_RECLAIMABLE, MIGRATE_UNMOVABLE,   MIGRATE_RESERVE },
#endif
	[MIGRATE_RESERVE]     = { MIGRATE_RESERVE }, /* Never used */
#ifdef CONFIG_MEMORY_ISOLATION
	[MIGRATE_ISOLATE]     = { MIGRATE_RESERVE }, /* Never used */
#endif
};

/*
 * Move the free pages in a range to the free lists of the requested type.
 * Note that start_page and end_pages are not aligned on a pageblock
 * boundary. If alignment is required, use move_freepages_block()
 */
int move_freepages(struct zone *zone,
			  struct page *start_page, struct page *end_page,
			  int migratetype)
{
	struct page *page;
	unsigned long order;
	int pages_moved = 0;

#ifndef CONFIG_HOLES_IN_ZONE
	/*
	 * page_zone is not safe to call in this context when
	 * CONFIG_HOLES_IN_ZONE is set. This bug check is probably redundant
	 * anyway as we check zone boundaries in move_freepages_block().
	 * Remove at a later date when no bug reports exist related to
	 * grouping pages by mobility
	 */
	VM_BUG_ON(page_zone(start_page) != page_zone(end_page));
#endif

	for (page = start_page; page <= end_page;) {
		/* Make sure we are not inadvertently changing nodes */
		VM_BUG_ON_PAGE(page_to_nid(page) != zone_to_nid(zone), page);

		if (!pfn_valid_within(page_to_pfn(page))) {
			page++;
			continue;
		}

		if (!PageBuddy(page)) {
			page++;
			continue;
		}

		order = page_order(page);
		list_move(&page->lru,
			  &zone->free_area[order].free_list[migratetype]);
		set_freepage_migratetype(page, migratetype);
		page += 1 << order;
		pages_moved += 1 << order;
	}

	return pages_moved;
}

int move_freepages_block(struct zone *zone, struct page *page,
				int migratetype)
{
	unsigned long start_pfn, end_pfn;
	struct page *start_page, *end_page;

	start_pfn = page_to_pfn(page);
	start_pfn = start_pfn & ~(pageblock_nr_pages-1);
	start_page = pfn_to_page(start_pfn);
	end_page = start_page + pageblock_nr_pages - 1;
	end_pfn = start_pfn + pageblock_nr_pages - 1;

	/* Do not cross zone boundaries */
	if (!zone_spans_pfn(zone, start_pfn))
		start_page = page;
	if (!zone_spans_pfn(zone, end_pfn))
		return 0;

	return move_freepages(zone, start_page, end_page, migratetype);
}

static void change_pageblock_range(struct page *pageblock_page,
					int start_order, int migratetype)
{
	int nr_pageblocks = 1 << (start_order - pageblock_order);

	while (nr_pageblocks--) {
		set_pageblock_migratetype(pageblock_page, migratetype);
		pageblock_page += pageblock_nr_pages;
	}
}

/*
 * When we are falling back to another migratetype during allocation, try to
 * steal extra free pages from the same pageblocks to satisfy further
 * allocations, instead of polluting multiple pageblocks.
 *
 * If we are stealing a relatively large buddy page, it is likely there will
 * be more free pages in the pageblock, so try to steal them all. For
 * reclaimable and unmovable allocations, we steal regardless of page size,
 * as fragmentation caused by those allocations polluting movable pageblocks
 * is worse than movable allocations stealing from unmovable and reclaimable
 * pageblocks.
 *
 * If we claim more than half of the pageblock, change pageblock's migratetype
 * as well.
 */
static void try_to_steal_freepages(struct zone *zone, struct page *page,
				  int start_type, int fallback_type)
{
	int current_order = page_order(page);

	/* Take ownership for orders >= pageblock_order */
	if (current_order >= pageblock_order) {
		change_pageblock_range(page, current_order, start_type);
		return;
	}

	if (current_order >= pageblock_order / 2 ||
	    start_type == MIGRATE_RECLAIMABLE ||
	    start_type == MIGRATE_UNMOVABLE ||
	    page_group_by_mobility_disabled) {
		int pages;

		pages = move_freepages_block(zone, page, start_type);

		/* Claim the whole block if over half of it is free */
		if (pages >= (1 << (pageblock_order-1)) ||
				page_group_by_mobility_disabled)
			set_pageblock_migratetype(page, start_type);
	}
}

/* Remove an element from the buddy allocator from the fallback list */
static inline struct page *
__rmqueue_fallback(struct zone *zone, unsigned int order, int start_migratetype)
{
	struct free_area *area;
	unsigned int current_order;
	struct page *page;

	/* Find the largest possible block of pages in the other list */
	for (current_order = MAX_ORDER-1;
				current_order >= order && current_order <= MAX_ORDER-1;
				--current_order) {
		int i;
		for (i = 0;; i++) {
			int migratetype = fallbacks[start_migratetype][i];
			int buddy_type = start_migratetype;

			/* MIGRATE_RESERVE handled later if necessary */
			if (migratetype == MIGRATE_RESERVE)
				break;

			area = &(zone->free_area[current_order]);
			if (list_empty(&area->free_list[migratetype]))
				continue;

			page = list_entry(area->free_list[migratetype].next,
					struct page, lru);
			area->nr_free--;

			if (!is_migrate_cma(migratetype)) {
				try_to_steal_freepages(zone, page,
							start_migratetype,
							migratetype);
			} else {
				/*
				 * When borrowing from MIGRATE_CMA, we need to
				 * release the excess buddy pages to CMA
				 * itself, and we do not try to steal extra
				 * free pages.
				 */
				buddy_type = migratetype;
			}

			/* Remove the page from the freelists */
			list_del(&page->lru);
			rmv_page_order(page);

			expand(zone, page, order, current_order, area,
					buddy_type);

			/*
			 * The freepage_migratetype may differ from pageblock's
			 * migratetype depending on the decisions in
			 * try_to_steal_freepages(). This is OK as long as it
			 * does not differ for MIGRATE_CMA pageblocks. For CMA
			 * we need to make sure unallocated pages flushed from
			 * pcp lists are returned to the correct freelist.
			 */
			set_freepage_migratetype(page, buddy_type);

			trace_mm_page_alloc_extfrag(page, order, current_order,
				start_migratetype, migratetype);

			return page;
		}
	}

	return NULL;
}

/*
 * Do the hard work of removing an element from the buddy allocator.
 * Call me with the zone->lock already held.
 */
static struct page *__rmqueue(struct zone *zone, unsigned int order,
						int migratetype)
{
	struct page *page;

retry_reserve:
	page = __rmqueue_smallest(zone, order, migratetype);

	if (unlikely(!page) && migratetype != MIGRATE_RESERVE) {
		page = __rmqueue_fallback(zone, order, migratetype);

		/*
		 * Use MIGRATE_RESERVE rather than fail an allocation. goto
		 * is used because __rmqueue_smallest is an inline function
		 * and we want just one call site
		 */
		if (!page) {
			migratetype = MIGRATE_RESERVE;
			goto retry_reserve;
		}
	}

	trace_mm_page_alloc_zone_locked(page, order, migratetype);
	return page;
}

/*
 * Obtain a specified number of elements from the buddy allocator, all under
 * a single hold of the lock, for efficiency.  Add them to the supplied list.
 * Returns the number of new pages which were placed at *list.
 */
static int rmqueue_bulk(struct zone *zone, unsigned int order,
			unsigned long count, struct list_head *list,
			int migratetype, bool cold)
{
	int i;

	spin_lock(&zone->lock);
	for (i = 0; i < count; ++i) {
		struct page *page = __rmqueue(zone, order, migratetype);
		if (unlikely(page == NULL))
			break;

		/*
		 * Split buddy pages returned by expand() are received here
		 * in physical page order. The page is added to the callers and
		 * list and the list head then moves forward. From the callers
		 * perspective, the linked list is ordered by page number in
		 * some conditions. This is useful for IO devices that can
		 * merge IO requests if the physical pages are ordered
		 * properly.
		 */
		if (likely(!cold))
			list_add(&page->lru, list);
		else
			list_add_tail(&page->lru, list);
		list = &page->lru;
		if (is_migrate_cma(get_freepage_migratetype(page)))
			__mod_zone_page_state(zone, NR_FREE_CMA_PAGES,
					      -(1 << order));
	}
	__mod_zone_page_state(zone, NR_FREE_PAGES, -(i << order));
	spin_unlock(&zone->lock);
	return i;
}

#ifdef CONFIG_NUMA
/*
 * Called from the vmstat counter updater to drain pagesets of this
 * currently executing processor on remote nodes after they have
 * expired.
 *
 * Note that this function must be called with the thread pinned to
 * a single processor.
 */
void drain_zone_pages(struct zone *zone, struct per_cpu_pages *pcp)
{
	unsigned long flags;
	int to_drain, batch;

	local_irq_save(flags);
	batch = ACCESS_ONCE(pcp->batch);
	to_drain = min(pcp->count, batch);
	if (to_drain > 0) {
		free_pcppages_bulk(zone, to_drain, pcp);
		pcp->count -= to_drain;
	}
	local_irq_restore(flags);
}
#endif

/*
 * Drain pcplists of the indicated processor and zone.
 *
 * The processor must either be the current processor and the
 * thread pinned to the current processor or a processor that
 * is not online.
 */
static void drain_pages_zone(unsigned int cpu, struct zone *zone)
{
	unsigned long flags;
	struct per_cpu_pageset *pset;
	struct per_cpu_pages *pcp;

	local_irq_save(flags);
	pset = per_cpu_ptr(zone->pageset, cpu);

	pcp = &pset->pcp;
	if (pcp->count) {
		free_pcppages_bulk(zone, pcp->count, pcp);
		pcp->count = 0;
	}
	local_irq_restore(flags);
}

/*
 * Drain pcplists of all zones on the indicated processor.
 *
 * The processor must either be the current processor and the
 * thread pinned to the current processor or a processor that
 * is not online.
 */
static void drain_pages(unsigned int cpu)
{
	struct zone *zone;

	for_each_populated_zone(zone) {
		drain_pages_zone(cpu, zone);
	}
}

/*
 * Spill all of this CPU's per-cpu pages back into the buddy allocator.
 *
 * The CPU has to be pinned. When zone parameter is non-NULL, spill just
 * the single zone's pages.
 */
void drain_local_pages(struct zone *zone)
{
	int cpu = smp_processor_id();

	if (zone)
		drain_pages_zone(cpu, zone);
	else
		drain_pages(cpu);
}

/*
 * Spill all the per-cpu pages from all CPUs back into the buddy allocator.
 *
 * When zone parameter is non-NULL, spill just the single zone's pages.
 *
 * Note that this code is protected against sending an IPI to an offline
 * CPU but does not guarantee sending an IPI to newly hotplugged CPUs:
 * on_each_cpu_mask() blocks hotplug and won't talk to offlined CPUs but
 * nothing keeps CPUs from showing up after we populated the cpumask and
 * before the call to on_each_cpu_mask().
 */
void drain_all_pages(struct zone *zone)
{
	int cpu;

	/*
	 * Allocate in the BSS so we wont require allocation in
	 * direct reclaim path for CONFIG_CPUMASK_OFFSTACK=y
	 */
	static cpumask_t cpus_with_pcps;

	/*
	 * We don't care about racing with CPU hotplug event
	 * as offline notification will cause the notified
	 * cpu to drain that CPU pcps and on_each_cpu_mask
	 * disables preemption as part of its processing
	 */
	for_each_online_cpu(cpu) {
		struct per_cpu_pageset *pcp;
		struct zone *z;
		bool has_pcps = false;

		if (zone) {
			pcp = per_cpu_ptr(zone->pageset, cpu);
			if (pcp->pcp.count)
				has_pcps = true;
		} else {
			for_each_populated_zone(z) {
				pcp = per_cpu_ptr(z->pageset, cpu);
				if (pcp->pcp.count) {
					has_pcps = true;
					break;
				}
			}
		}

		if (has_pcps)
			cpumask_set_cpu(cpu, &cpus_with_pcps);
		else
			cpumask_clear_cpu(cpu, &cpus_with_pcps);
	}
	on_each_cpu_mask(&cpus_with_pcps, (smp_call_func_t) drain_local_pages,
								zone, 1);
}

#ifdef CONFIG_HIBERNATION

void mark_free_pages(struct zone *zone)
{
	unsigned long pfn, max_zone_pfn;
	unsigned long flags;
	unsigned int order, t;
	struct list_head *curr;

	if (zone_is_empty(zone))
		return;

	spin_lock_irqsave(&zone->lock, flags);

	max_zone_pfn = zone_end_pfn(zone);
	for (pfn = zone->zone_start_pfn; pfn < max_zone_pfn; pfn++)
		if (pfn_valid(pfn)) {
			struct page *page = pfn_to_page(pfn);

			if (!swsusp_page_is_forbidden(page))
				swsusp_unset_page_free(page);
		}

	for_each_migratetype_order(order, t) {
		list_for_each(curr, &zone->free_area[order].free_list[t]) {
			unsigned long i;

			pfn = page_to_pfn(list_entry(curr, struct page, lru));
			for (i = 0; i < (1UL << order); i++)
				swsusp_set_page_free(pfn_to_page(pfn + i));
		}
	}
	spin_unlock_irqrestore(&zone->lock, flags);
}
#endif /* CONFIG_PM */

/*
 * Free a 0-order page
 * cold == true ? free a cold page : free a hot page
 */
void free_hot_cold_page(struct page *page, bool cold)
{
	struct zone *zone = page_zone(page);
	struct per_cpu_pages *pcp;
	unsigned long flags;
	unsigned long pfn = page_to_pfn(page);
	int migratetype;

	if (!free_pages_prepare(page, 0))
		return;

	migratetype = get_pfnblock_migratetype(page, pfn);
	set_freepage_migratetype(page, migratetype);
	local_irq_save(flags);
	__count_vm_event(PGFREE);

	/*
	 * We only track unmovable, reclaimable and movable on pcp lists.
	 * Free ISOLATE pages back to the allocator because they are being
	 * offlined but treat RESERVE as movable pages so we can get those
	 * areas back if necessary. Otherwise, we may have to free
	 * excessively into the page allocator
	 */
	if (migratetype >= MIGRATE_PCPTYPES) {
		if (unlikely(is_migrate_isolate(migratetype))) {
			free_one_page(zone, page, pfn, 0, migratetype);
			goto out;
		}
		migratetype = MIGRATE_MOVABLE;
	}

	pcp = &this_cpu_ptr(zone->pageset)->pcp;
	if (!cold)
		list_add(&page->lru, &pcp->lists[migratetype]);
	else
		list_add_tail(&page->lru, &pcp->lists[migratetype]);
	pcp->count++;
	if (pcp->count >= pcp->high) {
		unsigned long batch = ACCESS_ONCE(pcp->batch);
		free_pcppages_bulk(zone, batch, pcp);
		pcp->count -= batch;
	}

out:
	local_irq_restore(flags);
}

/*
 * Free a list of 0-order pages
 */
void free_hot_cold_page_list(struct list_head *list, bool cold)
{
	struct page *page, *next;

	list_for_each_entry_safe(page, next, list, lru) {
		trace_mm_page_free_batched(page, cold);
		free_hot_cold_page(page, cold);
	}
}

/*
 * split_page takes a non-compound higher-order page, and splits it into
 * n (1<<order) sub-pages: page[0..n]
 * Each sub-page must be freed individually.
 *
 * Note: this is probably too low level an operation for use in drivers.
 * Please consult with lkml before using this in your driver.
 */
void split_page(struct page *page, unsigned int order)
{
	int i;

	VM_BUG_ON_PAGE(PageCompound(page), page);
	VM_BUG_ON_PAGE(!page_count(page), page);

#ifdef CONFIG_KMEMCHECK
	/*
	 * Split shadow pages too, because free(page[0]) would
	 * otherwise free the whole shadow.
	 */
	if (kmemcheck_page_is_tracked(page))
		split_page(virt_to_page(page[0].shadow), order);
#endif

	set_page_owner(page, 0, 0);
	for (i = 1; i < (1 << order); i++) {
		set_page_refcounted(page + i);
		set_page_owner(page + i, 0, 0);
	}
}
EXPORT_SYMBOL_GPL(split_page);

int __isolate_free_page(struct page *page, unsigned int order)
{
	unsigned long watermark;
	struct zone *zone;
	int mt;

	BUG_ON(!PageBuddy(page));

	zone = page_zone(page);
	mt = get_pageblock_migratetype(page);

	if (!is_migrate_isolate(mt)) {
		/* Obey watermarks as if the page was being allocated */
		watermark = low_wmark_pages(zone) + (1 << order);
		if (!zone_watermark_ok(zone, 0, watermark, 0, 0))
			return 0;

		__mod_zone_freepage_state(zone, -(1UL << order), mt);
	}

	/* Remove page from free list */
	list_del(&page->lru);
	zone->free_area[order].nr_free--;
	rmv_page_order(page);

	/* Set the pageblock if the isolated page is at least a pageblock */
	if (order >= pageblock_order - 1) {
		struct page *endpage = page + (1 << order) - 1;
		for (; page < endpage; page += pageblock_nr_pages) {
			int mt = get_pageblock_migratetype(page);
			if (!is_migrate_isolate(mt) && !is_migrate_cma(mt))
				set_pageblock_migratetype(page,
							  MIGRATE_MOVABLE);
		}
	}

	set_page_owner(page, order, 0);
	return 1UL << order;
}

/*
 * Similar to split_page except the page is already free. As this is only
 * being used for migration, the migratetype of the block also changes.
 * As this is called with interrupts disabled, the caller is responsible
 * for calling arch_alloc_page() and kernel_map_page() after interrupts
 * are enabled.
 *
 * Note: this is probably too low level an operation for use in drivers.
 * Please consult with lkml before using this in your driver.
 */
int split_free_page(struct page *page)
{
	unsigned int order;
	int nr_pages;

	order = page_order(page);

	nr_pages = __isolate_free_page(page, order);
	if (!nr_pages)
		return 0;

	/* Split into individual pages */
	set_page_refcounted(page);
	split_page(page, order);
	return nr_pages;
}

/*
 * Allocate a page from the given zone. Use pcplists for order-0 allocations.
 */
static inline
struct page *buffered_rmqueue(struct zone *preferred_zone,
			struct zone *zone, unsigned int order,
			gfp_t gfp_flags, int migratetype)
{
	unsigned long flags;
	struct page *page;
	bool cold = ((gfp_flags & __GFP_COLD) != 0);

	if (likely(order == 0)) {
		struct per_cpu_pages *pcp;
		struct list_head *list;

		local_irq_save(flags);
		pcp = &this_cpu_ptr(zone->pageset)->pcp;
		list = &pcp->lists[migratetype];
		if (list_empty(list)) {
			pcp->count += rmqueue_bulk(zone, 0,
					pcp->batch, list,
					migratetype, cold);
			if (unlikely(list_empty(list)))
				goto failed;
		}

		if (cold)
			page = list_entry(list->prev, struct page, lru);
		else
			page = list_entry(list->next, struct page, lru);

		list_del(&page->lru);
		pcp->count--;
	} else {
		if (unlikely(gfp_flags & __GFP_NOFAIL)) {
			/*
			 * __GFP_NOFAIL is not to be used in new code.
			 *
			 * All __GFP_NOFAIL callers should be fixed so that they
			 * properly detect and handle allocation failures.
			 *
			 * We most definitely don't want callers attempting to
			 * allocate greater than order-1 page units with
			 * __GFP_NOFAIL.
			 */
			WARN_ON_ONCE(order > 1);
		}
		spin_lock_irqsave(&zone->lock, flags);
		page = __rmqueue(zone, order, migratetype);
		spin_unlock(&zone->lock);
		if (!page)
			goto failed;
		__mod_zone_freepage_state(zone, -(1 << order),
					  get_freepage_migratetype(page));
	}

	__mod_zone_page_state(zone, NR_ALLOC_BATCH, -(1 << order));
	if (atomic_long_read(&zone->vm_stat[NR_ALLOC_BATCH]) <= 0 &&
	    !test_bit(ZONE_FAIR_DEPLETED, &zone->flags))
		set_bit(ZONE_FAIR_DEPLETED, &zone->flags);

	__count_zone_vm_events(PGALLOC, zone, 1 << order);
	zone_statistics(preferred_zone, zone, gfp_flags);
	local_irq_restore(flags);

	VM_BUG_ON_PAGE(bad_range(zone, page), page);
	return page;

failed:
	local_irq_restore(flags);
	return NULL;
}

#ifdef CONFIG_FAIL_PAGE_ALLOC

static struct {
	struct fault_attr attr;

	u32 ignore_gfp_highmem;
	u32 ignore_gfp_wait;
	u32 min_order;
} fail_page_alloc = {
	.attr = FAULT_ATTR_INITIALIZER,
	.ignore_gfp_wait = 1,
	.ignore_gfp_highmem = 1,
	.min_order = 1,
};

static int __init setup_fail_page_alloc(char *str)
{
	return setup_fault_attr(&fail_page_alloc.attr, str);
}
__setup("fail_page_alloc=", setup_fail_page_alloc);

static bool should_fail_alloc_page(gfp_t gfp_mask, unsigned int order)
{
	if (order < fail_page_alloc.min_order)
		return false;
	if (gfp_mask & __GFP_NOFAIL)
		return false;
	if (fail_page_alloc.ignore_gfp_highmem && (gfp_mask & __GFP_HIGHMEM))
		return false;
	if (fail_page_alloc.ignore_gfp_wait && (gfp_mask & __GFP_WAIT))
		return false;

	return should_fail(&fail_page_alloc.attr, 1 << order);
}

#ifdef CONFIG_FAULT_INJECTION_DEBUG_FS

static int __init fail_page_alloc_debugfs(void)
{
	umode_t mode = S_IFREG | S_IRUSR | S_IWUSR;
	struct dentry *dir;

	dir = fault_create_debugfs_attr("fail_page_alloc", NULL,
					&fail_page_alloc.attr);
	if (IS_ERR(dir))
		return PTR_ERR(dir);

	if (!debugfs_create_bool("ignore-gfp-wait", mode, dir,
				&fail_page_alloc.ignore_gfp_wait))
		goto fail;
	if (!debugfs_create_bool("ignore-gfp-highmem", mode, dir,
				&fail_page_alloc.ignore_gfp_highmem))
		goto fail;
	if (!debugfs_create_u32("min-order", mode, dir,
				&fail_page_alloc.min_order))
		goto fail;

	return 0;
fail:
	debugfs_remove_recursive(dir);

	return -ENOMEM;
}

late_initcall(fail_page_alloc_debugfs);

#endif /* CONFIG_FAULT_INJECTION_DEBUG_FS */

#else /* CONFIG_FAIL_PAGE_ALLOC */

static inline bool should_fail_alloc_page(gfp_t gfp_mask, unsigned int order)
{
	return false;
}

#endif /* CONFIG_FAIL_PAGE_ALLOC */

/*
 * Return true if free pages are above 'mark'. This takes into account the order
 * of the allocation.
 */
static bool __zone_watermark_ok(struct zone *z, unsigned int order,
			unsigned long mark, int classzone_idx, int alloc_flags,
			long free_pages)
{
	/* free_pages may go negative - that's OK */
	long min = mark;
	int o;
	long free_cma = 0;

	free_pages -= (1 << order) - 1;
	if (alloc_flags & ALLOC_HIGH)
		min -= min / 2;
	if (alloc_flags & ALLOC_HARDER)
		min -= min / 4;
#ifdef CONFIG_CMA
	/* If allocation can't use CMA areas don't use free CMA pages */
	if (!(alloc_flags & ALLOC_CMA))
		free_cma = zone_page_state(z, NR_FREE_CMA_PAGES);
#endif

	if (free_pages - free_cma <= min + z->lowmem_reserve[classzone_idx])
		return false;
	for (o = 0; o < order; o++) {
		/* At the next order, this order's pages become unavailable */
		free_pages -= z->free_area[o].nr_free << o;

		/* Require fewer higher order pages to be free */
		min >>= 1;

		if (free_pages <= min)
			return false;
	}
	return true;
}

bool zone_watermark_ok(struct zone *z, unsigned int order, unsigned long mark,
		      int classzone_idx, int alloc_flags)
{
	return __zone_watermark_ok(z, order, mark, classzone_idx, alloc_flags,
					zone_page_state(z, NR_FREE_PAGES));
}

bool zone_watermark_ok_safe(struct zone *z, unsigned int order,
			unsigned long mark, int classzone_idx, int alloc_flags)
{
	long free_pages = zone_page_state(z, NR_FREE_PAGES);

	if (z->percpu_drift_mark && free_pages < z->percpu_drift_mark)
		free_pages = zone_page_state_snapshot(z, NR_FREE_PAGES);

	return __zone_watermark_ok(z, order, mark, classzone_idx, alloc_flags,
								free_pages);
}

#ifdef CONFIG_NUMA
/*
 * zlc_setup - Setup for "zonelist cache".  Uses cached zone data to
 * skip over zones that are not allowed by the cpuset, or that have
 * been recently (in last second) found to be nearly full.  See further
 * comments in mmzone.h.  Reduces cache footprint of zonelist scans
 * that have to skip over a lot of full or unallowed zones.
 *
 * If the zonelist cache is present in the passed zonelist, then
 * returns a pointer to the allowed node mask (either the current
 * tasks mems_allowed, or node_states[N_MEMORY].)
 *
 * If the zonelist cache is not available for this zonelist, does
 * nothing and returns NULL.
 *
 * If the fullzones BITMAP in the zonelist cache is stale (more than
 * a second since last zap'd) then we zap it out (clear its bits.)
 *
 * We hold off even calling zlc_setup, until after we've checked the
 * first zone in the zonelist, on the theory that most allocations will
 * be satisfied from that first zone, so best to examine that zone as
 * quickly as we can.
 */
static nodemask_t *zlc_setup(struct zonelist *zonelist, int alloc_flags)
{
	struct zonelist_cache *zlc;	/* cached zonelist speedup info */
	nodemask_t *allowednodes;	/* zonelist_cache approximation */

	zlc = zonelist->zlcache_ptr;
	if (!zlc)
		return NULL;

	if (time_after(jiffies, zlc->last_full_zap + HZ)) {
		bitmap_zero(zlc->fullzones, MAX_ZONES_PER_ZONELIST);
		zlc->last_full_zap = jiffies;
	}

	allowednodes = !in_interrupt() && (alloc_flags & ALLOC_CPUSET) ?
					&cpuset_current_mems_allowed :
					&node_states[N_MEMORY];
	return allowednodes;
}

/*
 * Given 'z' scanning a zonelist, run a couple of quick checks to see
 * if it is worth looking at further for free memory:
 *  1) Check that the zone isn't thought to be full (doesn't have its
 *     bit set in the zonelist_cache fullzones BITMAP).
 *  2) Check that the zones node (obtained from the zonelist_cache
 *     z_to_n[] mapping) is allowed in the passed in allowednodes mask.
 * Return true (non-zero) if zone is worth looking at further, or
 * else return false (zero) if it is not.
 *
 * This check -ignores- the distinction between various watermarks,
 * such as GFP_HIGH, GFP_ATOMIC, PF_MEMALLOC, ...  If a zone is
 * found to be full for any variation of these watermarks, it will
 * be considered full for up to one second by all requests, unless
 * we are so low on memory on all allowed nodes that we are forced
 * into the second scan of the zonelist.
 *
 * In the second scan we ignore this zonelist cache and exactly
 * apply the watermarks to all zones, even it is slower to do so.
 * We are low on memory in the second scan, and should leave no stone
 * unturned looking for a free page.
 */
static int zlc_zone_worth_trying(struct zonelist *zonelist, struct zoneref *z,
						nodemask_t *allowednodes)
{
	struct zonelist_cache *zlc;	/* cached zonelist speedup info */
	int i;				/* index of *z in zonelist zones */
	int n;				/* node that zone *z is on */

	zlc = zonelist->zlcache_ptr;
	if (!zlc)
		return 1;

	i = z - zonelist->_zonerefs;
	n = zlc->z_to_n[i];

	/* This zone is worth trying if it is allowed but not full */
	return node_isset(n, *allowednodes) && !test_bit(i, zlc->fullzones);
}

/*
 * Given 'z' scanning a zonelist, set the corresponding bit in
 * zlc->fullzones, so that subsequent attempts to allocate a page
 * from that zone don't waste time re-examining it.
 */
static void zlc_mark_zone_full(struct zonelist *zonelist, struct zoneref *z)
{
	struct zonelist_cache *zlc;	/* cached zonelist speedup info */
	int i;				/* index of *z in zonelist zones */

	zlc = zonelist->zlcache_ptr;
	if (!zlc)
		return;

	i = z - zonelist->_zonerefs;

	set_bit(i, zlc->fullzones);
}

/*
 * clear all zones full, called after direct reclaim makes progress so that
 * a zone that was recently full is not skipped over for up to a second
 */
static void zlc_clear_zones_full(struct zonelist *zonelist)
{
	struct zonelist_cache *zlc;	/* cached zonelist speedup info */

	zlc = zonelist->zlcache_ptr;
	if (!zlc)
		return;

	bitmap_zero(zlc->fullzones, MAX_ZONES_PER_ZONELIST);
}

static bool zone_local(struct zone *local_zone, struct zone *zone)
{
	return local_zone->node == zone->node;
}

static bool zone_allows_reclaim(struct zone *local_zone, struct zone *zone)
{
	return node_distance(zone_to_nid(local_zone), zone_to_nid(zone)) <
				RECLAIM_DISTANCE;
}

#else	/* CONFIG_NUMA */

static nodemask_t *zlc_setup(struct zonelist *zonelist, int alloc_flags)
{
	return NULL;
}

static int zlc_zone_worth_trying(struct zonelist *zonelist, struct zoneref *z,
				nodemask_t *allowednodes)
{
	return 1;
}

static void zlc_mark_zone_full(struct zonelist *zonelist, struct zoneref *z)
{
}

static void zlc_clear_zones_full(struct zonelist *zonelist)
{
}

static bool zone_local(struct zone *local_zone, struct zone *zone)
{
	return true;
}

static bool zone_allows_reclaim(struct zone *local_zone, struct zone *zone)
{
	return true;
}

#endif	/* CONFIG_NUMA */

static void reset_alloc_batches(struct zone *preferred_zone)
{
	struct zone *zone = preferred_zone->zone_pgdat->node_zones;

	do {
		mod_zone_page_state(zone, NR_ALLOC_BATCH,
			high_wmark_pages(zone) - low_wmark_pages(zone) -
			atomic_long_read(&zone->vm_stat[NR_ALLOC_BATCH]));
		clear_bit(ZONE_FAIR_DEPLETED, &zone->flags);
	} while (zone++ != preferred_zone);
}

/*
 * get_page_from_freelist goes through the zonelist trying to allocate
 * a page.
 */
static struct page *
get_page_from_freelist(gfp_t gfp_mask, unsigned int order, int alloc_flags,
						const struct alloc_context *ac)
{
	struct zonelist *zonelist = ac->zonelist;
	struct zoneref *z;
	struct page *page = NULL;
	struct zone *zone;
	nodemask_t *allowednodes = NULL;/* zonelist_cache approximation */
	int zlc_active = 0;		/* set if using zonelist_cache */
	int did_zlc_setup = 0;		/* just call zlc_setup() one time */
	bool consider_zone_dirty = (alloc_flags & ALLOC_WMARK_LOW) &&
				(gfp_mask & __GFP_WRITE);
	int nr_fair_skipped = 0;
	bool zonelist_rescan;

zonelist_scan:
	zonelist_rescan = false;

	/*
	 * Scan zonelist, looking for a zone with enough free.
	 * See also __cpuset_node_allowed() comment in kernel/cpuset.c.
	 */
	for_each_zone_zonelist_nodemask(zone, z, zonelist, ac->high_zoneidx,
								ac->nodemask) {
		unsigned long mark;

		if (IS_ENABLED(CONFIG_NUMA) && zlc_active &&
			!zlc_zone_worth_trying(zonelist, z, allowednodes))
				continue;
		if (cpusets_enabled() &&
			(alloc_flags & ALLOC_CPUSET) &&
			!cpuset_zone_allowed(zone, gfp_mask))
				continue;
		/*
		 * Distribute pages in proportion to the individual
		 * zone size to ensure fair page aging.  The zone a
		 * page was allocated in should have no effect on the
		 * time the page has in memory before being reclaimed.
		 */
		if (alloc_flags & ALLOC_FAIR) {
			if (!zone_local(ac->preferred_zone, zone))
				break;
			if (test_bit(ZONE_FAIR_DEPLETED, &zone->flags)) {
				nr_fair_skipped++;
				continue;
			}
		}
		/*
		 * When allocating a page cache page for writing, we
		 * want to get it from a zone that is within its dirty
		 * limit, such that no single zone holds more than its
		 * proportional share of globally allowed dirty pages.
		 * The dirty limits take into account the zone's
		 * lowmem reserves and high watermark so that kswapd
		 * should be able to balance it without having to
		 * write pages from its LRU list.
		 *
		 * This may look like it could increase pressure on
		 * lower zones by failing allocations in higher zones
		 * before they are full.  But the pages that do spill
		 * over are limited as the lower zones are protected
		 * by this very same mechanism.  It should not become
		 * a practical burden to them.
		 *
		 * XXX: For now, allow allocations to potentially
		 * exceed the per-zone dirty limit in the slowpath
		 * (ALLOC_WMARK_LOW unset) before going into reclaim,
		 * which is important when on a NUMA setup the allowed
		 * zones are together not big enough to reach the
		 * global limit.  The proper fix for these situations
		 * will require awareness of zones in the
		 * dirty-throttling and the flusher threads.
		 */
		if (consider_zone_dirty && !zone_dirty_ok(zone))
			continue;

		mark = zone->watermark[alloc_flags & ALLOC_WMARK_MASK];
		if (!zone_watermark_ok(zone, order, mark,
				       ac->classzone_idx, alloc_flags)) {
			int ret;

			/* Checked here to keep the fast path fast */
			BUILD_BUG_ON(ALLOC_NO_WATERMARKS < NR_WMARK);
			if (alloc_flags & ALLOC_NO_WATERMARKS)
				goto try_this_zone;

			if (IS_ENABLED(CONFIG_NUMA) &&
					!did_zlc_setup && nr_online_nodes > 1) {
				/*
				 * we do zlc_setup if there are multiple nodes
				 * and before considering the first zone allowed
				 * by the cpuset.
				 */
				allowednodes = zlc_setup(zonelist, alloc_flags);
				zlc_active = 1;
				did_zlc_setup = 1;
			}

			if (zone_reclaim_mode == 0 ||
			    !zone_allows_reclaim(ac->preferred_zone, zone))
				goto this_zone_full;

			/*
			 * As we may have just activated ZLC, check if the first
			 * eligible zone has failed zone_reclaim recently.
			 */
			if (IS_ENABLED(CONFIG_NUMA) && zlc_active &&
				!zlc_zone_worth_trying(zonelist, z, allowednodes))
				continue;

			ret = zone_reclaim(zone, gfp_mask, order);
			switch (ret) {
			case ZONE_RECLAIM_NOSCAN:
				/* did not scan */
				continue;
			case ZONE_RECLAIM_FULL:
				/* scanned but unreclaimable */
				continue;
			default:
				/* did we reclaim enough */
				if (zone_watermark_ok(zone, order, mark,
						ac->classzone_idx, alloc_flags))
					goto try_this_zone;

				/*
				 * Failed to reclaim enough to meet watermark.
				 * Only mark the zone full if checking the min
				 * watermark or if we failed to reclaim just
				 * 1<<order pages or else the page allocator
				 * fastpath will prematurely mark zones full
				 * when the watermark is between the low and
				 * min watermarks.
				 */
				if (((alloc_flags & ALLOC_WMARK_MASK) == ALLOC_WMARK_MIN) ||
				    ret == ZONE_RECLAIM_SOME)
					goto this_zone_full;

				continue;
			}
		}

try_this_zone:
		page = buffered_rmqueue(ac->preferred_zone, zone, order,
						gfp_mask, ac->migratetype);
		if (page) {
			if (prep_new_page(page, order, gfp_mask, alloc_flags))
				goto try_this_zone;
			return page;
		}
this_zone_full:
		if (IS_ENABLED(CONFIG_NUMA) && zlc_active)
			zlc_mark_zone_full(zonelist, z);
	}

	/*
	 * The first pass makes sure allocations are spread fairly within the
	 * local node.  However, the local node might have free pages left
	 * after the fairness batches are exhausted, and remote zones haven't
	 * even been considered yet.  Try once more without fairness, and
	 * include remote zones now, before entering the slowpath and waking
	 * kswapd: prefer spilling to a remote zone over swapping locally.
	 */
	if (alloc_flags & ALLOC_FAIR) {
		alloc_flags &= ~ALLOC_FAIR;
		if (nr_fair_skipped) {
			zonelist_rescan = true;
			reset_alloc_batches(ac->preferred_zone);
		}
		if (nr_online_nodes > 1)
			zonelist_rescan = true;
	}

	if (unlikely(IS_ENABLED(CONFIG_NUMA) && zlc_active)) {
		/* Disable zlc cache for second zonelist scan */
		zlc_active = 0;
		zonelist_rescan = true;
	}

	if (zonelist_rescan)
		goto zonelist_scan;

	return NULL;
}

/*
 * Large machines with many possible nodes should not always dump per-node
 * meminfo in irq context.
 */
static inline bool should_suppress_show_mem(void)
{
	bool ret = false;

#if NODES_SHIFT > 8
	ret = in_interrupt();
#endif
	return ret;
}

static DEFINE_RATELIMIT_STATE(nopage_rs,
		DEFAULT_RATELIMIT_INTERVAL,
		DEFAULT_RATELIMIT_BURST);

void warn_alloc_failed(gfp_t gfp_mask, int order, const char *fmt, ...)
{
	unsigned int filter = SHOW_MEM_FILTER_NODES;

	if ((gfp_mask & __GFP_NOWARN) || !__ratelimit(&nopage_rs) ||
	    debug_guardpage_minorder() > 0)
		return;

	/*
	 * This documents exceptions given to allocations in certain
	 * contexts that are allowed to allocate outside current's set
	 * of allowed nodes.
	 */
	if (!(gfp_mask & __GFP_NOMEMALLOC))
		if (test_thread_flag(TIF_MEMDIE) ||
		    (current->flags & (PF_MEMALLOC | PF_EXITING)))
			filter &= ~SHOW_MEM_FILTER_NODES;
	if (in_interrupt() || !(gfp_mask & __GFP_WAIT))
		filter &= ~SHOW_MEM_FILTER_NODES;

	if (fmt) {
		struct va_format vaf;
		va_list args;

		va_start(args, fmt);

		vaf.fmt = fmt;
		vaf.va = &args;

		pr_warn("%pV", &vaf);

		va_end(args);
	}

	pr_warn("%s: page allocation failure: order:%d, mode:0x%x\n",
		current->comm, order, gfp_mask);

	dump_stack();
	if (!should_suppress_show_mem())
		show_mem(filter);
}

static inline int
should_alloc_retry(gfp_t gfp_mask, unsigned int order,
				unsigned long did_some_progress,
				unsigned long pages_reclaimed)
{
	/* Do not loop if specifically requested */
	if (gfp_mask & __GFP_NORETRY)
		return 0;

	/* Always retry if specifically requested */
	if (gfp_mask & __GFP_NOFAIL)
		return 1;

	/*
	 * Suspend converts GFP_KERNEL to __GFP_WAIT which can prevent reclaim
	 * making forward progress without invoking OOM. Suspend also disables
	 * storage devices so kswapd will not help. Bail if we are suspending.
	 */
	if (!did_some_progress && pm_suspended_storage())
		return 0;

	/*
	 * In this implementation, order <= PAGE_ALLOC_COSTLY_ORDER
	 * means __GFP_NOFAIL, but that may not be true in other
	 * implementations.
	 */
	if (order <= PAGE_ALLOC_COSTLY_ORDER)
		return 1;

	/*
	 * For order > PAGE_ALLOC_COSTLY_ORDER, if __GFP_REPEAT is
	 * specified, then we retry until we no longer reclaim any pages
	 * (above), or we've reclaimed an order of pages at least as
	 * large as the allocation's order. In both cases, if the
	 * allocation still fails, we stop retrying.
	 */
	if (gfp_mask & __GFP_REPEAT && pages_reclaimed < (1 << order))
		return 1;

	return 0;
}

static inline struct page *
__alloc_pages_may_oom(gfp_t gfp_mask, unsigned int order,
	const struct alloc_context *ac, unsigned long *did_some_progress)
{
	struct page *page;

	*did_some_progress = 0;

	/*
	 * Acquire the per-zone oom lock for each zone.  If that
	 * fails, somebody else is making progress for us.
	 */
	if (!oom_zonelist_trylock(ac->zonelist, gfp_mask)) {
		*did_some_progress = 1;
		schedule_timeout_uninterruptible(1);
		return NULL;
	}

	/*
	 * Go through the zonelist yet one more time, keep very high watermark
	 * here, this is only to catch a parallel oom killing, we must fail if
	 * we're still under heavy pressure.
	 */
	page = get_page_from_freelist(gfp_mask | __GFP_HARDWALL, order,
					ALLOC_WMARK_HIGH|ALLOC_CPUSET, ac);
	if (page)
		goto out;

	if (!(gfp_mask & __GFP_NOFAIL)) {
		/* Coredumps can quickly deplete all memory reserves */
		if (current->flags & PF_DUMPCORE)
			goto out;
		/* The OOM killer will not help higher order allocs */
		if (order > PAGE_ALLOC_COSTLY_ORDER)
			goto out;
		/* The OOM killer does not needlessly kill tasks for lowmem */
		if (ac->high_zoneidx < ZONE_NORMAL)
			goto out;
		/* The OOM killer does not compensate for light reclaim */
		if (!(gfp_mask & __GFP_FS)) {
			/*
			 * XXX: Page reclaim didn't yield anything,
			 * and the OOM killer can't be invoked, but
			 * keep looping as per should_alloc_retry().
			 */
			*did_some_progress = 1;
			goto out;
		}
		/*
		 * GFP_THISNODE contains __GFP_NORETRY and we never hit this.
		 * Sanity check for bare calls of __GFP_THISNODE, not real OOM.
		 * The caller should handle page allocation failure by itself if
		 * it specifies __GFP_THISNODE.
		 * Note: Hugepage uses it but will hit PAGE_ALLOC_COSTLY_ORDER.
		 */
		if (gfp_mask & __GFP_THISNODE)
			goto out;
	}
	/* Exhausted what can be done so it's blamo time */
<<<<<<< HEAD
	if (out_of_memory(ac->zonelist, gfp_mask, order, ac->nodemask, false))
=======
	if (out_of_memory(ac->zonelist, gfp_mask, order, ac->nodemask, false)
			|| WARN_ON_ONCE(gfp_mask & __GFP_NOFAIL))
>>>>>>> d525211f
		*did_some_progress = 1;
out:
	oom_zonelist_unlock(ac->zonelist, gfp_mask);
	return page;
}

#ifdef CONFIG_COMPACTION
/* Try memory compaction for high-order allocations before reclaim */
static struct page *
__alloc_pages_direct_compact(gfp_t gfp_mask, unsigned int order,
		int alloc_flags, const struct alloc_context *ac,
		enum migrate_mode mode, int *contended_compaction,
		bool *deferred_compaction)
{
	unsigned long compact_result;
	struct page *page;

	if (!order)
		return NULL;

	current->flags |= PF_MEMALLOC;
	compact_result = try_to_compact_pages(gfp_mask, order, alloc_flags, ac,
						mode, contended_compaction);
	current->flags &= ~PF_MEMALLOC;

	switch (compact_result) {
	case COMPACT_DEFERRED:
		*deferred_compaction = true;
		/* fall-through */
	case COMPACT_SKIPPED:
		return NULL;
	default:
		break;
	}

	/*
	 * At least in one zone compaction wasn't deferred or skipped, so let's
	 * count a compaction stall
	 */
	count_vm_event(COMPACTSTALL);

	page = get_page_from_freelist(gfp_mask, order,
					alloc_flags & ~ALLOC_NO_WATERMARKS, ac);

	if (page) {
		struct zone *zone = page_zone(page);

		zone->compact_blockskip_flush = false;
		compaction_defer_reset(zone, order, true);
		count_vm_event(COMPACTSUCCESS);
		return page;
	}

	/*
	 * It's bad if compaction run occurs and fails. The most likely reason
	 * is that pages exist, but not enough to satisfy watermarks.
	 */
	count_vm_event(COMPACTFAIL);

	cond_resched();

	return NULL;
}
#else
static inline struct page *
__alloc_pages_direct_compact(gfp_t gfp_mask, unsigned int order,
		int alloc_flags, const struct alloc_context *ac,
		enum migrate_mode mode, int *contended_compaction,
		bool *deferred_compaction)
{
	return NULL;
}
#endif /* CONFIG_COMPACTION */

/* Perform direct synchronous page reclaim */
static int
__perform_reclaim(gfp_t gfp_mask, unsigned int order,
					const struct alloc_context *ac)
{
	struct reclaim_state reclaim_state;
	int progress;

	cond_resched();

	/* We now go into synchronous reclaim */
	cpuset_memory_pressure_bump();
	current->flags |= PF_MEMALLOC;
	lockdep_set_current_reclaim_state(gfp_mask);
	reclaim_state.reclaimed_slab = 0;
	current->reclaim_state = &reclaim_state;

	progress = try_to_free_pages(ac->zonelist, order, gfp_mask,
								ac->nodemask);

	current->reclaim_state = NULL;
	lockdep_clear_current_reclaim_state();
	current->flags &= ~PF_MEMALLOC;

	cond_resched();

	return progress;
}

/* The really slow allocator path where we enter direct reclaim */
static inline struct page *
__alloc_pages_direct_reclaim(gfp_t gfp_mask, unsigned int order,
		int alloc_flags, const struct alloc_context *ac,
		unsigned long *did_some_progress)
{
	struct page *page = NULL;
	bool drained = false;

	*did_some_progress = __perform_reclaim(gfp_mask, order, ac);
	if (unlikely(!(*did_some_progress)))
		return NULL;

	/* After successful reclaim, reconsider all zones for allocation */
	if (IS_ENABLED(CONFIG_NUMA))
		zlc_clear_zones_full(ac->zonelist);

retry:
	page = get_page_from_freelist(gfp_mask, order,
					alloc_flags & ~ALLOC_NO_WATERMARKS, ac);

	/*
	 * If an allocation failed after direct reclaim, it could be because
	 * pages are pinned on the per-cpu lists. Drain them and try again
	 */
	if (!page && !drained) {
		drain_all_pages(NULL);
		drained = true;
		goto retry;
	}

	return page;
}

/*
 * This is called in the allocator slow-path if the allocation request is of
 * sufficient urgency to ignore watermarks and take other desperate measures
 */
static inline struct page *
__alloc_pages_high_priority(gfp_t gfp_mask, unsigned int order,
				const struct alloc_context *ac)
{
	struct page *page;

	do {
		page = get_page_from_freelist(gfp_mask, order,
						ALLOC_NO_WATERMARKS, ac);

		if (!page && gfp_mask & __GFP_NOFAIL)
			wait_iff_congested(ac->preferred_zone, BLK_RW_ASYNC,
									HZ/50);
	} while (!page && (gfp_mask & __GFP_NOFAIL));

	return page;
}

static void wake_all_kswapds(unsigned int order, const struct alloc_context *ac)
{
	struct zoneref *z;
	struct zone *zone;

	for_each_zone_zonelist_nodemask(zone, z, ac->zonelist,
						ac->high_zoneidx, ac->nodemask)
		wakeup_kswapd(zone, order, zone_idx(ac->preferred_zone));
}

static inline int
gfp_to_alloc_flags(gfp_t gfp_mask)
{
	int alloc_flags = ALLOC_WMARK_MIN | ALLOC_CPUSET;
	const bool atomic = !(gfp_mask & (__GFP_WAIT | __GFP_NO_KSWAPD));

	/* __GFP_HIGH is assumed to be the same as ALLOC_HIGH to save a branch. */
	BUILD_BUG_ON(__GFP_HIGH != (__force gfp_t) ALLOC_HIGH);

	/*
	 * The caller may dip into page reserves a bit more if the caller
	 * cannot run direct reclaim, or if the caller has realtime scheduling
	 * policy or is asking for __GFP_HIGH memory.  GFP_ATOMIC requests will
	 * set both ALLOC_HARDER (atomic == true) and ALLOC_HIGH (__GFP_HIGH).
	 */
	alloc_flags |= (__force int) (gfp_mask & __GFP_HIGH);

	if (atomic) {
		/*
		 * Not worth trying to allocate harder for __GFP_NOMEMALLOC even
		 * if it can't schedule.
		 */
		if (!(gfp_mask & __GFP_NOMEMALLOC))
			alloc_flags |= ALLOC_HARDER;
		/*
		 * Ignore cpuset mems for GFP_ATOMIC rather than fail, see the
		 * comment for __cpuset_node_allowed().
		 */
		alloc_flags &= ~ALLOC_CPUSET;
	} else if (unlikely(rt_task(current)) && !in_interrupt())
		alloc_flags |= ALLOC_HARDER;

	if (likely(!(gfp_mask & __GFP_NOMEMALLOC))) {
		if (gfp_mask & __GFP_MEMALLOC)
			alloc_flags |= ALLOC_NO_WATERMARKS;
		else if (in_serving_softirq() && (current->flags & PF_MEMALLOC))
			alloc_flags |= ALLOC_NO_WATERMARKS;
		else if (!in_interrupt() &&
				((current->flags & PF_MEMALLOC) ||
				 unlikely(test_thread_flag(TIF_MEMDIE))))
			alloc_flags |= ALLOC_NO_WATERMARKS;
	}
#ifdef CONFIG_CMA
	if (gfpflags_to_migratetype(gfp_mask) == MIGRATE_MOVABLE)
		alloc_flags |= ALLOC_CMA;
#endif
	return alloc_flags;
}

bool gfp_pfmemalloc_allowed(gfp_t gfp_mask)
{
	return !!(gfp_to_alloc_flags(gfp_mask) & ALLOC_NO_WATERMARKS);
}

static inline struct page *
__alloc_pages_slowpath(gfp_t gfp_mask, unsigned int order,
						struct alloc_context *ac)
{
	const gfp_t wait = gfp_mask & __GFP_WAIT;
	struct page *page = NULL;
	int alloc_flags;
	unsigned long pages_reclaimed = 0;
	unsigned long did_some_progress;
	enum migrate_mode migration_mode = MIGRATE_ASYNC;
	bool deferred_compaction = false;
	int contended_compaction = COMPACT_CONTENDED_NONE;

	/*
	 * In the slowpath, we sanity check order to avoid ever trying to
	 * reclaim >= MAX_ORDER areas which will never succeed. Callers may
	 * be using allocators in order of preference for an area that is
	 * too large.
	 */
	if (order >= MAX_ORDER) {
		WARN_ON_ONCE(!(gfp_mask & __GFP_NOWARN));
		return NULL;
	}

	/*
	 * GFP_THISNODE (meaning __GFP_THISNODE, __GFP_NORETRY and
	 * __GFP_NOWARN set) should not cause reclaim since the subsystem
	 * (f.e. slab) using GFP_THISNODE may choose to trigger reclaim
	 * using a larger set of nodes after it has established that the
	 * allowed per node queues are empty and that nodes are
	 * over allocated.
	 */
	if (IS_ENABLED(CONFIG_NUMA) &&
	    (gfp_mask & GFP_THISNODE) == GFP_THISNODE)
		goto nopage;

retry:
	if (!(gfp_mask & __GFP_NO_KSWAPD))
		wake_all_kswapds(order, ac);

	/*
	 * OK, we're below the kswapd watermark and have kicked background
	 * reclaim. Now things get more complex, so set up alloc_flags according
	 * to how we want to proceed.
	 */
	alloc_flags = gfp_to_alloc_flags(gfp_mask);

	/*
	 * Find the true preferred zone if the allocation is unconstrained by
	 * cpusets.
	 */
	if (!(alloc_flags & ALLOC_CPUSET) && !ac->nodemask) {
		struct zoneref *preferred_zoneref;
		preferred_zoneref = first_zones_zonelist(ac->zonelist,
				ac->high_zoneidx, NULL, &ac->preferred_zone);
		ac->classzone_idx = zonelist_zone_idx(preferred_zoneref);
	}

	/* This is the last chance, in general, before the goto nopage. */
	page = get_page_from_freelist(gfp_mask, order,
				alloc_flags & ~ALLOC_NO_WATERMARKS, ac);
	if (page)
		goto got_pg;

	/* Allocate without watermarks if the context allows */
	if (alloc_flags & ALLOC_NO_WATERMARKS) {
		/*
		 * Ignore mempolicies if ALLOC_NO_WATERMARKS on the grounds
		 * the allocation is high priority and these type of
		 * allocations are system rather than user orientated
		 */
		ac->zonelist = node_zonelist(numa_node_id(), gfp_mask);

		page = __alloc_pages_high_priority(gfp_mask, order, ac);

		if (page) {
			goto got_pg;
		}
	}

	/* Atomic allocations - we can't balance anything */
	if (!wait) {
		/*
		 * All existing users of the deprecated __GFP_NOFAIL are
		 * blockable, so warn of any new users that actually allow this
		 * type of allocation to fail.
		 */
		WARN_ON_ONCE(gfp_mask & __GFP_NOFAIL);
		goto nopage;
	}

	/* Avoid recursion of direct reclaim */
	if (current->flags & PF_MEMALLOC)
		goto nopage;

	/* Avoid allocations with no watermarks from looping endlessly */
	if (test_thread_flag(TIF_MEMDIE) && !(gfp_mask & __GFP_NOFAIL))
		goto nopage;

	/*
	 * Try direct compaction. The first pass is asynchronous. Subsequent
	 * attempts after direct reclaim are synchronous
	 */
	page = __alloc_pages_direct_compact(gfp_mask, order, alloc_flags, ac,
					migration_mode,
					&contended_compaction,
					&deferred_compaction);
	if (page)
		goto got_pg;

	/* Checks for THP-specific high-order allocations */
	if ((gfp_mask & GFP_TRANSHUGE) == GFP_TRANSHUGE) {
		/*
		 * If compaction is deferred for high-order allocations, it is
		 * because sync compaction recently failed. If this is the case
		 * and the caller requested a THP allocation, we do not want
		 * to heavily disrupt the system, so we fail the allocation
		 * instead of entering direct reclaim.
		 */
		if (deferred_compaction)
			goto nopage;

		/*
		 * In all zones where compaction was attempted (and not
		 * deferred or skipped), lock contention has been detected.
		 * For THP allocation we do not want to disrupt the others
		 * so we fallback to base pages instead.
		 */
		if (contended_compaction == COMPACT_CONTENDED_LOCK)
			goto nopage;

		/*
		 * If compaction was aborted due to need_resched(), we do not
		 * want to further increase allocation latency, unless it is
		 * khugepaged trying to collapse.
		 */
		if (contended_compaction == COMPACT_CONTENDED_SCHED
			&& !(current->flags & PF_KTHREAD))
			goto nopage;
	}

	/*
	 * It can become very expensive to allocate transparent hugepages at
	 * fault, so use asynchronous memory compaction for THP unless it is
	 * khugepaged trying to collapse.
	 */
	if ((gfp_mask & GFP_TRANSHUGE) != GFP_TRANSHUGE ||
						(current->flags & PF_KTHREAD))
		migration_mode = MIGRATE_SYNC_LIGHT;

	/* Try direct reclaim and then allocating */
	page = __alloc_pages_direct_reclaim(gfp_mask, order, alloc_flags, ac,
							&did_some_progress);
	if (page)
		goto got_pg;

	/* Check if we should retry the allocation */
	pages_reclaimed += did_some_progress;
	if (should_alloc_retry(gfp_mask, order, did_some_progress,
						pages_reclaimed)) {
		/*
		 * If we fail to make progress by freeing individual
		 * pages, but the allocation wants us to keep going,
		 * start OOM killing tasks.
		 */
		if (!did_some_progress) {
			page = __alloc_pages_may_oom(gfp_mask, order, ac,
							&did_some_progress);
			if (page)
				goto got_pg;
			if (!did_some_progress)
				goto nopage;
		}
		/* Wait for some write requests to complete then retry */
		wait_iff_congested(ac->preferred_zone, BLK_RW_ASYNC, HZ/50);
		goto retry;
	} else {
		/*
		 * High-order allocations do not necessarily loop after
		 * direct reclaim and reclaim/compaction depends on compaction
		 * being called after reclaim so call directly if necessary
		 */
		page = __alloc_pages_direct_compact(gfp_mask, order,
					alloc_flags, ac, migration_mode,
					&contended_compaction,
					&deferred_compaction);
		if (page)
			goto got_pg;
	}

nopage:
	warn_alloc_failed(gfp_mask, order, NULL);
got_pg:
	return page;
}

/*
 * This is the 'heart' of the zoned buddy allocator.
 */
struct page *
__alloc_pages_nodemask(gfp_t gfp_mask, unsigned int order,
			struct zonelist *zonelist, nodemask_t *nodemask)
{
	struct zoneref *preferred_zoneref;
	struct page *page = NULL;
	unsigned int cpuset_mems_cookie;
	int alloc_flags = ALLOC_WMARK_LOW|ALLOC_CPUSET|ALLOC_FAIR;
	gfp_t alloc_mask; /* The gfp_t that was actually used for allocation */
	struct alloc_context ac = {
		.high_zoneidx = gfp_zone(gfp_mask),
		.nodemask = nodemask,
		.migratetype = gfpflags_to_migratetype(gfp_mask),
	};

	gfp_mask &= gfp_allowed_mask;

	lockdep_trace_alloc(gfp_mask);

	might_sleep_if(gfp_mask & __GFP_WAIT);

	if (should_fail_alloc_page(gfp_mask, order))
		return NULL;

	/*
	 * Check the zones suitable for the gfp_mask contain at least one
	 * valid zone. It's possible to have an empty zonelist as a result
	 * of GFP_THISNODE and a memoryless node
	 */
	if (unlikely(!zonelist->_zonerefs->zone))
		return NULL;

	if (IS_ENABLED(CONFIG_CMA) && ac.migratetype == MIGRATE_MOVABLE)
		alloc_flags |= ALLOC_CMA;

retry_cpuset:
	cpuset_mems_cookie = read_mems_allowed_begin();

	/* We set it here, as __alloc_pages_slowpath might have changed it */
	ac.zonelist = zonelist;
	/* The preferred zone is used for statistics later */
	preferred_zoneref = first_zones_zonelist(ac.zonelist, ac.high_zoneidx,
				ac.nodemask ? : &cpuset_current_mems_allowed,
				&ac.preferred_zone);
	if (!ac.preferred_zone)
		goto out;
	ac.classzone_idx = zonelist_zone_idx(preferred_zoneref);

	/* First allocation attempt */
	alloc_mask = gfp_mask|__GFP_HARDWALL;
	page = get_page_from_freelist(alloc_mask, order, alloc_flags, &ac);
	if (unlikely(!page)) {
		/*
		 * Runtime PM, block IO and its error handling path
		 * can deadlock because I/O on the device might not
		 * complete.
		 */
		alloc_mask = memalloc_noio_flags(gfp_mask);

		page = __alloc_pages_slowpath(alloc_mask, order, &ac);
	}

	if (kmemcheck_enabled && page)
		kmemcheck_pagealloc_alloc(page, order, gfp_mask);

	trace_mm_page_alloc(page, order, alloc_mask, ac.migratetype);

out:
	/*
	 * When updating a task's mems_allowed, it is possible to race with
	 * parallel threads in such a way that an allocation can fail while
	 * the mask is being updated. If a page allocation is about to fail,
	 * check if the cpuset changed during allocation and if so, retry.
	 */
	if (unlikely(!page && read_mems_allowed_retry(cpuset_mems_cookie)))
		goto retry_cpuset;

	return page;
}
EXPORT_SYMBOL(__alloc_pages_nodemask);

/*
 * Common helper functions.
 */
unsigned long __get_free_pages(gfp_t gfp_mask, unsigned int order)
{
	struct page *page;

	/*
	 * __get_free_pages() returns a 32-bit address, which cannot represent
	 * a highmem page
	 */
	VM_BUG_ON((gfp_mask & __GFP_HIGHMEM) != 0);

	page = alloc_pages(gfp_mask, order);
	if (!page)
		return 0;
	return (unsigned long) page_address(page);
}
EXPORT_SYMBOL(__get_free_pages);

unsigned long get_zeroed_page(gfp_t gfp_mask)
{
	return __get_free_pages(gfp_mask | __GFP_ZERO, 0);
}
EXPORT_SYMBOL(get_zeroed_page);

void __free_pages(struct page *page, unsigned int order)
{
	if (put_page_testzero(page)) {
		if (order == 0)
			free_hot_cold_page(page, false);
		else
			__free_pages_ok(page, order);
	}
}

EXPORT_SYMBOL(__free_pages);

void free_pages(unsigned long addr, unsigned int order)
{
	if (addr != 0) {
		VM_BUG_ON(!virt_addr_valid((void *)addr));
		__free_pages(virt_to_page((void *)addr), order);
	}
}

EXPORT_SYMBOL(free_pages);

/*
 * alloc_kmem_pages charges newly allocated pages to the kmem resource counter
 * of the current memory cgroup.
 *
 * It should be used when the caller would like to use kmalloc, but since the
 * allocation is large, it has to fall back to the page allocator.
 */
struct page *alloc_kmem_pages(gfp_t gfp_mask, unsigned int order)
{
	struct page *page;
	struct mem_cgroup *memcg = NULL;

	if (!memcg_kmem_newpage_charge(gfp_mask, &memcg, order))
		return NULL;
	page = alloc_pages(gfp_mask, order);
	memcg_kmem_commit_charge(page, memcg, order);
	return page;
}

struct page *alloc_kmem_pages_node(int nid, gfp_t gfp_mask, unsigned int order)
{
	struct page *page;
	struct mem_cgroup *memcg = NULL;

	if (!memcg_kmem_newpage_charge(gfp_mask, &memcg, order))
		return NULL;
	page = alloc_pages_node(nid, gfp_mask, order);
	memcg_kmem_commit_charge(page, memcg, order);
	return page;
}

/*
 * __free_kmem_pages and free_kmem_pages will free pages allocated with
 * alloc_kmem_pages.
 */
void __free_kmem_pages(struct page *page, unsigned int order)
{
	memcg_kmem_uncharge_pages(page, order);
	__free_pages(page, order);
}

void free_kmem_pages(unsigned long addr, unsigned int order)
{
	if (addr != 0) {
		VM_BUG_ON(!virt_addr_valid((void *)addr));
		__free_kmem_pages(virt_to_page((void *)addr), order);
	}
}

static void *make_alloc_exact(unsigned long addr, unsigned order, size_t size)
{
	if (addr) {
		unsigned long alloc_end = addr + (PAGE_SIZE << order);
		unsigned long used = addr + PAGE_ALIGN(size);

		split_page(virt_to_page((void *)addr), order);
		while (used < alloc_end) {
			free_page(used);
			used += PAGE_SIZE;
		}
	}
	return (void *)addr;
}

/**
 * alloc_pages_exact - allocate an exact number physically-contiguous pages.
 * @size: the number of bytes to allocate
 * @gfp_mask: GFP flags for the allocation
 *
 * This function is similar to alloc_pages(), except that it allocates the
 * minimum number of pages to satisfy the request.  alloc_pages() can only
 * allocate memory in power-of-two pages.
 *
 * This function is also limited by MAX_ORDER.
 *
 * Memory allocated by this function must be released by free_pages_exact().
 */
void *alloc_pages_exact(size_t size, gfp_t gfp_mask)
{
	unsigned int order = get_order(size);
	unsigned long addr;

	addr = __get_free_pages(gfp_mask, order);
	return make_alloc_exact(addr, order, size);
}
EXPORT_SYMBOL(alloc_pages_exact);

/**
 * alloc_pages_exact_nid - allocate an exact number of physically-contiguous
 *			   pages on a node.
 * @nid: the preferred node ID where memory should be allocated
 * @size: the number of bytes to allocate
 * @gfp_mask: GFP flags for the allocation
 *
 * Like alloc_pages_exact(), but try to allocate on node nid first before falling
 * back.
 * Note this is not alloc_pages_exact_node() which allocates on a specific node,
 * but is not exact.
 */
void * __meminit alloc_pages_exact_nid(int nid, size_t size, gfp_t gfp_mask)
{
	unsigned order = get_order(size);
	struct page *p = alloc_pages_node(nid, gfp_mask, order);
	if (!p)
		return NULL;
	return make_alloc_exact((unsigned long)page_address(p), order, size);
}

/**
 * free_pages_exact - release memory allocated via alloc_pages_exact()
 * @virt: the value returned by alloc_pages_exact.
 * @size: size of allocation, same value as passed to alloc_pages_exact().
 *
 * Release the memory allocated by a previous call to alloc_pages_exact.
 */
void free_pages_exact(void *virt, size_t size)
{
	unsigned long addr = (unsigned long)virt;
	unsigned long end = addr + PAGE_ALIGN(size);

	while (addr < end) {
		free_page(addr);
		addr += PAGE_SIZE;
	}
}
EXPORT_SYMBOL(free_pages_exact);

/**
 * nr_free_zone_pages - count number of pages beyond high watermark
 * @offset: The zone index of the highest zone
 *
 * nr_free_zone_pages() counts the number of counts pages which are beyond the
 * high watermark within all zones at or below a given zone index.  For each
 * zone, the number of pages is calculated as:
 *     managed_pages - high_pages
 */
static unsigned long nr_free_zone_pages(int offset)
{
	struct zoneref *z;
	struct zone *zone;

	/* Just pick one node, since fallback list is circular */
	unsigned long sum = 0;

	struct zonelist *zonelist = node_zonelist(numa_node_id(), GFP_KERNEL);

	for_each_zone_zonelist(zone, z, zonelist, offset) {
		unsigned long size = zone->managed_pages;
		unsigned long high = high_wmark_pages(zone);
		if (size > high)
			sum += size - high;
	}

	return sum;
}

/**
 * nr_free_buffer_pages - count number of pages beyond high watermark
 *
 * nr_free_buffer_pages() counts the number of pages which are beyond the high
 * watermark within ZONE_DMA and ZONE_NORMAL.
 */
unsigned long nr_free_buffer_pages(void)
{
	return nr_free_zone_pages(gfp_zone(GFP_USER));
}
EXPORT_SYMBOL_GPL(nr_free_buffer_pages);

/**
 * nr_free_pagecache_pages - count number of pages beyond high watermark
 *
 * nr_free_pagecache_pages() counts the number of pages which are beyond the
 * high watermark within all zones.
 */
unsigned long nr_free_pagecache_pages(void)
{
	return nr_free_zone_pages(gfp_zone(GFP_HIGHUSER_MOVABLE));
}

static inline void show_node(struct zone *zone)
{
	if (IS_ENABLED(CONFIG_NUMA))
		printk("Node %d ", zone_to_nid(zone));
}

void si_meminfo(struct sysinfo *val)
{
	val->totalram = totalram_pages;
	val->sharedram = global_page_state(NR_SHMEM);
	val->freeram = global_page_state(NR_FREE_PAGES);
	val->bufferram = nr_blockdev_pages();
	val->totalhigh = totalhigh_pages;
	val->freehigh = nr_free_highpages();
	val->mem_unit = PAGE_SIZE;
}

EXPORT_SYMBOL(si_meminfo);

#ifdef CONFIG_NUMA
void si_meminfo_node(struct sysinfo *val, int nid)
{
	int zone_type;		/* needs to be signed */
	unsigned long managed_pages = 0;
	pg_data_t *pgdat = NODE_DATA(nid);

	for (zone_type = 0; zone_type < MAX_NR_ZONES; zone_type++)
		managed_pages += pgdat->node_zones[zone_type].managed_pages;
	val->totalram = managed_pages;
	val->sharedram = node_page_state(nid, NR_SHMEM);
	val->freeram = node_page_state(nid, NR_FREE_PAGES);
#ifdef CONFIG_HIGHMEM
	val->totalhigh = pgdat->node_zones[ZONE_HIGHMEM].managed_pages;
	val->freehigh = zone_page_state(&pgdat->node_zones[ZONE_HIGHMEM],
			NR_FREE_PAGES);
#else
	val->totalhigh = 0;
	val->freehigh = 0;
#endif
	val->mem_unit = PAGE_SIZE;
}
#endif

/*
 * Determine whether the node should be displayed or not, depending on whether
 * SHOW_MEM_FILTER_NODES was passed to show_free_areas().
 */
bool skip_free_areas_node(unsigned int flags, int nid)
{
	bool ret = false;
	unsigned int cpuset_mems_cookie;

	if (!(flags & SHOW_MEM_FILTER_NODES))
		goto out;

	do {
		cpuset_mems_cookie = read_mems_allowed_begin();
		ret = !node_isset(nid, cpuset_current_mems_allowed);
	} while (read_mems_allowed_retry(cpuset_mems_cookie));
out:
	return ret;
}

#define K(x) ((x) << (PAGE_SHIFT-10))

static void show_migration_types(unsigned char type)
{
	static const char types[MIGRATE_TYPES] = {
		[MIGRATE_UNMOVABLE]	= 'U',
		[MIGRATE_RECLAIMABLE]	= 'E',
		[MIGRATE_MOVABLE]	= 'M',
		[MIGRATE_RESERVE]	= 'R',
#ifdef CONFIG_CMA
		[MIGRATE_CMA]		= 'C',
#endif
#ifdef CONFIG_MEMORY_ISOLATION
		[MIGRATE_ISOLATE]	= 'I',
#endif
	};
	char tmp[MIGRATE_TYPES + 1];
	char *p = tmp;
	int i;

	for (i = 0; i < MIGRATE_TYPES; i++) {
		if (type & (1 << i))
			*p++ = types[i];
	}

	*p = '\0';
	printk("(%s) ", tmp);
}

/*
 * Show free area list (used inside shift_scroll-lock stuff)
 * We also calculate the percentage fragmentation. We do this by counting the
 * memory on each free list with the exception of the first item on the list.
 * Suppresses nodes that are not allowed by current's cpuset if
 * SHOW_MEM_FILTER_NODES is passed.
 */
void show_free_areas(unsigned int filter)
{
	int cpu;
	struct zone *zone;

	for_each_populated_zone(zone) {
		if (skip_free_areas_node(filter, zone_to_nid(zone)))
			continue;
		show_node(zone);
		printk("%s per-cpu:\n", zone->name);

		for_each_online_cpu(cpu) {
			struct per_cpu_pageset *pageset;

			pageset = per_cpu_ptr(zone->pageset, cpu);

			printk("CPU %4d: hi:%5d, btch:%4d usd:%4d\n",
			       cpu, pageset->pcp.high,
			       pageset->pcp.batch, pageset->pcp.count);
		}
	}

	printk("active_anon:%lu inactive_anon:%lu isolated_anon:%lu\n"
		" active_file:%lu inactive_file:%lu isolated_file:%lu\n"
		" unevictable:%lu"
		" dirty:%lu writeback:%lu unstable:%lu\n"
		" free:%lu slab_reclaimable:%lu slab_unreclaimable:%lu\n"
		" mapped:%lu shmem:%lu pagetables:%lu bounce:%lu\n"
		" free_cma:%lu\n",
		global_page_state(NR_ACTIVE_ANON),
		global_page_state(NR_INACTIVE_ANON),
		global_page_state(NR_ISOLATED_ANON),
		global_page_state(NR_ACTIVE_FILE),
		global_page_state(NR_INACTIVE_FILE),
		global_page_state(NR_ISOLATED_FILE),
		global_page_state(NR_UNEVICTABLE),
		global_page_state(NR_FILE_DIRTY),
		global_page_state(NR_WRITEBACK),
		global_page_state(NR_UNSTABLE_NFS),
		global_page_state(NR_FREE_PAGES),
		global_page_state(NR_SLAB_RECLAIMABLE),
		global_page_state(NR_SLAB_UNRECLAIMABLE),
		global_page_state(NR_FILE_MAPPED),
		global_page_state(NR_SHMEM),
		global_page_state(NR_PAGETABLE),
		global_page_state(NR_BOUNCE),
		global_page_state(NR_FREE_CMA_PAGES));

	for_each_populated_zone(zone) {
		int i;

		if (skip_free_areas_node(filter, zone_to_nid(zone)))
			continue;
		show_node(zone);
		printk("%s"
			" free:%lukB"
			" min:%lukB"
			" low:%lukB"
			" high:%lukB"
			" active_anon:%lukB"
			" inactive_anon:%lukB"
			" active_file:%lukB"
			" inactive_file:%lukB"
			" unevictable:%lukB"
			" isolated(anon):%lukB"
			" isolated(file):%lukB"
			" present:%lukB"
			" managed:%lukB"
			" mlocked:%lukB"
			" dirty:%lukB"
			" writeback:%lukB"
			" mapped:%lukB"
			" shmem:%lukB"
			" slab_reclaimable:%lukB"
			" slab_unreclaimable:%lukB"
			" kernel_stack:%lukB"
			" pagetables:%lukB"
			" unstable:%lukB"
			" bounce:%lukB"
			" free_cma:%lukB"
			" writeback_tmp:%lukB"
			" pages_scanned:%lu"
			" all_unreclaimable? %s"
			"\n",
			zone->name,
			K(zone_page_state(zone, NR_FREE_PAGES)),
			K(min_wmark_pages(zone)),
			K(low_wmark_pages(zone)),
			K(high_wmark_pages(zone)),
			K(zone_page_state(zone, NR_ACTIVE_ANON)),
			K(zone_page_state(zone, NR_INACTIVE_ANON)),
			K(zone_page_state(zone, NR_ACTIVE_FILE)),
			K(zone_page_state(zone, NR_INACTIVE_FILE)),
			K(zone_page_state(zone, NR_UNEVICTABLE)),
			K(zone_page_state(zone, NR_ISOLATED_ANON)),
			K(zone_page_state(zone, NR_ISOLATED_FILE)),
			K(zone->present_pages),
			K(zone->managed_pages),
			K(zone_page_state(zone, NR_MLOCK)),
			K(zone_page_state(zone, NR_FILE_DIRTY)),
			K(zone_page_state(zone, NR_WRITEBACK)),
			K(zone_page_state(zone, NR_FILE_MAPPED)),
			K(zone_page_state(zone, NR_SHMEM)),
			K(zone_page_state(zone, NR_SLAB_RECLAIMABLE)),
			K(zone_page_state(zone, NR_SLAB_UNRECLAIMABLE)),
			zone_page_state(zone, NR_KERNEL_STACK) *
				THREAD_SIZE / 1024,
			K(zone_page_state(zone, NR_PAGETABLE)),
			K(zone_page_state(zone, NR_UNSTABLE_NFS)),
			K(zone_page_state(zone, NR_BOUNCE)),
			K(zone_page_state(zone, NR_FREE_CMA_PAGES)),
			K(zone_page_state(zone, NR_WRITEBACK_TEMP)),
			K(zone_page_state(zone, NR_PAGES_SCANNED)),
			(!zone_reclaimable(zone) ? "yes" : "no")
			);
		printk("lowmem_reserve[]:");
		for (i = 0; i < MAX_NR_ZONES; i++)
			printk(" %ld", zone->lowmem_reserve[i]);
		printk("\n");
	}

	for_each_populated_zone(zone) {
		unsigned long nr[MAX_ORDER], flags, order, total = 0;
		unsigned char types[MAX_ORDER];

		if (skip_free_areas_node(filter, zone_to_nid(zone)))
			continue;
		show_node(zone);
		printk("%s: ", zone->name);

		spin_lock_irqsave(&zone->lock, flags);
		for (order = 0; order < MAX_ORDER; order++) {
			struct free_area *area = &zone->free_area[order];
			int type;

			nr[order] = area->nr_free;
			total += nr[order] << order;

			types[order] = 0;
			for (type = 0; type < MIGRATE_TYPES; type++) {
				if (!list_empty(&area->free_list[type]))
					types[order] |= 1 << type;
			}
		}
		spin_unlock_irqrestore(&zone->lock, flags);
		for (order = 0; order < MAX_ORDER; order++) {
			printk("%lu*%lukB ", nr[order], K(1UL) << order);
			if (nr[order])
				show_migration_types(types[order]);
		}
		printk("= %lukB\n", K(total));
	}

	hugetlb_show_meminfo();

	printk("%ld total pagecache pages\n", global_page_state(NR_FILE_PAGES));

	show_swap_cache_info();
}

static void zoneref_set_zone(struct zone *zone, struct zoneref *zoneref)
{
	zoneref->zone = zone;
	zoneref->zone_idx = zone_idx(zone);
}

/*
 * Builds allocation fallback zone lists.
 *
 * Add all populated zones of a node to the zonelist.
 */
static int build_zonelists_node(pg_data_t *pgdat, struct zonelist *zonelist,
				int nr_zones)
{
	struct zone *zone;
	enum zone_type zone_type = MAX_NR_ZONES;

	do {
		zone_type--;
		zone = pgdat->node_zones + zone_type;
		if (populated_zone(zone)) {
			zoneref_set_zone(zone,
				&zonelist->_zonerefs[nr_zones++]);
			check_highest_zone(zone_type);
		}
	} while (zone_type);

	return nr_zones;
}


/*
 *  zonelist_order:
 *  0 = automatic detection of better ordering.
 *  1 = order by ([node] distance, -zonetype)
 *  2 = order by (-zonetype, [node] distance)
 *
 *  If not NUMA, ZONELIST_ORDER_ZONE and ZONELIST_ORDER_NODE will create
 *  the same zonelist. So only NUMA can configure this param.
 */
#define ZONELIST_ORDER_DEFAULT  0
#define ZONELIST_ORDER_NODE     1
#define ZONELIST_ORDER_ZONE     2

/* zonelist order in the kernel.
 * set_zonelist_order() will set this to NODE or ZONE.
 */
static int current_zonelist_order = ZONELIST_ORDER_DEFAULT;
static char zonelist_order_name[3][8] = {"Default", "Node", "Zone"};


#ifdef CONFIG_NUMA
/* The value user specified ....changed by config */
static int user_zonelist_order = ZONELIST_ORDER_DEFAULT;
/* string for sysctl */
#define NUMA_ZONELIST_ORDER_LEN	16
char numa_zonelist_order[16] = "default";

/*
 * interface for configure zonelist ordering.
 * command line option "numa_zonelist_order"
 *	= "[dD]efault	- default, automatic configuration.
 *	= "[nN]ode 	- order by node locality, then by zone within node
 *	= "[zZ]one      - order by zone, then by locality within zone
 */

static int __parse_numa_zonelist_order(char *s)
{
	if (*s == 'd' || *s == 'D') {
		user_zonelist_order = ZONELIST_ORDER_DEFAULT;
	} else if (*s == 'n' || *s == 'N') {
		user_zonelist_order = ZONELIST_ORDER_NODE;
	} else if (*s == 'z' || *s == 'Z') {
		user_zonelist_order = ZONELIST_ORDER_ZONE;
	} else {
		printk(KERN_WARNING
			"Ignoring invalid numa_zonelist_order value:  "
			"%s\n", s);
		return -EINVAL;
	}
	return 0;
}

static __init int setup_numa_zonelist_order(char *s)
{
	int ret;

	if (!s)
		return 0;

	ret = __parse_numa_zonelist_order(s);
	if (ret == 0)
		strlcpy(numa_zonelist_order, s, NUMA_ZONELIST_ORDER_LEN);

	return ret;
}
early_param("numa_zonelist_order", setup_numa_zonelist_order);

/*
 * sysctl handler for numa_zonelist_order
 */
int numa_zonelist_order_handler(struct ctl_table *table, int write,
		void __user *buffer, size_t *length,
		loff_t *ppos)
{
	char saved_string[NUMA_ZONELIST_ORDER_LEN];
	int ret;
	static DEFINE_MUTEX(zl_order_mutex);

	mutex_lock(&zl_order_mutex);
	if (write) {
		if (strlen((char *)table->data) >= NUMA_ZONELIST_ORDER_LEN) {
			ret = -EINVAL;
			goto out;
		}
		strcpy(saved_string, (char *)table->data);
	}
	ret = proc_dostring(table, write, buffer, length, ppos);
	if (ret)
		goto out;
	if (write) {
		int oldval = user_zonelist_order;

		ret = __parse_numa_zonelist_order((char *)table->data);
		if (ret) {
			/*
			 * bogus value.  restore saved string
			 */
			strncpy((char *)table->data, saved_string,
				NUMA_ZONELIST_ORDER_LEN);
			user_zonelist_order = oldval;
		} else if (oldval != user_zonelist_order) {
			mutex_lock(&zonelists_mutex);
			build_all_zonelists(NULL, NULL);
			mutex_unlock(&zonelists_mutex);
		}
	}
out:
	mutex_unlock(&zl_order_mutex);
	return ret;
}


#define MAX_NODE_LOAD (nr_online_nodes)
static int node_load[MAX_NUMNODES];

/**
 * find_next_best_node - find the next node that should appear in a given node's fallback list
 * @node: node whose fallback list we're appending
 * @used_node_mask: nodemask_t of already used nodes
 *
 * We use a number of factors to determine which is the next node that should
 * appear on a given node's fallback list.  The node should not have appeared
 * already in @node's fallback list, and it should be the next closest node
 * according to the distance array (which contains arbitrary distance values
 * from each node to each node in the system), and should also prefer nodes
 * with no CPUs, since presumably they'll have very little allocation pressure
 * on them otherwise.
 * It returns -1 if no node is found.
 */
static int find_next_best_node(int node, nodemask_t *used_node_mask)
{
	int n, val;
	int min_val = INT_MAX;
	int best_node = NUMA_NO_NODE;
	const struct cpumask *tmp = cpumask_of_node(0);

	/* Use the local node if we haven't already */
	if (!node_isset(node, *used_node_mask)) {
		node_set(node, *used_node_mask);
		return node;
	}

	for_each_node_state(n, N_MEMORY) {

		/* Don't want a node to appear more than once */
		if (node_isset(n, *used_node_mask))
			continue;

		/* Use the distance array to find the distance */
		val = node_distance(node, n);

		/* Penalize nodes under us ("prefer the next node") */
		val += (n < node);

		/* Give preference to headless and unused nodes */
		tmp = cpumask_of_node(n);
		if (!cpumask_empty(tmp))
			val += PENALTY_FOR_NODE_WITH_CPUS;

		/* Slight preference for less loaded node */
		val *= (MAX_NODE_LOAD*MAX_NUMNODES);
		val += node_load[n];

		if (val < min_val) {
			min_val = val;
			best_node = n;
		}
	}

	if (best_node >= 0)
		node_set(best_node, *used_node_mask);

	return best_node;
}


/*
 * Build zonelists ordered by node and zones within node.
 * This results in maximum locality--normal zone overflows into local
 * DMA zone, if any--but risks exhausting DMA zone.
 */
static void build_zonelists_in_node_order(pg_data_t *pgdat, int node)
{
	int j;
	struct zonelist *zonelist;

	zonelist = &pgdat->node_zonelists[0];
	for (j = 0; zonelist->_zonerefs[j].zone != NULL; j++)
		;
	j = build_zonelists_node(NODE_DATA(node), zonelist, j);
	zonelist->_zonerefs[j].zone = NULL;
	zonelist->_zonerefs[j].zone_idx = 0;
}

/*
 * Build gfp_thisnode zonelists
 */
static void build_thisnode_zonelists(pg_data_t *pgdat)
{
	int j;
	struct zonelist *zonelist;

	zonelist = &pgdat->node_zonelists[1];
	j = build_zonelists_node(pgdat, zonelist, 0);
	zonelist->_zonerefs[j].zone = NULL;
	zonelist->_zonerefs[j].zone_idx = 0;
}

/*
 * Build zonelists ordered by zone and nodes within zones.
 * This results in conserving DMA zone[s] until all Normal memory is
 * exhausted, but results in overflowing to remote node while memory
 * may still exist in local DMA zone.
 */
static int node_order[MAX_NUMNODES];

static void build_zonelists_in_zone_order(pg_data_t *pgdat, int nr_nodes)
{
	int pos, j, node;
	int zone_type;		/* needs to be signed */
	struct zone *z;
	struct zonelist *zonelist;

	zonelist = &pgdat->node_zonelists[0];
	pos = 0;
	for (zone_type = MAX_NR_ZONES - 1; zone_type >= 0; zone_type--) {
		for (j = 0; j < nr_nodes; j++) {
			node = node_order[j];
			z = &NODE_DATA(node)->node_zones[zone_type];
			if (populated_zone(z)) {
				zoneref_set_zone(z,
					&zonelist->_zonerefs[pos++]);
				check_highest_zone(zone_type);
			}
		}
	}
	zonelist->_zonerefs[pos].zone = NULL;
	zonelist->_zonerefs[pos].zone_idx = 0;
}

#if defined(CONFIG_64BIT)
/*
 * Devices that require DMA32/DMA are relatively rare and do not justify a
 * penalty to every machine in case the specialised case applies. Default
 * to Node-ordering on 64-bit NUMA machines
 */
static int default_zonelist_order(void)
{
	return ZONELIST_ORDER_NODE;
}
#else
/*
 * On 32-bit, the Normal zone needs to be preserved for allocations accessible
 * by the kernel. If processes running on node 0 deplete the low memory zone
 * then reclaim will occur more frequency increasing stalls and potentially
 * be easier to OOM if a large percentage of the zone is under writeback or
 * dirty. The problem is significantly worse if CONFIG_HIGHPTE is not set.
 * Hence, default to zone ordering on 32-bit.
 */
static int default_zonelist_order(void)
{
	return ZONELIST_ORDER_ZONE;
}
#endif /* CONFIG_64BIT */

static void set_zonelist_order(void)
{
	if (user_zonelist_order == ZONELIST_ORDER_DEFAULT)
		current_zonelist_order = default_zonelist_order();
	else
		current_zonelist_order = user_zonelist_order;
}

static void build_zonelists(pg_data_t *pgdat)
{
	int j, node, load;
	enum zone_type i;
	nodemask_t used_mask;
	int local_node, prev_node;
	struct zonelist *zonelist;
	int order = current_zonelist_order;

	/* initialize zonelists */
	for (i = 0; i < MAX_ZONELISTS; i++) {
		zonelist = pgdat->node_zonelists + i;
		zonelist->_zonerefs[0].zone = NULL;
		zonelist->_zonerefs[0].zone_idx = 0;
	}

	/* NUMA-aware ordering of nodes */
	local_node = pgdat->node_id;
	load = nr_online_nodes;
	prev_node = local_node;
	nodes_clear(used_mask);

	memset(node_order, 0, sizeof(node_order));
	j = 0;

	while ((node = find_next_best_node(local_node, &used_mask)) >= 0) {
		/*
		 * We don't want to pressure a particular node.
		 * So adding penalty to the first node in same
		 * distance group to make it round-robin.
		 */
		if (node_distance(local_node, node) !=
		    node_distance(local_node, prev_node))
			node_load[node] = load;

		prev_node = node;
		load--;
		if (order == ZONELIST_ORDER_NODE)
			build_zonelists_in_node_order(pgdat, node);
		else
			node_order[j++] = node;	/* remember order */
	}

	if (order == ZONELIST_ORDER_ZONE) {
		/* calculate node order -- i.e., DMA last! */
		build_zonelists_in_zone_order(pgdat, j);
	}

	build_thisnode_zonelists(pgdat);
}

/* Construct the zonelist performance cache - see further mmzone.h */
static void build_zonelist_cache(pg_data_t *pgdat)
{
	struct zonelist *zonelist;
	struct zonelist_cache *zlc;
	struct zoneref *z;

	zonelist = &pgdat->node_zonelists[0];
	zonelist->zlcache_ptr = zlc = &zonelist->zlcache;
	bitmap_zero(zlc->fullzones, MAX_ZONES_PER_ZONELIST);
	for (z = zonelist->_zonerefs; z->zone; z++)
		zlc->z_to_n[z - zonelist->_zonerefs] = zonelist_node_idx(z);
}

#ifdef CONFIG_HAVE_MEMORYLESS_NODES
/*
 * Return node id of node used for "local" allocations.
 * I.e., first node id of first zone in arg node's generic zonelist.
 * Used for initializing percpu 'numa_mem', which is used primarily
 * for kernel allocations, so use GFP_KERNEL flags to locate zonelist.
 */
int local_memory_node(int node)
{
	struct zone *zone;

	(void)first_zones_zonelist(node_zonelist(node, GFP_KERNEL),
				   gfp_zone(GFP_KERNEL),
				   NULL,
				   &zone);
	return zone->node;
}
#endif

#else	/* CONFIG_NUMA */

static void set_zonelist_order(void)
{
	current_zonelist_order = ZONELIST_ORDER_ZONE;
}

static void build_zonelists(pg_data_t *pgdat)
{
	int node, local_node;
	enum zone_type j;
	struct zonelist *zonelist;

	local_node = pgdat->node_id;

	zonelist = &pgdat->node_zonelists[0];
	j = build_zonelists_node(pgdat, zonelist, 0);

	/*
	 * Now we build the zonelist so that it contains the zones
	 * of all the other nodes.
	 * We don't want to pressure a particular node, so when
	 * building the zones for node N, we make sure that the
	 * zones coming right after the local ones are those from
	 * node N+1 (modulo N)
	 */
	for (node = local_node + 1; node < MAX_NUMNODES; node++) {
		if (!node_online(node))
			continue;
		j = build_zonelists_node(NODE_DATA(node), zonelist, j);
	}
	for (node = 0; node < local_node; node++) {
		if (!node_online(node))
			continue;
		j = build_zonelists_node(NODE_DATA(node), zonelist, j);
	}

	zonelist->_zonerefs[j].zone = NULL;
	zonelist->_zonerefs[j].zone_idx = 0;
}

/* non-NUMA variant of zonelist performance cache - just NULL zlcache_ptr */
static void build_zonelist_cache(pg_data_t *pgdat)
{
	pgdat->node_zonelists[0].zlcache_ptr = NULL;
}

#endif	/* CONFIG_NUMA */

/*
 * Boot pageset table. One per cpu which is going to be used for all
 * zones and all nodes. The parameters will be set in such a way
 * that an item put on a list will immediately be handed over to
 * the buddy list. This is safe since pageset manipulation is done
 * with interrupts disabled.
 *
 * The boot_pagesets must be kept even after bootup is complete for
 * unused processors and/or zones. They do play a role for bootstrapping
 * hotplugged processors.
 *
 * zoneinfo_show() and maybe other functions do
 * not check if the processor is online before following the pageset pointer.
 * Other parts of the kernel may not check if the zone is available.
 */
static void setup_pageset(struct per_cpu_pageset *p, unsigned long batch);
static DEFINE_PER_CPU(struct per_cpu_pageset, boot_pageset);
static void setup_zone_pageset(struct zone *zone);

/*
 * Global mutex to protect against size modification of zonelists
 * as well as to serialize pageset setup for the new populated zone.
 */
DEFINE_MUTEX(zonelists_mutex);

/* return values int ....just for stop_machine() */
static int __build_all_zonelists(void *data)
{
	int nid;
	int cpu;
	pg_data_t *self = data;

#ifdef CONFIG_NUMA
	memset(node_load, 0, sizeof(node_load));
#endif

	if (self && !node_online(self->node_id)) {
		build_zonelists(self);
		build_zonelist_cache(self);
	}

	for_each_online_node(nid) {
		pg_data_t *pgdat = NODE_DATA(nid);

		build_zonelists(pgdat);
		build_zonelist_cache(pgdat);
	}

	/*
	 * Initialize the boot_pagesets that are going to be used
	 * for bootstrapping processors. The real pagesets for
	 * each zone will be allocated later when the per cpu
	 * allocator is available.
	 *
	 * boot_pagesets are used also for bootstrapping offline
	 * cpus if the system is already booted because the pagesets
	 * are needed to initialize allocators on a specific cpu too.
	 * F.e. the percpu allocator needs the page allocator which
	 * needs the percpu allocator in order to allocate its pagesets
	 * (a chicken-egg dilemma).
	 */
	for_each_possible_cpu(cpu) {
		setup_pageset(&per_cpu(boot_pageset, cpu), 0);

#ifdef CONFIG_HAVE_MEMORYLESS_NODES
		/*
		 * We now know the "local memory node" for each node--
		 * i.e., the node of the first zone in the generic zonelist.
		 * Set up numa_mem percpu variable for on-line cpus.  During
		 * boot, only the boot cpu should be on-line;  we'll init the
		 * secondary cpus' numa_mem as they come on-line.  During
		 * node/memory hotplug, we'll fixup all on-line cpus.
		 */
		if (cpu_online(cpu))
			set_cpu_numa_mem(cpu, local_memory_node(cpu_to_node(cpu)));
#endif
	}

	return 0;
}

static noinline void __init
build_all_zonelists_init(void)
{
	__build_all_zonelists(NULL);
	mminit_verify_zonelist();
	cpuset_init_current_mems_allowed();
}

/*
 * Called with zonelists_mutex held always
 * unless system_state == SYSTEM_BOOTING.
 *
 * __ref due to (1) call of __meminit annotated setup_zone_pageset
 * [we're only called with non-NULL zone through __meminit paths] and
 * (2) call of __init annotated helper build_all_zonelists_init
 * [protected by SYSTEM_BOOTING].
 */
void __ref build_all_zonelists(pg_data_t *pgdat, struct zone *zone)
{
	set_zonelist_order();

	if (system_state == SYSTEM_BOOTING) {
		build_all_zonelists_init();
	} else {
#ifdef CONFIG_MEMORY_HOTPLUG
		if (zone)
			setup_zone_pageset(zone);
#endif
		/* we have to stop all cpus to guarantee there is no user
		   of zonelist */
		stop_machine(__build_all_zonelists, pgdat, NULL);
		/* cpuset refresh routine should be here */
	}
	vm_total_pages = nr_free_pagecache_pages();
	/*
	 * Disable grouping by mobility if the number of pages in the
	 * system is too low to allow the mechanism to work. It would be
	 * more accurate, but expensive to check per-zone. This check is
	 * made on memory-hotadd so a system can start with mobility
	 * disabled and enable it later
	 */
	if (vm_total_pages < (pageblock_nr_pages * MIGRATE_TYPES))
		page_group_by_mobility_disabled = 1;
	else
		page_group_by_mobility_disabled = 0;

	pr_info("Built %i zonelists in %s order, mobility grouping %s.  "
		"Total pages: %ld\n",
			nr_online_nodes,
			zonelist_order_name[current_zonelist_order],
			page_group_by_mobility_disabled ? "off" : "on",
			vm_total_pages);
#ifdef CONFIG_NUMA
	pr_info("Policy zone: %s\n", zone_names[policy_zone]);
#endif
}

/*
 * Helper functions to size the waitqueue hash table.
 * Essentially these want to choose hash table sizes sufficiently
 * large so that collisions trying to wait on pages are rare.
 * But in fact, the number of active page waitqueues on typical
 * systems is ridiculously low, less than 200. So this is even
 * conservative, even though it seems large.
 *
 * The constant PAGES_PER_WAITQUEUE specifies the ratio of pages to
 * waitqueues, i.e. the size of the waitq table given the number of pages.
 */
#define PAGES_PER_WAITQUEUE	256

#ifndef CONFIG_MEMORY_HOTPLUG
static inline unsigned long wait_table_hash_nr_entries(unsigned long pages)
{
	unsigned long size = 1;

	pages /= PAGES_PER_WAITQUEUE;

	while (size < pages)
		size <<= 1;

	/*
	 * Once we have dozens or even hundreds of threads sleeping
	 * on IO we've got bigger problems than wait queue collision.
	 * Limit the size of the wait table to a reasonable size.
	 */
	size = min(size, 4096UL);

	return max(size, 4UL);
}
#else
/*
 * A zone's size might be changed by hot-add, so it is not possible to determine
 * a suitable size for its wait_table.  So we use the maximum size now.
 *
 * The max wait table size = 4096 x sizeof(wait_queue_head_t).   ie:
 *
 *    i386 (preemption config)    : 4096 x 16 = 64Kbyte.
 *    ia64, x86-64 (no preemption): 4096 x 20 = 80Kbyte.
 *    ia64, x86-64 (preemption)   : 4096 x 24 = 96Kbyte.
 *
 * The maximum entries are prepared when a zone's memory is (512K + 256) pages
 * or more by the traditional way. (See above).  It equals:
 *
 *    i386, x86-64, powerpc(4K page size) : =  ( 2G + 1M)byte.
 *    ia64(16K page size)                 : =  ( 8G + 4M)byte.
 *    powerpc (64K page size)             : =  (32G +16M)byte.
 */
static inline unsigned long wait_table_hash_nr_entries(unsigned long pages)
{
	return 4096UL;
}
#endif

/*
 * This is an integer logarithm so that shifts can be used later
 * to extract the more random high bits from the multiplicative
 * hash function before the remainder is taken.
 */
static inline unsigned long wait_table_bits(unsigned long size)
{
	return ffz(~size);
}

/*
 * Check if a pageblock contains reserved pages
 */
static int pageblock_is_reserved(unsigned long start_pfn, unsigned long end_pfn)
{
	unsigned long pfn;

	for (pfn = start_pfn; pfn < end_pfn; pfn++) {
		if (!pfn_valid_within(pfn) || PageReserved(pfn_to_page(pfn)))
			return 1;
	}
	return 0;
}

/*
 * Mark a number of pageblocks as MIGRATE_RESERVE. The number
 * of blocks reserved is based on min_wmark_pages(zone). The memory within
 * the reserve will tend to store contiguous free pages. Setting min_free_kbytes
 * higher will lead to a bigger reserve which will get freed as contiguous
 * blocks as reclaim kicks in
 */
static void setup_zone_migrate_reserve(struct zone *zone)
{
	unsigned long start_pfn, pfn, end_pfn, block_end_pfn;
	struct page *page;
	unsigned long block_migratetype;
	int reserve;
	int old_reserve;

	/*
	 * Get the start pfn, end pfn and the number of blocks to reserve
	 * We have to be careful to be aligned to pageblock_nr_pages to
	 * make sure that we always check pfn_valid for the first page in
	 * the block.
	 */
	start_pfn = zone->zone_start_pfn;
	end_pfn = zone_end_pfn(zone);
	start_pfn = roundup(start_pfn, pageblock_nr_pages);
	reserve = roundup(min_wmark_pages(zone), pageblock_nr_pages) >>
							pageblock_order;

	/*
	 * Reserve blocks are generally in place to help high-order atomic
	 * allocations that are short-lived. A min_free_kbytes value that
	 * would result in more than 2 reserve blocks for atomic allocations
	 * is assumed to be in place to help anti-fragmentation for the
	 * future allocation of hugepages at runtime.
	 */
	reserve = min(2, reserve);
	old_reserve = zone->nr_migrate_reserve_block;

	/* When memory hot-add, we almost always need to do nothing */
	if (reserve == old_reserve)
		return;
	zone->nr_migrate_reserve_block = reserve;

	for (pfn = start_pfn; pfn < end_pfn; pfn += pageblock_nr_pages) {
		if (!pfn_valid(pfn))
			continue;
		page = pfn_to_page(pfn);

		/* Watch out for overlapping nodes */
		if (page_to_nid(page) != zone_to_nid(zone))
			continue;

		block_migratetype = get_pageblock_migratetype(page);

		/* Only test what is necessary when the reserves are not met */
		if (reserve > 0) {
			/*
			 * Blocks with reserved pages will never free, skip
			 * them.
			 */
			block_end_pfn = min(pfn + pageblock_nr_pages, end_pfn);
			if (pageblock_is_reserved(pfn, block_end_pfn))
				continue;

			/* If this block is reserved, account for it */
			if (block_migratetype == MIGRATE_RESERVE) {
				reserve--;
				continue;
			}

			/* Suitable for reserving if this block is movable */
			if (block_migratetype == MIGRATE_MOVABLE) {
				set_pageblock_migratetype(page,
							MIGRATE_RESERVE);
				move_freepages_block(zone, page,
							MIGRATE_RESERVE);
				reserve--;
				continue;
			}
		} else if (!old_reserve) {
			/*
			 * At boot time we don't need to scan the whole zone
			 * for turning off MIGRATE_RESERVE.
			 */
			break;
		}

		/*
		 * If the reserve is met and this is a previous reserved block,
		 * take it back
		 */
		if (block_migratetype == MIGRATE_RESERVE) {
			set_pageblock_migratetype(page, MIGRATE_MOVABLE);
			move_freepages_block(zone, page, MIGRATE_MOVABLE);
		}
	}
}

/*
 * Initially all pages are reserved - free ones are freed
 * up by free_all_bootmem() once the early boot process is
 * done. Non-atomic initialization, single-pass.
 */
void __meminit memmap_init_zone(unsigned long size, int nid, unsigned long zone,
		unsigned long start_pfn, enum memmap_context context)
{
	struct page *page;
	unsigned long end_pfn = start_pfn + size;
	unsigned long pfn;
	struct zone *z;

	if (highest_memmap_pfn < end_pfn - 1)
		highest_memmap_pfn = end_pfn - 1;

	z = &NODE_DATA(nid)->node_zones[zone];
	for (pfn = start_pfn; pfn < end_pfn; pfn++) {
		/*
		 * There can be holes in boot-time mem_map[]s
		 * handed to this function.  They do not
		 * exist on hotplugged memory.
		 */
		if (context == MEMMAP_EARLY) {
			if (!early_pfn_valid(pfn))
				continue;
			if (!early_pfn_in_nid(pfn, nid))
				continue;
		}
		page = pfn_to_page(pfn);
		set_page_links(page, zone, nid, pfn);
		mminit_verify_page_links(page, zone, nid, pfn);
		init_page_count(page);
		page_mapcount_reset(page);
		page_cpupid_reset_last(page);
		SetPageReserved(page);
		/*
		 * Mark the block movable so that blocks are reserved for
		 * movable at startup. This will force kernel allocations
		 * to reserve their blocks rather than leaking throughout
		 * the address space during boot when many long-lived
		 * kernel allocations are made. Later some blocks near
		 * the start are marked MIGRATE_RESERVE by
		 * setup_zone_migrate_reserve()
		 *
		 * bitmap is created for zone's valid pfn range. but memmap
		 * can be created for invalid pages (for alignment)
		 * check here not to call set_pageblock_migratetype() against
		 * pfn out of zone.
		 */
		if ((z->zone_start_pfn <= pfn)
		    && (pfn < zone_end_pfn(z))
		    && !(pfn & (pageblock_nr_pages - 1)))
			set_pageblock_migratetype(page, MIGRATE_MOVABLE);

		INIT_LIST_HEAD(&page->lru);
#ifdef WANT_PAGE_VIRTUAL
		/* The shift won't overflow because ZONE_NORMAL is below 4G. */
		if (!is_highmem_idx(zone))
			set_page_address(page, __va(pfn << PAGE_SHIFT));
#endif
	}
}

static void __meminit zone_init_free_lists(struct zone *zone)
{
	unsigned int order, t;
	for_each_migratetype_order(order, t) {
		INIT_LIST_HEAD(&zone->free_area[order].free_list[t]);
		zone->free_area[order].nr_free = 0;
	}
}

#ifndef __HAVE_ARCH_MEMMAP_INIT
#define memmap_init(size, nid, zone, start_pfn) \
	memmap_init_zone((size), (nid), (zone), (start_pfn), MEMMAP_EARLY)
#endif

static int zone_batchsize(struct zone *zone)
{
#ifdef CONFIG_MMU
	int batch;

	/*
	 * The per-cpu-pages pools are set to around 1000th of the
	 * size of the zone.  But no more than 1/2 of a meg.
	 *
	 * OK, so we don't know how big the cache is.  So guess.
	 */
	batch = zone->managed_pages / 1024;
	if (batch * PAGE_SIZE > 512 * 1024)
		batch = (512 * 1024) / PAGE_SIZE;
	batch /= 4;		/* We effectively *= 4 below */
	if (batch < 1)
		batch = 1;

	/*
	 * Clamp the batch to a 2^n - 1 value. Having a power
	 * of 2 value was found to be more likely to have
	 * suboptimal cache aliasing properties in some cases.
	 *
	 * For example if 2 tasks are alternately allocating
	 * batches of pages, one task can end up with a lot
	 * of pages of one half of the possible page colors
	 * and the other with pages of the other colors.
	 */
	batch = rounddown_pow_of_two(batch + batch/2) - 1;

	return batch;

#else
	/* The deferral and batching of frees should be suppressed under NOMMU
	 * conditions.
	 *
	 * The problem is that NOMMU needs to be able to allocate large chunks
	 * of contiguous memory as there's no hardware page translation to
	 * assemble apparent contiguous memory from discontiguous pages.
	 *
	 * Queueing large contiguous runs of pages for batching, however,
	 * causes the pages to actually be freed in smaller chunks.  As there
	 * can be a significant delay between the individual batches being
	 * recycled, this leads to the once large chunks of space being
	 * fragmented and becoming unavailable for high-order allocations.
	 */
	return 0;
#endif
}

/*
 * pcp->high and pcp->batch values are related and dependent on one another:
 * ->batch must never be higher then ->high.
 * The following function updates them in a safe manner without read side
 * locking.
 *
 * Any new users of pcp->batch and pcp->high should ensure they can cope with
 * those fields changing asynchronously (acording the the above rule).
 *
 * mutex_is_locked(&pcp_batch_high_lock) required when calling this function
 * outside of boot time (or some other assurance that no concurrent updaters
 * exist).
 */
static void pageset_update(struct per_cpu_pages *pcp, unsigned long high,
		unsigned long batch)
{
       /* start with a fail safe value for batch */
	pcp->batch = 1;
	smp_wmb();

       /* Update high, then batch, in order */
	pcp->high = high;
	smp_wmb();

	pcp->batch = batch;
}

/* a companion to pageset_set_high() */
static void pageset_set_batch(struct per_cpu_pageset *p, unsigned long batch)
{
	pageset_update(&p->pcp, 6 * batch, max(1UL, 1 * batch));
}

static void pageset_init(struct per_cpu_pageset *p)
{
	struct per_cpu_pages *pcp;
	int migratetype;

	memset(p, 0, sizeof(*p));

	pcp = &p->pcp;
	pcp->count = 0;
	for (migratetype = 0; migratetype < MIGRATE_PCPTYPES; migratetype++)
		INIT_LIST_HEAD(&pcp->lists[migratetype]);
}

static void setup_pageset(struct per_cpu_pageset *p, unsigned long batch)
{
	pageset_init(p);
	pageset_set_batch(p, batch);
}

/*
 * pageset_set_high() sets the high water mark for hot per_cpu_pagelist
 * to the value high for the pageset p.
 */
static void pageset_set_high(struct per_cpu_pageset *p,
				unsigned long high)
{
	unsigned long batch = max(1UL, high / 4);
	if ((high / 4) > (PAGE_SHIFT * 8))
		batch = PAGE_SHIFT * 8;

	pageset_update(&p->pcp, high, batch);
}

static void pageset_set_high_and_batch(struct zone *zone,
				       struct per_cpu_pageset *pcp)
{
	if (percpu_pagelist_fraction)
		pageset_set_high(pcp,
			(zone->managed_pages /
				percpu_pagelist_fraction));
	else
		pageset_set_batch(pcp, zone_batchsize(zone));
}

static void __meminit zone_pageset_init(struct zone *zone, int cpu)
{
	struct per_cpu_pageset *pcp = per_cpu_ptr(zone->pageset, cpu);

	pageset_init(pcp);
	pageset_set_high_and_batch(zone, pcp);
}

static void __meminit setup_zone_pageset(struct zone *zone)
{
	int cpu;
	zone->pageset = alloc_percpu(struct per_cpu_pageset);
	for_each_possible_cpu(cpu)
		zone_pageset_init(zone, cpu);
}

/*
 * Allocate per cpu pagesets and initialize them.
 * Before this call only boot pagesets were available.
 */
void __init setup_per_cpu_pageset(void)
{
	struct zone *zone;

	for_each_populated_zone(zone)
		setup_zone_pageset(zone);
}

static noinline __init_refok
int zone_wait_table_init(struct zone *zone, unsigned long zone_size_pages)
{
	int i;
	size_t alloc_size;

	/*
	 * The per-page waitqueue mechanism uses hashed waitqueues
	 * per zone.
	 */
	zone->wait_table_hash_nr_entries =
		 wait_table_hash_nr_entries(zone_size_pages);
	zone->wait_table_bits =
		wait_table_bits(zone->wait_table_hash_nr_entries);
	alloc_size = zone->wait_table_hash_nr_entries
					* sizeof(wait_queue_head_t);

	if (!slab_is_available()) {
		zone->wait_table = (wait_queue_head_t *)
			memblock_virt_alloc_node_nopanic(
				alloc_size, zone->zone_pgdat->node_id);
	} else {
		/*
		 * This case means that a zone whose size was 0 gets new memory
		 * via memory hot-add.
		 * But it may be the case that a new node was hot-added.  In
		 * this case vmalloc() will not be able to use this new node's
		 * memory - this wait_table must be initialized to use this new
		 * node itself as well.
		 * To use this new node's memory, further consideration will be
		 * necessary.
		 */
		zone->wait_table = vmalloc(alloc_size);
	}
	if (!zone->wait_table)
		return -ENOMEM;

	for (i = 0; i < zone->wait_table_hash_nr_entries; ++i)
		init_waitqueue_head(zone->wait_table + i);

	return 0;
}

static __meminit void zone_pcp_init(struct zone *zone)
{
	/*
	 * per cpu subsystem is not up at this point. The following code
	 * relies on the ability of the linker to provide the
	 * offset of a (static) per cpu variable into the per cpu area.
	 */
	zone->pageset = &boot_pageset;

	if (populated_zone(zone))
		printk(KERN_DEBUG "  %s zone: %lu pages, LIFO batch:%u\n",
			zone->name, zone->present_pages,
					 zone_batchsize(zone));
}

int __meminit init_currently_empty_zone(struct zone *zone,
					unsigned long zone_start_pfn,
					unsigned long size,
					enum memmap_context context)
{
	struct pglist_data *pgdat = zone->zone_pgdat;
	int ret;
	ret = zone_wait_table_init(zone, size);
	if (ret)
		return ret;
	pgdat->nr_zones = zone_idx(zone) + 1;

	zone->zone_start_pfn = zone_start_pfn;

	mminit_dprintk(MMINIT_TRACE, "memmap_init",
			"Initialising map node %d zone %lu pfns %lu -> %lu\n",
			pgdat->node_id,
			(unsigned long)zone_idx(zone),
			zone_start_pfn, (zone_start_pfn + size));

	zone_init_free_lists(zone);

	return 0;
}

#ifdef CONFIG_HAVE_MEMBLOCK_NODE_MAP
#ifndef CONFIG_HAVE_ARCH_EARLY_PFN_TO_NID
/*
 * Required by SPARSEMEM. Given a PFN, return what node the PFN is on.
 */
int __meminit __early_pfn_to_nid(unsigned long pfn)
{
	unsigned long start_pfn, end_pfn;
	int nid;
	/*
	 * NOTE: The following SMP-unsafe globals are only used early in boot
	 * when the kernel is running single-threaded.
	 */
	static unsigned long __meminitdata last_start_pfn, last_end_pfn;
	static int __meminitdata last_nid;

	if (last_start_pfn <= pfn && pfn < last_end_pfn)
		return last_nid;

	nid = memblock_search_pfn_nid(pfn, &start_pfn, &end_pfn);
	if (nid != -1) {
		last_start_pfn = start_pfn;
		last_end_pfn = end_pfn;
		last_nid = nid;
	}

	return nid;
}
#endif /* CONFIG_HAVE_ARCH_EARLY_PFN_TO_NID */

int __meminit early_pfn_to_nid(unsigned long pfn)
{
	int nid;

	nid = __early_pfn_to_nid(pfn);
	if (nid >= 0)
		return nid;
	/* just returns 0 */
	return 0;
}

#ifdef CONFIG_NODES_SPAN_OTHER_NODES
bool __meminit early_pfn_in_nid(unsigned long pfn, int node)
{
	int nid;

	nid = __early_pfn_to_nid(pfn);
	if (nid >= 0 && nid != node)
		return false;
	return true;
}
#endif

/**
 * free_bootmem_with_active_regions - Call memblock_free_early_nid for each active range
 * @nid: The node to free memory on. If MAX_NUMNODES, all nodes are freed.
 * @max_low_pfn: The highest PFN that will be passed to memblock_free_early_nid
 *
 * If an architecture guarantees that all ranges registered contain no holes
 * and may be freed, this this function may be used instead of calling
 * memblock_free_early_nid() manually.
 */
void __init free_bootmem_with_active_regions(int nid, unsigned long max_low_pfn)
{
	unsigned long start_pfn, end_pfn;
	int i, this_nid;

	for_each_mem_pfn_range(i, nid, &start_pfn, &end_pfn, &this_nid) {
		start_pfn = min(start_pfn, max_low_pfn);
		end_pfn = min(end_pfn, max_low_pfn);

		if (start_pfn < end_pfn)
			memblock_free_early_nid(PFN_PHYS(start_pfn),
					(end_pfn - start_pfn) << PAGE_SHIFT,
					this_nid);
	}
}

/**
 * sparse_memory_present_with_active_regions - Call memory_present for each active range
 * @nid: The node to call memory_present for. If MAX_NUMNODES, all nodes will be used.
 *
 * If an architecture guarantees that all ranges registered contain no holes and may
 * be freed, this function may be used instead of calling memory_present() manually.
 */
void __init sparse_memory_present_with_active_regions(int nid)
{
	unsigned long start_pfn, end_pfn;
	int i, this_nid;

	for_each_mem_pfn_range(i, nid, &start_pfn, &end_pfn, &this_nid)
		memory_present(this_nid, start_pfn, end_pfn);
}

/**
 * get_pfn_range_for_nid - Return the start and end page frames for a node
 * @nid: The nid to return the range for. If MAX_NUMNODES, the min and max PFN are returned.
 * @start_pfn: Passed by reference. On return, it will have the node start_pfn.
 * @end_pfn: Passed by reference. On return, it will have the node end_pfn.
 *
 * It returns the start and end page frame of a node based on information
 * provided by memblock_set_node(). If called for a node
 * with no available memory, a warning is printed and the start and end
 * PFNs will be 0.
 */
void __meminit get_pfn_range_for_nid(unsigned int nid,
			unsigned long *start_pfn, unsigned long *end_pfn)
{
	unsigned long this_start_pfn, this_end_pfn;
	int i;

	*start_pfn = -1UL;
	*end_pfn = 0;

	for_each_mem_pfn_range(i, nid, &this_start_pfn, &this_end_pfn, NULL) {
		*start_pfn = min(*start_pfn, this_start_pfn);
		*end_pfn = max(*end_pfn, this_end_pfn);
	}

	if (*start_pfn == -1UL)
		*start_pfn = 0;
}

/*
 * This finds a zone that can be used for ZONE_MOVABLE pages. The
 * assumption is made that zones within a node are ordered in monotonic
 * increasing memory addresses so that the "highest" populated zone is used
 */
static void __init find_usable_zone_for_movable(void)
{
	int zone_index;
	for (zone_index = MAX_NR_ZONES - 1; zone_index >= 0; zone_index--) {
		if (zone_index == ZONE_MOVABLE)
			continue;

		if (arch_zone_highest_possible_pfn[zone_index] >
				arch_zone_lowest_possible_pfn[zone_index])
			break;
	}

	VM_BUG_ON(zone_index == -1);
	movable_zone = zone_index;
}

/*
 * The zone ranges provided by the architecture do not include ZONE_MOVABLE
 * because it is sized independent of architecture. Unlike the other zones,
 * the starting point for ZONE_MOVABLE is not fixed. It may be different
 * in each node depending on the size of each node and how evenly kernelcore
 * is distributed. This helper function adjusts the zone ranges
 * provided by the architecture for a given node by using the end of the
 * highest usable zone for ZONE_MOVABLE. This preserves the assumption that
 * zones within a node are in order of monotonic increases memory addresses
 */
static void __meminit adjust_zone_range_for_zone_movable(int nid,
					unsigned long zone_type,
					unsigned long node_start_pfn,
					unsigned long node_end_pfn,
					unsigned long *zone_start_pfn,
					unsigned long *zone_end_pfn)
{
	/* Only adjust if ZONE_MOVABLE is on this node */
	if (zone_movable_pfn[nid]) {
		/* Size ZONE_MOVABLE */
		if (zone_type == ZONE_MOVABLE) {
			*zone_start_pfn = zone_movable_pfn[nid];
			*zone_end_pfn = min(node_end_pfn,
				arch_zone_highest_possible_pfn[movable_zone]);

		/* Adjust for ZONE_MOVABLE starting within this range */
		} else if (*zone_start_pfn < zone_movable_pfn[nid] &&
				*zone_end_pfn > zone_movable_pfn[nid]) {
			*zone_end_pfn = zone_movable_pfn[nid];

		/* Check if this whole range is within ZONE_MOVABLE */
		} else if (*zone_start_pfn >= zone_movable_pfn[nid])
			*zone_start_pfn = *zone_end_pfn;
	}
}

/*
 * Return the number of pages a zone spans in a node, including holes
 * present_pages = zone_spanned_pages_in_node() - zone_absent_pages_in_node()
 */
static unsigned long __meminit zone_spanned_pages_in_node(int nid,
					unsigned long zone_type,
					unsigned long node_start_pfn,
					unsigned long node_end_pfn,
					unsigned long *ignored)
{
	unsigned long zone_start_pfn, zone_end_pfn;

	/* Get the start and end of the zone */
	zone_start_pfn = arch_zone_lowest_possible_pfn[zone_type];
	zone_end_pfn = arch_zone_highest_possible_pfn[zone_type];
	adjust_zone_range_for_zone_movable(nid, zone_type,
				node_start_pfn, node_end_pfn,
				&zone_start_pfn, &zone_end_pfn);

	/* Check that this node has pages within the zone's required range */
	if (zone_end_pfn < node_start_pfn || zone_start_pfn > node_end_pfn)
		return 0;

	/* Move the zone boundaries inside the node if necessary */
	zone_end_pfn = min(zone_end_pfn, node_end_pfn);
	zone_start_pfn = max(zone_start_pfn, node_start_pfn);

	/* Return the spanned pages */
	return zone_end_pfn - zone_start_pfn;
}

/*
 * Return the number of holes in a range on a node. If nid is MAX_NUMNODES,
 * then all holes in the requested range will be accounted for.
 */
unsigned long __meminit __absent_pages_in_range(int nid,
				unsigned long range_start_pfn,
				unsigned long range_end_pfn)
{
	unsigned long nr_absent = range_end_pfn - range_start_pfn;
	unsigned long start_pfn, end_pfn;
	int i;

	for_each_mem_pfn_range(i, nid, &start_pfn, &end_pfn, NULL) {
		start_pfn = clamp(start_pfn, range_start_pfn, range_end_pfn);
		end_pfn = clamp(end_pfn, range_start_pfn, range_end_pfn);
		nr_absent -= end_pfn - start_pfn;
	}
	return nr_absent;
}

/**
 * absent_pages_in_range - Return number of page frames in holes within a range
 * @start_pfn: The start PFN to start searching for holes
 * @end_pfn: The end PFN to stop searching for holes
 *
 * It returns the number of pages frames in memory holes within a range.
 */
unsigned long __init absent_pages_in_range(unsigned long start_pfn,
							unsigned long end_pfn)
{
	return __absent_pages_in_range(MAX_NUMNODES, start_pfn, end_pfn);
}

/* Return the number of page frames in holes in a zone on a node */
static unsigned long __meminit zone_absent_pages_in_node(int nid,
					unsigned long zone_type,
					unsigned long node_start_pfn,
					unsigned long node_end_pfn,
					unsigned long *ignored)
{
	unsigned long zone_low = arch_zone_lowest_possible_pfn[zone_type];
	unsigned long zone_high = arch_zone_highest_possible_pfn[zone_type];
	unsigned long zone_start_pfn, zone_end_pfn;

	zone_start_pfn = clamp(node_start_pfn, zone_low, zone_high);
	zone_end_pfn = clamp(node_end_pfn, zone_low, zone_high);

	adjust_zone_range_for_zone_movable(nid, zone_type,
			node_start_pfn, node_end_pfn,
			&zone_start_pfn, &zone_end_pfn);
	return __absent_pages_in_range(nid, zone_start_pfn, zone_end_pfn);
}

#else /* CONFIG_HAVE_MEMBLOCK_NODE_MAP */
static inline unsigned long __meminit zone_spanned_pages_in_node(int nid,
					unsigned long zone_type,
					unsigned long node_start_pfn,
					unsigned long node_end_pfn,
					unsigned long *zones_size)
{
	return zones_size[zone_type];
}

static inline unsigned long __meminit zone_absent_pages_in_node(int nid,
						unsigned long zone_type,
						unsigned long node_start_pfn,
						unsigned long node_end_pfn,
						unsigned long *zholes_size)
{
	if (!zholes_size)
		return 0;

	return zholes_size[zone_type];
}

#endif /* CONFIG_HAVE_MEMBLOCK_NODE_MAP */

static void __meminit calculate_node_totalpages(struct pglist_data *pgdat,
						unsigned long node_start_pfn,
						unsigned long node_end_pfn,
						unsigned long *zones_size,
						unsigned long *zholes_size)
{
	unsigned long realtotalpages, totalpages = 0;
	enum zone_type i;

	for (i = 0; i < MAX_NR_ZONES; i++)
		totalpages += zone_spanned_pages_in_node(pgdat->node_id, i,
							 node_start_pfn,
							 node_end_pfn,
							 zones_size);
	pgdat->node_spanned_pages = totalpages;

	realtotalpages = totalpages;
	for (i = 0; i < MAX_NR_ZONES; i++)
		realtotalpages -=
			zone_absent_pages_in_node(pgdat->node_id, i,
						  node_start_pfn, node_end_pfn,
						  zholes_size);
	pgdat->node_present_pages = realtotalpages;
	printk(KERN_DEBUG "On node %d totalpages: %lu\n", pgdat->node_id,
							realtotalpages);
}

#ifndef CONFIG_SPARSEMEM
/*
 * Calculate the size of the zone->blockflags rounded to an unsigned long
 * Start by making sure zonesize is a multiple of pageblock_order by rounding
 * up. Then use 1 NR_PAGEBLOCK_BITS worth of bits per pageblock, finally
 * round what is now in bits to nearest long in bits, then return it in
 * bytes.
 */
static unsigned long __init usemap_size(unsigned long zone_start_pfn, unsigned long zonesize)
{
	unsigned long usemapsize;

	zonesize += zone_start_pfn & (pageblock_nr_pages-1);
	usemapsize = roundup(zonesize, pageblock_nr_pages);
	usemapsize = usemapsize >> pageblock_order;
	usemapsize *= NR_PAGEBLOCK_BITS;
	usemapsize = roundup(usemapsize, 8 * sizeof(unsigned long));

	return usemapsize / 8;
}

static void __init setup_usemap(struct pglist_data *pgdat,
				struct zone *zone,
				unsigned long zone_start_pfn,
				unsigned long zonesize)
{
	unsigned long usemapsize = usemap_size(zone_start_pfn, zonesize);
	zone->pageblock_flags = NULL;
	if (usemapsize)
		zone->pageblock_flags =
			memblock_virt_alloc_node_nopanic(usemapsize,
							 pgdat->node_id);
}
#else
static inline void setup_usemap(struct pglist_data *pgdat, struct zone *zone,
				unsigned long zone_start_pfn, unsigned long zonesize) {}
#endif /* CONFIG_SPARSEMEM */

#ifdef CONFIG_HUGETLB_PAGE_SIZE_VARIABLE

/* Initialise the number of pages represented by NR_PAGEBLOCK_BITS */
void __paginginit set_pageblock_order(void)
{
	unsigned int order;

	/* Check that pageblock_nr_pages has not already been setup */
	if (pageblock_order)
		return;

	if (HPAGE_SHIFT > PAGE_SHIFT)
		order = HUGETLB_PAGE_ORDER;
	else
		order = MAX_ORDER - 1;

	/*
	 * Assume the largest contiguous order of interest is a huge page.
	 * This value may be variable depending on boot parameters on IA64 and
	 * powerpc.
	 */
	pageblock_order = order;
}
#else /* CONFIG_HUGETLB_PAGE_SIZE_VARIABLE */

/*
 * When CONFIG_HUGETLB_PAGE_SIZE_VARIABLE is not set, set_pageblock_order()
 * is unused as pageblock_order is set at compile-time. See
 * include/linux/pageblock-flags.h for the values of pageblock_order based on
 * the kernel config
 */
void __paginginit set_pageblock_order(void)
{
}

#endif /* CONFIG_HUGETLB_PAGE_SIZE_VARIABLE */

static unsigned long __paginginit calc_memmap_size(unsigned long spanned_pages,
						   unsigned long present_pages)
{
	unsigned long pages = spanned_pages;

	/*
	 * Provide a more accurate estimation if there are holes within
	 * the zone and SPARSEMEM is in use. If there are holes within the
	 * zone, each populated memory region may cost us one or two extra
	 * memmap pages due to alignment because memmap pages for each
	 * populated regions may not naturally algined on page boundary.
	 * So the (present_pages >> 4) heuristic is a tradeoff for that.
	 */
	if (spanned_pages > present_pages + (present_pages >> 4) &&
	    IS_ENABLED(CONFIG_SPARSEMEM))
		pages = present_pages;

	return PAGE_ALIGN(pages * sizeof(struct page)) >> PAGE_SHIFT;
}

/*
 * Set up the zone data structures:
 *   - mark all pages reserved
 *   - mark all memory queues empty
 *   - clear the memory bitmaps
 *
 * NOTE: pgdat should get zeroed by caller.
 */
static void __paginginit free_area_init_core(struct pglist_data *pgdat,
		unsigned long node_start_pfn, unsigned long node_end_pfn,
		unsigned long *zones_size, unsigned long *zholes_size)
{
	enum zone_type j;
	int nid = pgdat->node_id;
	unsigned long zone_start_pfn = pgdat->node_start_pfn;
	int ret;

	pgdat_resize_init(pgdat);
#ifdef CONFIG_NUMA_BALANCING
	spin_lock_init(&pgdat->numabalancing_migrate_lock);
	pgdat->numabalancing_migrate_nr_pages = 0;
	pgdat->numabalancing_migrate_next_window = jiffies;
#endif
	init_waitqueue_head(&pgdat->kswapd_wait);
	init_waitqueue_head(&pgdat->pfmemalloc_wait);
	pgdat_page_ext_init(pgdat);

	for (j = 0; j < MAX_NR_ZONES; j++) {
		struct zone *zone = pgdat->node_zones + j;
		unsigned long size, realsize, freesize, memmap_pages;

		size = zone_spanned_pages_in_node(nid, j, node_start_pfn,
						  node_end_pfn, zones_size);
		realsize = freesize = size - zone_absent_pages_in_node(nid, j,
								node_start_pfn,
								node_end_pfn,
								zholes_size);

		/*
		 * Adjust freesize so that it accounts for how much memory
		 * is used by this zone for memmap. This affects the watermark
		 * and per-cpu initialisations
		 */
		memmap_pages = calc_memmap_size(size, realsize);
		if (!is_highmem_idx(j)) {
			if (freesize >= memmap_pages) {
				freesize -= memmap_pages;
				if (memmap_pages)
					printk(KERN_DEBUG
					       "  %s zone: %lu pages used for memmap\n",
					       zone_names[j], memmap_pages);
			} else
				printk(KERN_WARNING
					"  %s zone: %lu pages exceeds freesize %lu\n",
					zone_names[j], memmap_pages, freesize);
		}

		/* Account for reserved pages */
		if (j == 0 && freesize > dma_reserve) {
			freesize -= dma_reserve;
			printk(KERN_DEBUG "  %s zone: %lu pages reserved\n",
					zone_names[0], dma_reserve);
		}

		if (!is_highmem_idx(j))
			nr_kernel_pages += freesize;
		/* Charge for highmem memmap if there are enough kernel pages */
		else if (nr_kernel_pages > memmap_pages * 2)
			nr_kernel_pages -= memmap_pages;
		nr_all_pages += freesize;

		zone->spanned_pages = size;
		zone->present_pages = realsize;
		/*
		 * Set an approximate value for lowmem here, it will be adjusted
		 * when the bootmem allocator frees pages into the buddy system.
		 * And all highmem pages will be managed by the buddy system.
		 */
		zone->managed_pages = is_highmem_idx(j) ? realsize : freesize;
#ifdef CONFIG_NUMA
		zone->node = nid;
		zone->min_unmapped_pages = (freesize*sysctl_min_unmapped_ratio)
						/ 100;
		zone->min_slab_pages = (freesize * sysctl_min_slab_ratio) / 100;
#endif
		zone->name = zone_names[j];
		spin_lock_init(&zone->lock);
		spin_lock_init(&zone->lru_lock);
		zone_seqlock_init(zone);
		zone->zone_pgdat = pgdat;
		zone_pcp_init(zone);

		/* For bootup, initialized properly in watermark setup */
		mod_zone_page_state(zone, NR_ALLOC_BATCH, zone->managed_pages);

		lruvec_init(&zone->lruvec);
		if (!size)
			continue;

		set_pageblock_order();
		setup_usemap(pgdat, zone, zone_start_pfn, size);
		ret = init_currently_empty_zone(zone, zone_start_pfn,
						size, MEMMAP_EARLY);
		BUG_ON(ret);
		memmap_init(size, nid, j, zone_start_pfn);
		zone_start_pfn += size;
	}
}

static void __init_refok alloc_node_mem_map(struct pglist_data *pgdat)
{
	/* Skip empty nodes */
	if (!pgdat->node_spanned_pages)
		return;

#ifdef CONFIG_FLAT_NODE_MEM_MAP
	/* ia64 gets its own node_mem_map, before this, without bootmem */
	if (!pgdat->node_mem_map) {
		unsigned long size, start, end;
		struct page *map;

		/*
		 * The zone's endpoints aren't required to be MAX_ORDER
		 * aligned but the node_mem_map endpoints must be in order
		 * for the buddy allocator to function correctly.
		 */
		start = pgdat->node_start_pfn & ~(MAX_ORDER_NR_PAGES - 1);
		end = pgdat_end_pfn(pgdat);
		end = ALIGN(end, MAX_ORDER_NR_PAGES);
		size =  (end - start) * sizeof(struct page);
		map = alloc_remap(pgdat->node_id, size);
		if (!map)
			map = memblock_virt_alloc_node_nopanic(size,
							       pgdat->node_id);
		pgdat->node_mem_map = map + (pgdat->node_start_pfn - start);
	}
#ifndef CONFIG_NEED_MULTIPLE_NODES
	/*
	 * With no DISCONTIG, the global mem_map is just set as node 0's
	 */
	if (pgdat == NODE_DATA(0)) {
		mem_map = NODE_DATA(0)->node_mem_map;
#ifdef CONFIG_HAVE_MEMBLOCK_NODE_MAP
		if (page_to_pfn(mem_map) != pgdat->node_start_pfn)
			mem_map -= (pgdat->node_start_pfn - ARCH_PFN_OFFSET);
#endif /* CONFIG_HAVE_MEMBLOCK_NODE_MAP */
	}
#endif
#endif /* CONFIG_FLAT_NODE_MEM_MAP */
}

void __paginginit free_area_init_node(int nid, unsigned long *zones_size,
		unsigned long node_start_pfn, unsigned long *zholes_size)
{
	pg_data_t *pgdat = NODE_DATA(nid);
	unsigned long start_pfn = 0;
	unsigned long end_pfn = 0;

	/* pg_data_t should be reset to zero when it's allocated */
	WARN_ON(pgdat->nr_zones || pgdat->classzone_idx);

	pgdat->node_id = nid;
	pgdat->node_start_pfn = node_start_pfn;
#ifdef CONFIG_HAVE_MEMBLOCK_NODE_MAP
	get_pfn_range_for_nid(nid, &start_pfn, &end_pfn);
	pr_info("Initmem setup node %d [mem %#018Lx-%#018Lx]\n", nid,
		(u64)start_pfn << PAGE_SHIFT, ((u64)end_pfn << PAGE_SHIFT) - 1);
#endif
	calculate_node_totalpages(pgdat, start_pfn, end_pfn,
				  zones_size, zholes_size);

	alloc_node_mem_map(pgdat);
#ifdef CONFIG_FLAT_NODE_MEM_MAP
	printk(KERN_DEBUG "free_area_init_node: node %d, pgdat %08lx, node_mem_map %08lx\n",
		nid, (unsigned long)pgdat,
		(unsigned long)pgdat->node_mem_map);
#endif

	free_area_init_core(pgdat, start_pfn, end_pfn,
			    zones_size, zholes_size);
}

#ifdef CONFIG_HAVE_MEMBLOCK_NODE_MAP

#if MAX_NUMNODES > 1
/*
 * Figure out the number of possible node ids.
 */
void __init setup_nr_node_ids(void)
{
	unsigned int node;
	unsigned int highest = 0;

	for_each_node_mask(node, node_possible_map)
		highest = node;
	nr_node_ids = highest + 1;
}
#endif

/**
 * node_map_pfn_alignment - determine the maximum internode alignment
 *
 * This function should be called after node map is populated and sorted.
 * It calculates the maximum power of two alignment which can distinguish
 * all the nodes.
 *
 * For example, if all nodes are 1GiB and aligned to 1GiB, the return value
 * would indicate 1GiB alignment with (1 << (30 - PAGE_SHIFT)).  If the
 * nodes are shifted by 256MiB, 256MiB.  Note that if only the last node is
 * shifted, 1GiB is enough and this function will indicate so.
 *
 * This is used to test whether pfn -> nid mapping of the chosen memory
 * model has fine enough granularity to avoid incorrect mapping for the
 * populated node map.
 *
 * Returns the determined alignment in pfn's.  0 if there is no alignment
 * requirement (single node).
 */
unsigned long __init node_map_pfn_alignment(void)
{
	unsigned long accl_mask = 0, last_end = 0;
	unsigned long start, end, mask;
	int last_nid = -1;
	int i, nid;

	for_each_mem_pfn_range(i, MAX_NUMNODES, &start, &end, &nid) {
		if (!start || last_nid < 0 || last_nid == nid) {
			last_nid = nid;
			last_end = end;
			continue;
		}

		/*
		 * Start with a mask granular enough to pin-point to the
		 * start pfn and tick off bits one-by-one until it becomes
		 * too coarse to separate the current node from the last.
		 */
		mask = ~((1 << __ffs(start)) - 1);
		while (mask && last_end <= (start & (mask << 1)))
			mask <<= 1;

		/* accumulate all internode masks */
		accl_mask |= mask;
	}

	/* convert mask to number of pages */
	return ~accl_mask + 1;
}

/* Find the lowest pfn for a node */
static unsigned long __init find_min_pfn_for_node(int nid)
{
	unsigned long min_pfn = ULONG_MAX;
	unsigned long start_pfn;
	int i;

	for_each_mem_pfn_range(i, nid, &start_pfn, NULL, NULL)
		min_pfn = min(min_pfn, start_pfn);

	if (min_pfn == ULONG_MAX) {
		printk(KERN_WARNING
			"Could not find start_pfn for node %d\n", nid);
		return 0;
	}

	return min_pfn;
}

/**
 * find_min_pfn_with_active_regions - Find the minimum PFN registered
 *
 * It returns the minimum PFN based on information provided via
 * memblock_set_node().
 */
unsigned long __init find_min_pfn_with_active_regions(void)
{
	return find_min_pfn_for_node(MAX_NUMNODES);
}

/*
 * early_calculate_totalpages()
 * Sum pages in active regions for movable zone.
 * Populate N_MEMORY for calculating usable_nodes.
 */
static unsigned long __init early_calculate_totalpages(void)
{
	unsigned long totalpages = 0;
	unsigned long start_pfn, end_pfn;
	int i, nid;

	for_each_mem_pfn_range(i, MAX_NUMNODES, &start_pfn, &end_pfn, &nid) {
		unsigned long pages = end_pfn - start_pfn;

		totalpages += pages;
		if (pages)
			node_set_state(nid, N_MEMORY);
	}
	return totalpages;
}

/*
 * Find the PFN the Movable zone begins in each node. Kernel memory
 * is spread evenly between nodes as long as the nodes have enough
 * memory. When they don't, some nodes will have more kernelcore than
 * others
 */
static void __init find_zone_movable_pfns_for_nodes(void)
{
	int i, nid;
	unsigned long usable_startpfn;
	unsigned long kernelcore_node, kernelcore_remaining;
	/* save the state before borrow the nodemask */
	nodemask_t saved_node_state = node_states[N_MEMORY];
	unsigned long totalpages = early_calculate_totalpages();
	int usable_nodes = nodes_weight(node_states[N_MEMORY]);
	struct memblock_region *r;

	/* Need to find movable_zone earlier when movable_node is specified. */
	find_usable_zone_for_movable();

	/*
	 * If movable_node is specified, ignore kernelcore and movablecore
	 * options.
	 */
	if (movable_node_is_enabled()) {
		for_each_memblock(memory, r) {
			if (!memblock_is_hotpluggable(r))
				continue;

			nid = r->nid;

			usable_startpfn = PFN_DOWN(r->base);
			zone_movable_pfn[nid] = zone_movable_pfn[nid] ?
				min(usable_startpfn, zone_movable_pfn[nid]) :
				usable_startpfn;
		}

		goto out2;
	}

	/*
	 * If movablecore=nn[KMG] was specified, calculate what size of
	 * kernelcore that corresponds so that memory usable for
	 * any allocation type is evenly spread. If both kernelcore
	 * and movablecore are specified, then the value of kernelcore
	 * will be used for required_kernelcore if it's greater than
	 * what movablecore would have allowed.
	 */
	if (required_movablecore) {
		unsigned long corepages;

		/*
		 * Round-up so that ZONE_MOVABLE is at least as large as what
		 * was requested by the user
		 */
		required_movablecore =
			roundup(required_movablecore, MAX_ORDER_NR_PAGES);
		corepages = totalpages - required_movablecore;

		required_kernelcore = max(required_kernelcore, corepages);
	}

	/* If kernelcore was not specified, there is no ZONE_MOVABLE */
	if (!required_kernelcore)
		goto out;

	/* usable_startpfn is the lowest possible pfn ZONE_MOVABLE can be at */
	usable_startpfn = arch_zone_lowest_possible_pfn[movable_zone];

restart:
	/* Spread kernelcore memory as evenly as possible throughout nodes */
	kernelcore_node = required_kernelcore / usable_nodes;
	for_each_node_state(nid, N_MEMORY) {
		unsigned long start_pfn, end_pfn;

		/*
		 * Recalculate kernelcore_node if the division per node
		 * now exceeds what is necessary to satisfy the requested
		 * amount of memory for the kernel
		 */
		if (required_kernelcore < kernelcore_node)
			kernelcore_node = required_kernelcore / usable_nodes;

		/*
		 * As the map is walked, we track how much memory is usable
		 * by the kernel using kernelcore_remaining. When it is
		 * 0, the rest of the node is usable by ZONE_MOVABLE
		 */
		kernelcore_remaining = kernelcore_node;

		/* Go through each range of PFNs within this node */
		for_each_mem_pfn_range(i, nid, &start_pfn, &end_pfn, NULL) {
			unsigned long size_pages;

			start_pfn = max(start_pfn, zone_movable_pfn[nid]);
			if (start_pfn >= end_pfn)
				continue;

			/* Account for what is only usable for kernelcore */
			if (start_pfn < usable_startpfn) {
				unsigned long kernel_pages;
				kernel_pages = min(end_pfn, usable_startpfn)
								- start_pfn;

				kernelcore_remaining -= min(kernel_pages,
							kernelcore_remaining);
				required_kernelcore -= min(kernel_pages,
							required_kernelcore);

				/* Continue if range is now fully accounted */
				if (end_pfn <= usable_startpfn) {

					/*
					 * Push zone_movable_pfn to the end so
					 * that if we have to rebalance
					 * kernelcore across nodes, we will
					 * not double account here
					 */
					zone_movable_pfn[nid] = end_pfn;
					continue;
				}
				start_pfn = usable_startpfn;
			}

			/*
			 * The usable PFN range for ZONE_MOVABLE is from
			 * start_pfn->end_pfn. Calculate size_pages as the
			 * number of pages used as kernelcore
			 */
			size_pages = end_pfn - start_pfn;
			if (size_pages > kernelcore_remaining)
				size_pages = kernelcore_remaining;
			zone_movable_pfn[nid] = start_pfn + size_pages;

			/*
			 * Some kernelcore has been met, update counts and
			 * break if the kernelcore for this node has been
			 * satisfied
			 */
			required_kernelcore -= min(required_kernelcore,
								size_pages);
			kernelcore_remaining -= size_pages;
			if (!kernelcore_remaining)
				break;
		}
	}

	/*
	 * If there is still required_kernelcore, we do another pass with one
	 * less node in the count. This will push zone_movable_pfn[nid] further
	 * along on the nodes that still have memory until kernelcore is
	 * satisfied
	 */
	usable_nodes--;
	if (usable_nodes && required_kernelcore > usable_nodes)
		goto restart;

out2:
	/* Align start of ZONE_MOVABLE on all nids to MAX_ORDER_NR_PAGES */
	for (nid = 0; nid < MAX_NUMNODES; nid++)
		zone_movable_pfn[nid] =
			roundup(zone_movable_pfn[nid], MAX_ORDER_NR_PAGES);

out:
	/* restore the node_state */
	node_states[N_MEMORY] = saved_node_state;
}

/* Any regular or high memory on that node ? */
static void check_for_memory(pg_data_t *pgdat, int nid)
{
	enum zone_type zone_type;

	if (N_MEMORY == N_NORMAL_MEMORY)
		return;

	for (zone_type = 0; zone_type <= ZONE_MOVABLE - 1; zone_type++) {
		struct zone *zone = &pgdat->node_zones[zone_type];
		if (populated_zone(zone)) {
			node_set_state(nid, N_HIGH_MEMORY);
			if (N_NORMAL_MEMORY != N_HIGH_MEMORY &&
			    zone_type <= ZONE_NORMAL)
				node_set_state(nid, N_NORMAL_MEMORY);
			break;
		}
	}
}

/**
 * free_area_init_nodes - Initialise all pg_data_t and zone data
 * @max_zone_pfn: an array of max PFNs for each zone
 *
 * This will call free_area_init_node() for each active node in the system.
 * Using the page ranges provided by memblock_set_node(), the size of each
 * zone in each node and their holes is calculated. If the maximum PFN
 * between two adjacent zones match, it is assumed that the zone is empty.
 * For example, if arch_max_dma_pfn == arch_max_dma32_pfn, it is assumed
 * that arch_max_dma32_pfn has no pages. It is also assumed that a zone
 * starts where the previous one ended. For example, ZONE_DMA32 starts
 * at arch_max_dma_pfn.
 */
void __init free_area_init_nodes(unsigned long *max_zone_pfn)
{
	unsigned long start_pfn, end_pfn;
	int i, nid;

	/* Record where the zone boundaries are */
	memset(arch_zone_lowest_possible_pfn, 0,
				sizeof(arch_zone_lowest_possible_pfn));
	memset(arch_zone_highest_possible_pfn, 0,
				sizeof(arch_zone_highest_possible_pfn));
	arch_zone_lowest_possible_pfn[0] = find_min_pfn_with_active_regions();
	arch_zone_highest_possible_pfn[0] = max_zone_pfn[0];
	for (i = 1; i < MAX_NR_ZONES; i++) {
		if (i == ZONE_MOVABLE)
			continue;
		arch_zone_lowest_possible_pfn[i] =
			arch_zone_highest_possible_pfn[i-1];
		arch_zone_highest_possible_pfn[i] =
			max(max_zone_pfn[i], arch_zone_lowest_possible_pfn[i]);
	}
	arch_zone_lowest_possible_pfn[ZONE_MOVABLE] = 0;
	arch_zone_highest_possible_pfn[ZONE_MOVABLE] = 0;

	/* Find the PFNs that ZONE_MOVABLE begins at in each node */
	memset(zone_movable_pfn, 0, sizeof(zone_movable_pfn));
	find_zone_movable_pfns_for_nodes();

	/* Print out the zone ranges */
	pr_info("Zone ranges:\n");
	for (i = 0; i < MAX_NR_ZONES; i++) {
		if (i == ZONE_MOVABLE)
			continue;
		pr_info("  %-8s ", zone_names[i]);
		if (arch_zone_lowest_possible_pfn[i] ==
				arch_zone_highest_possible_pfn[i])
			pr_cont("empty\n");
		else
			pr_cont("[mem %#018Lx-%#018Lx]\n",
				(u64)arch_zone_lowest_possible_pfn[i]
					<< PAGE_SHIFT,
				((u64)arch_zone_highest_possible_pfn[i]
					<< PAGE_SHIFT) - 1);
	}

	/* Print out the PFNs ZONE_MOVABLE begins at in each node */
	pr_info("Movable zone start for each node\n");
	for (i = 0; i < MAX_NUMNODES; i++) {
		if (zone_movable_pfn[i])
			pr_info("  Node %d: %#018Lx\n", i,
			       (u64)zone_movable_pfn[i] << PAGE_SHIFT);
	}

	/* Print out the early node map */
	pr_info("Early memory node ranges\n");
	for_each_mem_pfn_range(i, MAX_NUMNODES, &start_pfn, &end_pfn, &nid)
		pr_info("  node %3d: [mem %#018Lx-%#018Lx]\n", nid,
			(u64)start_pfn << PAGE_SHIFT,
			((u64)end_pfn << PAGE_SHIFT) - 1);

	/* Initialise every node */
	mminit_verify_pageflags_layout();
	setup_nr_node_ids();
	for_each_online_node(nid) {
		pg_data_t *pgdat = NODE_DATA(nid);
		free_area_init_node(nid, NULL,
				find_min_pfn_for_node(nid), NULL);

		/* Any memory on that node */
		if (pgdat->node_present_pages)
			node_set_state(nid, N_MEMORY);
		check_for_memory(pgdat, nid);
	}
}

static int __init cmdline_parse_core(char *p, unsigned long *core)
{
	unsigned long long coremem;
	if (!p)
		return -EINVAL;

	coremem = memparse(p, &p);
	*core = coremem >> PAGE_SHIFT;

	/* Paranoid check that UL is enough for the coremem value */
	WARN_ON((coremem >> PAGE_SHIFT) > ULONG_MAX);

	return 0;
}

/*
 * kernelcore=size sets the amount of memory for use for allocations that
 * cannot be reclaimed or migrated.
 */
static int __init cmdline_parse_kernelcore(char *p)
{
	return cmdline_parse_core(p, &required_kernelcore);
}

/*
 * movablecore=size sets the amount of memory for use for allocations that
 * can be reclaimed or migrated.
 */
static int __init cmdline_parse_movablecore(char *p)
{
	return cmdline_parse_core(p, &required_movablecore);
}

early_param("kernelcore", cmdline_parse_kernelcore);
early_param("movablecore", cmdline_parse_movablecore);

#endif /* CONFIG_HAVE_MEMBLOCK_NODE_MAP */

void adjust_managed_page_count(struct page *page, long count)
{
	spin_lock(&managed_page_count_lock);
	page_zone(page)->managed_pages += count;
	totalram_pages += count;
#ifdef CONFIG_HIGHMEM
	if (PageHighMem(page))
		totalhigh_pages += count;
#endif
	spin_unlock(&managed_page_count_lock);
}
EXPORT_SYMBOL(adjust_managed_page_count);

unsigned long free_reserved_area(void *start, void *end, int poison, char *s)
{
	void *pos;
	unsigned long pages = 0;

	start = (void *)PAGE_ALIGN((unsigned long)start);
	end = (void *)((unsigned long)end & PAGE_MASK);
	for (pos = start; pos < end; pos += PAGE_SIZE, pages++) {
		if ((unsigned int)poison <= 0xFF)
			memset(pos, poison, PAGE_SIZE);
		free_reserved_page(virt_to_page(pos));
	}

	if (pages && s)
		pr_info("Freeing %s memory: %ldK (%p - %p)\n",
			s, pages << (PAGE_SHIFT - 10), start, end);

	return pages;
}
EXPORT_SYMBOL(free_reserved_area);

#ifdef	CONFIG_HIGHMEM
void free_highmem_page(struct page *page)
{
	__free_reserved_page(page);
	totalram_pages++;
	page_zone(page)->managed_pages++;
	totalhigh_pages++;
}
#endif


void __init mem_init_print_info(const char *str)
{
	unsigned long physpages, codesize, datasize, rosize, bss_size;
	unsigned long init_code_size, init_data_size;

	physpages = get_num_physpages();
	codesize = _etext - _stext;
	datasize = _edata - _sdata;
	rosize = __end_rodata - __start_rodata;
	bss_size = __bss_stop - __bss_start;
	init_data_size = __init_end - __init_begin;
	init_code_size = _einittext - _sinittext;

	/*
	 * Detect special cases and adjust section sizes accordingly:
	 * 1) .init.* may be embedded into .data sections
	 * 2) .init.text.* may be out of [__init_begin, __init_end],
	 *    please refer to arch/tile/kernel/vmlinux.lds.S.
	 * 3) .rodata.* may be embedded into .text or .data sections.
	 */
#define adj_init_size(start, end, size, pos, adj) \
	do { \
		if (start <= pos && pos < end && size > adj) \
			size -= adj; \
	} while (0)

	adj_init_size(__init_begin, __init_end, init_data_size,
		     _sinittext, init_code_size);
	adj_init_size(_stext, _etext, codesize, _sinittext, init_code_size);
	adj_init_size(_sdata, _edata, datasize, __init_begin, init_data_size);
	adj_init_size(_stext, _etext, codesize, __start_rodata, rosize);
	adj_init_size(_sdata, _edata, datasize, __start_rodata, rosize);

#undef	adj_init_size

	pr_info("Memory: %luK/%luK available "
	       "(%luK kernel code, %luK rwdata, %luK rodata, "
	       "%luK init, %luK bss, %luK reserved, %luK cma-reserved"
#ifdef	CONFIG_HIGHMEM
	       ", %luK highmem"
#endif
	       "%s%s)\n",
	       nr_free_pages() << (PAGE_SHIFT-10), physpages << (PAGE_SHIFT-10),
	       codesize >> 10, datasize >> 10, rosize >> 10,
	       (init_data_size + init_code_size) >> 10, bss_size >> 10,
	       (physpages - totalram_pages - totalcma_pages) << (PAGE_SHIFT-10),
	       totalcma_pages << (PAGE_SHIFT-10),
#ifdef	CONFIG_HIGHMEM
	       totalhigh_pages << (PAGE_SHIFT-10),
#endif
	       str ? ", " : "", str ? str : "");
}

/**
 * set_dma_reserve - set the specified number of pages reserved in the first zone
 * @new_dma_reserve: The number of pages to mark reserved
 *
 * The per-cpu batchsize and zone watermarks are determined by present_pages.
 * In the DMA zone, a significant percentage may be consumed by kernel image
 * and other unfreeable allocations which can skew the watermarks badly. This
 * function may optionally be used to account for unfreeable pages in the
 * first zone (e.g., ZONE_DMA). The effect will be lower watermarks and
 * smaller per-cpu batchsize.
 */
void __init set_dma_reserve(unsigned long new_dma_reserve)
{
	dma_reserve = new_dma_reserve;
}

void __init free_area_init(unsigned long *zones_size)
{
	free_area_init_node(0, zones_size,
			__pa(PAGE_OFFSET) >> PAGE_SHIFT, NULL);
}

static int page_alloc_cpu_notify(struct notifier_block *self,
				 unsigned long action, void *hcpu)
{
	int cpu = (unsigned long)hcpu;

	if (action == CPU_DEAD || action == CPU_DEAD_FROZEN) {
		lru_add_drain_cpu(cpu);
		drain_pages(cpu);

		/*
		 * Spill the event counters of the dead processor
		 * into the current processors event counters.
		 * This artificially elevates the count of the current
		 * processor.
		 */
		vm_events_fold_cpu(cpu);

		/*
		 * Zero the differential counters of the dead processor
		 * so that the vm statistics are consistent.
		 *
		 * This is only okay since the processor is dead and cannot
		 * race with what we are doing.
		 */
		cpu_vm_stats_fold(cpu);
	}
	return NOTIFY_OK;
}

void __init page_alloc_init(void)
{
	hotcpu_notifier(page_alloc_cpu_notify, 0);
}

/*
 * calculate_totalreserve_pages - called when sysctl_lower_zone_reserve_ratio
 *	or min_free_kbytes changes.
 */
static void calculate_totalreserve_pages(void)
{
	struct pglist_data *pgdat;
	unsigned long reserve_pages = 0;
	enum zone_type i, j;

	for_each_online_pgdat(pgdat) {
		for (i = 0; i < MAX_NR_ZONES; i++) {
			struct zone *zone = pgdat->node_zones + i;
			long max = 0;

			/* Find valid and maximum lowmem_reserve in the zone */
			for (j = i; j < MAX_NR_ZONES; j++) {
				if (zone->lowmem_reserve[j] > max)
					max = zone->lowmem_reserve[j];
			}

			/* we treat the high watermark as reserved pages. */
			max += high_wmark_pages(zone);

			if (max > zone->managed_pages)
				max = zone->managed_pages;
			reserve_pages += max;
			/*
			 * Lowmem reserves are not available to
			 * GFP_HIGHUSER page cache allocations and
			 * kswapd tries to balance zones to their high
			 * watermark.  As a result, neither should be
			 * regarded as dirtyable memory, to prevent a
			 * situation where reclaim has to clean pages
			 * in order to balance the zones.
			 */
			zone->dirty_balance_reserve = max;
		}
	}
	dirty_balance_reserve = reserve_pages;
	totalreserve_pages = reserve_pages;
}

/*
 * setup_per_zone_lowmem_reserve - called whenever
 *	sysctl_lower_zone_reserve_ratio changes.  Ensures that each zone
 *	has a correct pages reserved value, so an adequate number of
 *	pages are left in the zone after a successful __alloc_pages().
 */
static void setup_per_zone_lowmem_reserve(void)
{
	struct pglist_data *pgdat;
	enum zone_type j, idx;

	for_each_online_pgdat(pgdat) {
		for (j = 0; j < MAX_NR_ZONES; j++) {
			struct zone *zone = pgdat->node_zones + j;
			unsigned long managed_pages = zone->managed_pages;

			zone->lowmem_reserve[j] = 0;

			idx = j;
			while (idx) {
				struct zone *lower_zone;

				idx--;

				if (sysctl_lowmem_reserve_ratio[idx] < 1)
					sysctl_lowmem_reserve_ratio[idx] = 1;

				lower_zone = pgdat->node_zones + idx;
				lower_zone->lowmem_reserve[j] = managed_pages /
					sysctl_lowmem_reserve_ratio[idx];
				managed_pages += lower_zone->managed_pages;
			}
		}
	}

	/* update totalreserve_pages */
	calculate_totalreserve_pages();
}

static void __setup_per_zone_wmarks(void)
{
	unsigned long pages_min = min_free_kbytes >> (PAGE_SHIFT - 10);
	unsigned long lowmem_pages = 0;
	struct zone *zone;
	unsigned long flags;

	/* Calculate total number of !ZONE_HIGHMEM pages */
	for_each_zone(zone) {
		if (!is_highmem(zone))
			lowmem_pages += zone->managed_pages;
	}

	for_each_zone(zone) {
		u64 tmp;

		spin_lock_irqsave(&zone->lock, flags);
		tmp = (u64)pages_min * zone->managed_pages;
		do_div(tmp, lowmem_pages);
		if (is_highmem(zone)) {
			/*
			 * __GFP_HIGH and PF_MEMALLOC allocations usually don't
			 * need highmem pages, so cap pages_min to a small
			 * value here.
			 *
			 * The WMARK_HIGH-WMARK_LOW and (WMARK_LOW-WMARK_MIN)
			 * deltas controls asynch page reclaim, and so should
			 * not be capped for highmem.
			 */
			unsigned long min_pages;

			min_pages = zone->managed_pages / 1024;
			min_pages = clamp(min_pages, SWAP_CLUSTER_MAX, 128UL);
			zone->watermark[WMARK_MIN] = min_pages;
		} else {
			/*
			 * If it's a lowmem zone, reserve a number of pages
			 * proportionate to the zone's size.
			 */
			zone->watermark[WMARK_MIN] = tmp;
		}

		zone->watermark[WMARK_LOW]  = min_wmark_pages(zone) + (tmp >> 2);
		zone->watermark[WMARK_HIGH] = min_wmark_pages(zone) + (tmp >> 1);

		__mod_zone_page_state(zone, NR_ALLOC_BATCH,
			high_wmark_pages(zone) - low_wmark_pages(zone) -
			atomic_long_read(&zone->vm_stat[NR_ALLOC_BATCH]));

		setup_zone_migrate_reserve(zone);
		spin_unlock_irqrestore(&zone->lock, flags);
	}

	/* update totalreserve_pages */
	calculate_totalreserve_pages();
}

/**
 * setup_per_zone_wmarks - called when min_free_kbytes changes
 * or when memory is hot-{added|removed}
 *
 * Ensures that the watermark[min,low,high] values for each zone are set
 * correctly with respect to min_free_kbytes.
 */
void setup_per_zone_wmarks(void)
{
	mutex_lock(&zonelists_mutex);
	__setup_per_zone_wmarks();
	mutex_unlock(&zonelists_mutex);
}

/*
 * The inactive anon list should be small enough that the VM never has to
 * do too much work, but large enough that each inactive page has a chance
 * to be referenced again before it is swapped out.
 *
 * The inactive_anon ratio is the target ratio of ACTIVE_ANON to
 * INACTIVE_ANON pages on this zone's LRU, maintained by the
 * pageout code. A zone->inactive_ratio of 3 means 3:1 or 25% of
 * the anonymous pages are kept on the inactive list.
 *
 * total     target    max
 * memory    ratio     inactive anon
 * -------------------------------------
 *   10MB       1         5MB
 *  100MB       1        50MB
 *    1GB       3       250MB
 *   10GB      10       0.9GB
 *  100GB      31         3GB
 *    1TB     101        10GB
 *   10TB     320        32GB
 */
static void __meminit calculate_zone_inactive_ratio(struct zone *zone)
{
	unsigned int gb, ratio;

	/* Zone size in gigabytes */
	gb = zone->managed_pages >> (30 - PAGE_SHIFT);
	if (gb)
		ratio = int_sqrt(10 * gb);
	else
		ratio = 1;

	zone->inactive_ratio = ratio;
}

static void __meminit setup_per_zone_inactive_ratio(void)
{
	struct zone *zone;

	for_each_zone(zone)
		calculate_zone_inactive_ratio(zone);
}

/*
 * Initialise min_free_kbytes.
 *
 * For small machines we want it small (128k min).  For large machines
 * we want it large (64MB max).  But it is not linear, because network
 * bandwidth does not increase linearly with machine size.  We use
 *
 *	min_free_kbytes = 4 * sqrt(lowmem_kbytes), for better accuracy:
 *	min_free_kbytes = sqrt(lowmem_kbytes * 16)
 *
 * which yields
 *
 * 16MB:	512k
 * 32MB:	724k
 * 64MB:	1024k
 * 128MB:	1448k
 * 256MB:	2048k
 * 512MB:	2896k
 * 1024MB:	4096k
 * 2048MB:	5792k
 * 4096MB:	8192k
 * 8192MB:	11584k
 * 16384MB:	16384k
 */
int __meminit init_per_zone_wmark_min(void)
{
	unsigned long lowmem_kbytes;
	int new_min_free_kbytes;

	lowmem_kbytes = nr_free_buffer_pages() * (PAGE_SIZE >> 10);
	new_min_free_kbytes = int_sqrt(lowmem_kbytes * 16);

	if (new_min_free_kbytes > user_min_free_kbytes) {
		min_free_kbytes = new_min_free_kbytes;
		if (min_free_kbytes < 128)
			min_free_kbytes = 128;
		if (min_free_kbytes > 65536)
			min_free_kbytes = 65536;
	} else {
		pr_warn("min_free_kbytes is not updated to %d because user defined value %d is preferred\n",
				new_min_free_kbytes, user_min_free_kbytes);
	}
	setup_per_zone_wmarks();
	refresh_zone_stat_thresholds();
	setup_per_zone_lowmem_reserve();
	setup_per_zone_inactive_ratio();
	return 0;
}
module_init(init_per_zone_wmark_min)

/*
 * min_free_kbytes_sysctl_handler - just a wrapper around proc_dointvec() so
 *	that we can call two helper functions whenever min_free_kbytes
 *	changes.
 */
int min_free_kbytes_sysctl_handler(struct ctl_table *table, int write,
	void __user *buffer, size_t *length, loff_t *ppos)
{
	int rc;

	rc = proc_dointvec_minmax(table, write, buffer, length, ppos);
	if (rc)
		return rc;

	if (write) {
		user_min_free_kbytes = min_free_kbytes;
		setup_per_zone_wmarks();
	}
	return 0;
}

#ifdef CONFIG_NUMA
int sysctl_min_unmapped_ratio_sysctl_handler(struct ctl_table *table, int write,
	void __user *buffer, size_t *length, loff_t *ppos)
{
	struct zone *zone;
	int rc;

	rc = proc_dointvec_minmax(table, write, buffer, length, ppos);
	if (rc)
		return rc;

	for_each_zone(zone)
		zone->min_unmapped_pages = (zone->managed_pages *
				sysctl_min_unmapped_ratio) / 100;
	return 0;
}

int sysctl_min_slab_ratio_sysctl_handler(struct ctl_table *table, int write,
	void __user *buffer, size_t *length, loff_t *ppos)
{
	struct zone *zone;
	int rc;

	rc = proc_dointvec_minmax(table, write, buffer, length, ppos);
	if (rc)
		return rc;

	for_each_zone(zone)
		zone->min_slab_pages = (zone->managed_pages *
				sysctl_min_slab_ratio) / 100;
	return 0;
}
#endif

/*
 * lowmem_reserve_ratio_sysctl_handler - just a wrapper around
 *	proc_dointvec() so that we can call setup_per_zone_lowmem_reserve()
 *	whenever sysctl_lowmem_reserve_ratio changes.
 *
 * The reserve ratio obviously has absolutely no relation with the
 * minimum watermarks. The lowmem reserve ratio can only make sense
 * if in function of the boot time zone sizes.
 */
int lowmem_reserve_ratio_sysctl_handler(struct ctl_table *table, int write,
	void __user *buffer, size_t *length, loff_t *ppos)
{
	proc_dointvec_minmax(table, write, buffer, length, ppos);
	setup_per_zone_lowmem_reserve();
	return 0;
}

/*
 * percpu_pagelist_fraction - changes the pcp->high for each zone on each
 * cpu.  It is the fraction of total pages in each zone that a hot per cpu
 * pagelist can have before it gets flushed back to buddy allocator.
 */
int percpu_pagelist_fraction_sysctl_handler(struct ctl_table *table, int write,
	void __user *buffer, size_t *length, loff_t *ppos)
{
	struct zone *zone;
	int old_percpu_pagelist_fraction;
	int ret;

	mutex_lock(&pcp_batch_high_lock);
	old_percpu_pagelist_fraction = percpu_pagelist_fraction;

	ret = proc_dointvec_minmax(table, write, buffer, length, ppos);
	if (!write || ret < 0)
		goto out;

	/* Sanity checking to avoid pcp imbalance */
	if (percpu_pagelist_fraction &&
	    percpu_pagelist_fraction < MIN_PERCPU_PAGELIST_FRACTION) {
		percpu_pagelist_fraction = old_percpu_pagelist_fraction;
		ret = -EINVAL;
		goto out;
	}

	/* No change? */
	if (percpu_pagelist_fraction == old_percpu_pagelist_fraction)
		goto out;

	for_each_populated_zone(zone) {
		unsigned int cpu;

		for_each_possible_cpu(cpu)
			pageset_set_high_and_batch(zone,
					per_cpu_ptr(zone->pageset, cpu));
	}
out:
	mutex_unlock(&pcp_batch_high_lock);
	return ret;
}

int hashdist = HASHDIST_DEFAULT;

#ifdef CONFIG_NUMA
static int __init set_hashdist(char *str)
{
	if (!str)
		return 0;
	hashdist = simple_strtoul(str, &str, 0);
	return 1;
}
__setup("hashdist=", set_hashdist);
#endif

/*
 * allocate a large system hash table from bootmem
 * - it is assumed that the hash table must contain an exact power-of-2
 *   quantity of entries
 * - limit is the number of hash buckets, not the total allocation size
 */
void *__init alloc_large_system_hash(const char *tablename,
				     unsigned long bucketsize,
				     unsigned long numentries,
				     int scale,
				     int flags,
				     unsigned int *_hash_shift,
				     unsigned int *_hash_mask,
				     unsigned long low_limit,
				     unsigned long high_limit)
{
	unsigned long long max = high_limit;
	unsigned long log2qty, size;
	void *table = NULL;

	/* allow the kernel cmdline to have a say */
	if (!numentries) {
		/* round applicable memory size up to nearest megabyte */
		numentries = nr_kernel_pages;

		/* It isn't necessary when PAGE_SIZE >= 1MB */
		if (PAGE_SHIFT < 20)
			numentries = round_up(numentries, (1<<20)/PAGE_SIZE);

		/* limit to 1 bucket per 2^scale bytes of low memory */
		if (scale > PAGE_SHIFT)
			numentries >>= (scale - PAGE_SHIFT);
		else
			numentries <<= (PAGE_SHIFT - scale);

		/* Make sure we've got at least a 0-order allocation.. */
		if (unlikely(flags & HASH_SMALL)) {
			/* Makes no sense without HASH_EARLY */
			WARN_ON(!(flags & HASH_EARLY));
			if (!(numentries >> *_hash_shift)) {
				numentries = 1UL << *_hash_shift;
				BUG_ON(!numentries);
			}
		} else if (unlikely((numentries * bucketsize) < PAGE_SIZE))
			numentries = PAGE_SIZE / bucketsize;
	}
	numentries = roundup_pow_of_two(numentries);

	/* limit allocation size to 1/16 total memory by default */
	if (max == 0) {
		max = ((unsigned long long)nr_all_pages << PAGE_SHIFT) >> 4;
		do_div(max, bucketsize);
	}
	max = min(max, 0x80000000ULL);

	if (numentries < low_limit)
		numentries = low_limit;
	if (numentries > max)
		numentries = max;

	log2qty = ilog2(numentries);

	do {
		size = bucketsize << log2qty;
		if (flags & HASH_EARLY)
			table = memblock_virt_alloc_nopanic(size, 0);
		else if (hashdist)
			table = __vmalloc(size, GFP_ATOMIC, PAGE_KERNEL);
		else {
			/*
			 * If bucketsize is not a power-of-two, we may free
			 * some pages at the end of hash table which
			 * alloc_pages_exact() automatically does
			 */
			if (get_order(size) < MAX_ORDER) {
				table = alloc_pages_exact(size, GFP_ATOMIC);
				kmemleak_alloc(table, size, 1, GFP_ATOMIC);
			}
		}
	} while (!table && size > PAGE_SIZE && --log2qty);

	if (!table)
		panic("Failed to allocate %s hash table\n", tablename);

	printk(KERN_INFO "%s hash table entries: %ld (order: %d, %lu bytes)\n",
	       tablename,
	       (1UL << log2qty),
	       ilog2(size) - PAGE_SHIFT,
	       size);

	if (_hash_shift)
		*_hash_shift = log2qty;
	if (_hash_mask)
		*_hash_mask = (1 << log2qty) - 1;

	return table;
}

/* Return a pointer to the bitmap storing bits affecting a block of pages */
static inline unsigned long *get_pageblock_bitmap(struct zone *zone,
							unsigned long pfn)
{
#ifdef CONFIG_SPARSEMEM
	return __pfn_to_section(pfn)->pageblock_flags;
#else
	return zone->pageblock_flags;
#endif /* CONFIG_SPARSEMEM */
}

static inline int pfn_to_bitidx(struct zone *zone, unsigned long pfn)
{
#ifdef CONFIG_SPARSEMEM
	pfn &= (PAGES_PER_SECTION-1);
	return (pfn >> pageblock_order) * NR_PAGEBLOCK_BITS;
#else
	pfn = pfn - round_down(zone->zone_start_pfn, pageblock_nr_pages);
	return (pfn >> pageblock_order) * NR_PAGEBLOCK_BITS;
#endif /* CONFIG_SPARSEMEM */
}

/**
 * get_pfnblock_flags_mask - Return the requested group of flags for the pageblock_nr_pages block of pages
 * @page: The page within the block of interest
 * @pfn: The target page frame number
 * @end_bitidx: The last bit of interest to retrieve
 * @mask: mask of bits that the caller is interested in
 *
 * Return: pageblock_bits flags
 */
unsigned long get_pfnblock_flags_mask(struct page *page, unsigned long pfn,
					unsigned long end_bitidx,
					unsigned long mask)
{
	struct zone *zone;
	unsigned long *bitmap;
	unsigned long bitidx, word_bitidx;
	unsigned long word;

	zone = page_zone(page);
	bitmap = get_pageblock_bitmap(zone, pfn);
	bitidx = pfn_to_bitidx(zone, pfn);
	word_bitidx = bitidx / BITS_PER_LONG;
	bitidx &= (BITS_PER_LONG-1);

	word = bitmap[word_bitidx];
	bitidx += end_bitidx;
	return (word >> (BITS_PER_LONG - bitidx - 1)) & mask;
}

/**
 * set_pfnblock_flags_mask - Set the requested group of flags for a pageblock_nr_pages block of pages
 * @page: The page within the block of interest
 * @flags: The flags to set
 * @pfn: The target page frame number
 * @end_bitidx: The last bit of interest
 * @mask: mask of bits that the caller is interested in
 */
void set_pfnblock_flags_mask(struct page *page, unsigned long flags,
					unsigned long pfn,
					unsigned long end_bitidx,
					unsigned long mask)
{
	struct zone *zone;
	unsigned long *bitmap;
	unsigned long bitidx, word_bitidx;
	unsigned long old_word, word;

	BUILD_BUG_ON(NR_PAGEBLOCK_BITS != 4);

	zone = page_zone(page);
	bitmap = get_pageblock_bitmap(zone, pfn);
	bitidx = pfn_to_bitidx(zone, pfn);
	word_bitidx = bitidx / BITS_PER_LONG;
	bitidx &= (BITS_PER_LONG-1);

	VM_BUG_ON_PAGE(!zone_spans_pfn(zone, pfn), page);

	bitidx += end_bitidx;
	mask <<= (BITS_PER_LONG - bitidx - 1);
	flags <<= (BITS_PER_LONG - bitidx - 1);

	word = ACCESS_ONCE(bitmap[word_bitidx]);
	for (;;) {
		old_word = cmpxchg(&bitmap[word_bitidx], word, (word & ~mask) | flags);
		if (word == old_word)
			break;
		word = old_word;
	}
}

/*
 * This function checks whether pageblock includes unmovable pages or not.
 * If @count is not zero, it is okay to include less @count unmovable pages
 *
 * PageLRU check without isolation or lru_lock could race so that
 * MIGRATE_MOVABLE block might include unmovable pages. It means you can't
 * expect this function should be exact.
 */
bool has_unmovable_pages(struct zone *zone, struct page *page, int count,
			 bool skip_hwpoisoned_pages)
{
	unsigned long pfn, iter, found;
	int mt;

	/*
	 * For avoiding noise data, lru_add_drain_all() should be called
	 * If ZONE_MOVABLE, the zone never contains unmovable pages
	 */
	if (zone_idx(zone) == ZONE_MOVABLE)
		return false;
	mt = get_pageblock_migratetype(page);
	if (mt == MIGRATE_MOVABLE || is_migrate_cma(mt))
		return false;

	pfn = page_to_pfn(page);
	for (found = 0, iter = 0; iter < pageblock_nr_pages; iter++) {
		unsigned long check = pfn + iter;

		if (!pfn_valid_within(check))
			continue;

		page = pfn_to_page(check);

		/*
		 * Hugepages are not in LRU lists, but they're movable.
		 * We need not scan over tail pages bacause we don't
		 * handle each tail page individually in migration.
		 */
		if (PageHuge(page)) {
			iter = round_up(iter + 1, 1<<compound_order(page)) - 1;
			continue;
		}

		/*
		 * We can't use page_count without pin a page
		 * because another CPU can free compound page.
		 * This check already skips compound tails of THP
		 * because their page->_count is zero at all time.
		 */
		if (!atomic_read(&page->_count)) {
			if (PageBuddy(page))
				iter += (1 << page_order(page)) - 1;
			continue;
		}

		/*
		 * The HWPoisoned page may be not in buddy system, and
		 * page_count() is not 0.
		 */
		if (skip_hwpoisoned_pages && PageHWPoison(page))
			continue;

		if (!PageLRU(page))
			found++;
		/*
		 * If there are RECLAIMABLE pages, we need to check
		 * it.  But now, memory offline itself doesn't call
		 * shrink_node_slabs() and it still to be fixed.
		 */
		/*
		 * If the page is not RAM, page_count()should be 0.
		 * we don't need more check. This is an _used_ not-movable page.
		 *
		 * The problematic thing here is PG_reserved pages. PG_reserved
		 * is set to both of a memory hole page and a _used_ kernel
		 * page at boot.
		 */
		if (found > count)
			return true;
	}
	return false;
}

bool is_pageblock_removable_nolock(struct page *page)
{
	struct zone *zone;
	unsigned long pfn;

	/*
	 * We have to be careful here because we are iterating over memory
	 * sections which are not zone aware so we might end up outside of
	 * the zone but still within the section.
	 * We have to take care about the node as well. If the node is offline
	 * its NODE_DATA will be NULL - see page_zone.
	 */
	if (!node_online(page_to_nid(page)))
		return false;

	zone = page_zone(page);
	pfn = page_to_pfn(page);
	if (!zone_spans_pfn(zone, pfn))
		return false;

	return !has_unmovable_pages(zone, page, 0, true);
}

#ifdef CONFIG_CMA

static unsigned long pfn_max_align_down(unsigned long pfn)
{
	return pfn & ~(max_t(unsigned long, MAX_ORDER_NR_PAGES,
			     pageblock_nr_pages) - 1);
}

static unsigned long pfn_max_align_up(unsigned long pfn)
{
	return ALIGN(pfn, max_t(unsigned long, MAX_ORDER_NR_PAGES,
				pageblock_nr_pages));
}

/* [start, end) must belong to a single zone. */
static int __alloc_contig_migrate_range(struct compact_control *cc,
					unsigned long start, unsigned long end)
{
	/* This function is based on compact_zone() from compaction.c. */
	unsigned long nr_reclaimed;
	unsigned long pfn = start;
	unsigned int tries = 0;
	int ret = 0;

	migrate_prep();

	while (pfn < end || !list_empty(&cc->migratepages)) {
		if (fatal_signal_pending(current)) {
			ret = -EINTR;
			break;
		}

		if (list_empty(&cc->migratepages)) {
			cc->nr_migratepages = 0;
			pfn = isolate_migratepages_range(cc, pfn, end);
			if (!pfn) {
				ret = -EINTR;
				break;
			}
			tries = 0;
		} else if (++tries == 5) {
			ret = ret < 0 ? ret : -EBUSY;
			break;
		}

		nr_reclaimed = reclaim_clean_pages_from_list(cc->zone,
							&cc->migratepages);
		cc->nr_migratepages -= nr_reclaimed;

		ret = migrate_pages(&cc->migratepages, alloc_migrate_target,
				    NULL, 0, cc->mode, MR_CMA);
	}
	if (ret < 0) {
		putback_movable_pages(&cc->migratepages);
		return ret;
	}
	return 0;
}

/**
 * alloc_contig_range() -- tries to allocate given range of pages
 * @start:	start PFN to allocate
 * @end:	one-past-the-last PFN to allocate
 * @migratetype:	migratetype of the underlaying pageblocks (either
 *			#MIGRATE_MOVABLE or #MIGRATE_CMA).  All pageblocks
 *			in range must have the same migratetype and it must
 *			be either of the two.
 *
 * The PFN range does not have to be pageblock or MAX_ORDER_NR_PAGES
 * aligned, however it's the caller's responsibility to guarantee that
 * we are the only thread that changes migrate type of pageblocks the
 * pages fall in.
 *
 * The PFN range must belong to a single zone.
 *
 * Returns zero on success or negative error code.  On success all
 * pages which PFN is in [start, end) are allocated for the caller and
 * need to be freed with free_contig_range().
 */
int alloc_contig_range(unsigned long start, unsigned long end,
		       unsigned migratetype)
{
	unsigned long outer_start, outer_end;
	int ret = 0, order;

	struct compact_control cc = {
		.nr_migratepages = 0,
		.order = -1,
		.zone = page_zone(pfn_to_page(start)),
		.mode = MIGRATE_SYNC,
		.ignore_skip_hint = true,
	};
	INIT_LIST_HEAD(&cc.migratepages);

	/*
	 * What we do here is we mark all pageblocks in range as
	 * MIGRATE_ISOLATE.  Because pageblock and max order pages may
	 * have different sizes, and due to the way page allocator
	 * work, we align the range to biggest of the two pages so
	 * that page allocator won't try to merge buddies from
	 * different pageblocks and change MIGRATE_ISOLATE to some
	 * other migration type.
	 *
	 * Once the pageblocks are marked as MIGRATE_ISOLATE, we
	 * migrate the pages from an unaligned range (ie. pages that
	 * we are interested in).  This will put all the pages in
	 * range back to page allocator as MIGRATE_ISOLATE.
	 *
	 * When this is done, we take the pages in range from page
	 * allocator removing them from the buddy system.  This way
	 * page allocator will never consider using them.
	 *
	 * This lets us mark the pageblocks back as
	 * MIGRATE_CMA/MIGRATE_MOVABLE so that free pages in the
	 * aligned range but not in the unaligned, original range are
	 * put back to page allocator so that buddy can use them.
	 */

	ret = start_isolate_page_range(pfn_max_align_down(start),
				       pfn_max_align_up(end), migratetype,
				       false);
	if (ret)
		return ret;

	ret = __alloc_contig_migrate_range(&cc, start, end);
	if (ret)
		goto done;

	/*
	 * Pages from [start, end) are within a MAX_ORDER_NR_PAGES
	 * aligned blocks that are marked as MIGRATE_ISOLATE.  What's
	 * more, all pages in [start, end) are free in page allocator.
	 * What we are going to do is to allocate all pages from
	 * [start, end) (that is remove them from page allocator).
	 *
	 * The only problem is that pages at the beginning and at the
	 * end of interesting range may be not aligned with pages that
	 * page allocator holds, ie. they can be part of higher order
	 * pages.  Because of this, we reserve the bigger range and
	 * once this is done free the pages we are not interested in.
	 *
	 * We don't have to hold zone->lock here because the pages are
	 * isolated thus they won't get removed from buddy.
	 */

	lru_add_drain_all();
	drain_all_pages(cc.zone);

	order = 0;
	outer_start = start;
	while (!PageBuddy(pfn_to_page(outer_start))) {
		if (++order >= MAX_ORDER) {
			ret = -EBUSY;
			goto done;
		}
		outer_start &= ~0UL << order;
	}

	/* Make sure the range is really isolated. */
	if (test_pages_isolated(outer_start, end, false)) {
		pr_info("%s: [%lx, %lx) PFNs busy\n",
			__func__, outer_start, end);
		ret = -EBUSY;
		goto done;
	}

	/* Grab isolated pages from freelists. */
	outer_end = isolate_freepages_range(&cc, outer_start, end);
	if (!outer_end) {
		ret = -EBUSY;
		goto done;
	}

	/* Free head and tail (if any) */
	if (start != outer_start)
		free_contig_range(outer_start, start - outer_start);
	if (end != outer_end)
		free_contig_range(end, outer_end - end);

done:
	undo_isolate_page_range(pfn_max_align_down(start),
				pfn_max_align_up(end), migratetype);
	return ret;
}

void free_contig_range(unsigned long pfn, unsigned nr_pages)
{
	unsigned int count = 0;

	for (; nr_pages--; pfn++) {
		struct page *page = pfn_to_page(pfn);

		count += page_count(page) != 1;
		__free_page(page);
	}
	WARN(count != 0, "%d pages are still in use!\n", count);
}
#endif

#ifdef CONFIG_MEMORY_HOTPLUG
/*
 * The zone indicated has a new number of managed_pages; batch sizes and percpu
 * page high values need to be recalulated.
 */
void __meminit zone_pcp_update(struct zone *zone)
{
	unsigned cpu;
	mutex_lock(&pcp_batch_high_lock);
	for_each_possible_cpu(cpu)
		pageset_set_high_and_batch(zone,
				per_cpu_ptr(zone->pageset, cpu));
	mutex_unlock(&pcp_batch_high_lock);
}
#endif

void zone_pcp_reset(struct zone *zone)
{
	unsigned long flags;
	int cpu;
	struct per_cpu_pageset *pset;

	/* avoid races with drain_pages()  */
	local_irq_save(flags);
	if (zone->pageset != &boot_pageset) {
		for_each_online_cpu(cpu) {
			pset = per_cpu_ptr(zone->pageset, cpu);
			drain_zonestat(zone, pset);
		}
		free_percpu(zone->pageset);
		zone->pageset = &boot_pageset;
	}
	local_irq_restore(flags);
}

#ifdef CONFIG_MEMORY_HOTREMOVE
/*
 * All pages in the range must be isolated before calling this.
 */
void
__offline_isolated_pages(unsigned long start_pfn, unsigned long end_pfn)
{
	struct page *page;
	struct zone *zone;
	unsigned int order, i;
	unsigned long pfn;
	unsigned long flags;
	/* find the first valid pfn */
	for (pfn = start_pfn; pfn < end_pfn; pfn++)
		if (pfn_valid(pfn))
			break;
	if (pfn == end_pfn)
		return;
	zone = page_zone(pfn_to_page(pfn));
	spin_lock_irqsave(&zone->lock, flags);
	pfn = start_pfn;
	while (pfn < end_pfn) {
		if (!pfn_valid(pfn)) {
			pfn++;
			continue;
		}
		page = pfn_to_page(pfn);
		/*
		 * The HWPoisoned page may be not in buddy system, and
		 * page_count() is not 0.
		 */
		if (unlikely(!PageBuddy(page) && PageHWPoison(page))) {
			pfn++;
			SetPageReserved(page);
			continue;
		}

		BUG_ON(page_count(page));
		BUG_ON(!PageBuddy(page));
		order = page_order(page);
#ifdef CONFIG_DEBUG_VM
		printk(KERN_INFO "remove from free list %lx %d %lx\n",
		       pfn, 1 << order, end_pfn);
#endif
		list_del(&page->lru);
		rmv_page_order(page);
		zone->free_area[order].nr_free--;
		for (i = 0; i < (1 << order); i++)
			SetPageReserved((page+i));
		pfn += (1 << order);
	}
	spin_unlock_irqrestore(&zone->lock, flags);
}
#endif

#ifdef CONFIG_MEMORY_FAILURE
bool is_free_buddy_page(struct page *page)
{
	struct zone *zone = page_zone(page);
	unsigned long pfn = page_to_pfn(page);
	unsigned long flags;
	unsigned int order;

	spin_lock_irqsave(&zone->lock, flags);
	for (order = 0; order < MAX_ORDER; order++) {
		struct page *page_head = page - (pfn & ((1 << order) - 1));

		if (PageBuddy(page_head) && page_order(page_head) >= order)
			break;
	}
	spin_unlock_irqrestore(&zone->lock, flags);

	return order < MAX_ORDER;
}
#endif<|MERGE_RESOLUTION|>--- conflicted
+++ resolved
@@ -2373,12 +2373,8 @@
 			goto out;
 	}
 	/* Exhausted what can be done so it's blamo time */
-<<<<<<< HEAD
-	if (out_of_memory(ac->zonelist, gfp_mask, order, ac->nodemask, false))
-=======
 	if (out_of_memory(ac->zonelist, gfp_mask, order, ac->nodemask, false)
 			|| WARN_ON_ONCE(gfp_mask & __GFP_NOFAIL))
->>>>>>> d525211f
 		*did_some_progress = 1;
 out:
 	oom_zonelist_unlock(ac->zonelist, gfp_mask);
